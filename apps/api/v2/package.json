--- conflicted
+++ resolved
@@ -11,11 +11,7 @@
     "start": "nest start",
     "dev:build:watch": "yarn workspace @calcom/platform-constants build:watch & yarn workspace @calcom/platform-utils build:watch & yarn workspace @calcom/platform-types build:watch",
     "dev:build": "yarn workspace @calcom/platform-constants build && yarn workspace @calcom/platform-enums build && yarn workspace @calcom/platform-utils build && yarn workspace @calcom/platform-types build ",
-<<<<<<< HEAD
-    "dev": "yarn dev:build && yarn copy-swagger-module && yarn start --watch",
-=======
     "dev": "yarn dev:build && ts-node scripts/docker-start.ts && yarn copy-swagger-module && yarn start --watch",
->>>>>>> 931f3d33
     "dev:no-docker": "yarn dev:build && yarn copy-swagger-module && yarn start --watch",
     "start:debug": "nest start --debug --watch",
     "start:prod": "node ./dist/apps/api/v2/src/main.js",
@@ -23,11 +19,7 @@
     "test:watch": "yarn dev:build && jest --watch",
     "test:cov": "yarn dev:build && jest --coverage",
     "test:debug": "node --inspect-brk -r tsconfig-paths/register -r ts-node/register node_modules/.bin/jest --runInBand",
-<<<<<<< HEAD
-    "test:e2e": "yarn dev:build && NODE_OPTIONS='--max_old_space_size=8192' jest --ci --forceExit --config ./jest-e2e.json",
-=======
     "test:e2e": "yarn dev:build && NODE_OPTIONS='--max_old_space_size=8192 --experimental-vm-modules' jest --ci --forceExit --config ./jest-e2e.json",
->>>>>>> 931f3d33
     "test:e2e:watch": "yarn dev:build && jest --runInBand --detectOpenHandles --forceExit --config ./jest-e2e.json --watch",
     "prisma": "yarn workspace @calcom/prisma prisma",
     "generate-schemas": "yarn prisma generate && yarn prisma format",
@@ -37,11 +29,7 @@
     "@axiomhq/winston": "^1.2.0",
     "@calcom/platform-constants": "*",
     "@calcom/platform-enums": "*",
-<<<<<<< HEAD
-    "@calcom/platform-libraries": "npm:@calcom/platform-libraries@0.0.44",
-=======
     "@calcom/platform-libraries": "npm:@calcom/platform-libraries@0.0.70",
->>>>>>> 931f3d33
     "@calcom/platform-libraries-0.0.2": "npm:@calcom/platform-libraries@0.0.2",
     "@calcom/platform-types": "*",
     "@calcom/platform-utils": "*",
