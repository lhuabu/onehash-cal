--- conflicted
+++ resolved
@@ -3,11 +3,7 @@
 import { UsersRepository } from "@/modules/users/users.repository";
 import { Injectable } from "@nestjs/common";
 import type { EventType, User, Schedule, Host, DestinationCalendar } from "@prisma/client";
-<<<<<<< HEAD
-import { SchedulingType } from "@prisma/client";
-=======
 import { SchedulingType, Team } from "@prisma/client";
->>>>>>> 931f3d33
 
 import { HostPriority, TeamEventTypeResponseHost } from "@calcom/platform-types";
 
@@ -16,10 +12,7 @@
   schedule: Schedule | null;
   hosts: Host[];
   destinationCalendar?: DestinationCalendar | null;
-<<<<<<< HEAD
-=======
   team?: Pick<Team, "bannerUrl"> | null;
->>>>>>> 931f3d33
 };
 export type DatabaseTeamEventType = EventType & EventTypeRelations;
 
@@ -74,10 +67,7 @@
   | "eventName"
   | "useEventTypeDestinationCalendarEmail"
   | "hideCalendarEventDetails"
-<<<<<<< HEAD
-=======
   | "team"
->>>>>>> 931f3d33
 >;
 
 @Injectable()
@@ -107,10 +97,7 @@
       ownerId: userId,
       parentEventTypeId: parentId,
       schedulingType: databaseEventType.schedulingType,
-<<<<<<< HEAD
-=======
       bannerUrl: databaseEventType?.team?.bannerUrl,
->>>>>>> 931f3d33
       assignAllTeamMembers: teamId ? assignAllTeamMembers : undefined,
     };
   }
