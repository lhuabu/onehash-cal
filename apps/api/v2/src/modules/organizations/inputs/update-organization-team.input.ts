import { ApiPropertyOptional } from "@nestjs/swagger";
import { IsBoolean, IsOptional, IsString, IsUrl, Length } from "class-validator";

export class UpdateOrgTeamDto {
  @IsString()
  @Length(1)
  @ApiPropertyOptional({ description: "Name of the team", example: "CalTeam", required: false })
  readonly name?: string;

  @IsOptional()
  @IsString()
  @ApiPropertyOptional({ type: String, description: "Team slug", example: "caltel", required: false })
  readonly slug?: string;

  @IsOptional()
  @IsUrl()
  @ApiPropertyOptional({
    type: String,
    example: "https://i.cal.com/api/avatar/b0b58752-68ad-4c0d-8024-4fa382a77752.png",
    description: `URL of the teams logo image`,
    required: false,
  })
  readonly logoUrl?: string;

  @IsOptional()
  @IsUrl()
  readonly calVideoLogo?: string;

  @IsOptional()
  @IsUrl()
  readonly appLogo?: string;

  @IsOptional()
  @IsUrl()
  readonly appIconLogo?: string;

  @IsOptional()
  @IsString()
  readonly bio?: string;

  @IsOptional()
  @IsBoolean()
  readonly hideBranding?: boolean = false;

  @IsOptional()
  @IsBoolean()
  readonly isPrivate?: boolean;

  @IsOptional()
  @IsBoolean()
  readonly hideBookATeamMember?: boolean;

  @IsOptional()
  @IsString()
  readonly metadata?: string; // Assuming metadata is a JSON string. Adjust accordingly if it's a nested object.

  @IsOptional()
  @IsString()
  readonly theme?: string;

  @IsOptional()
  @IsString()
  readonly brandColor?: string;

  @IsOptional()
  @IsString()
  readonly darkBrandColor?: string;

  @IsOptional()
  @IsUrl()
  @ApiPropertyOptional({
    type: String,
    example: "https://i.cal.com/api/avatar/949be534-7a88-4185-967c-c020b0c0bef3.png",
    description: `URL of the teams banner image which is shown on booker`,
    required: false,
  })
  readonly bannerUrl?: string;

  @IsOptional()
  @IsString()
  readonly timeFormat?: number;

  @IsOptional()
  @IsString()
  @ApiPropertyOptional({
    type: String,
    example: "America/New_York",
    description: `Timezone is used to create teams's default schedule from Monday to Friday from 9AM to 5PM. It will default to Europe/London if not passed.`,
    required: false,
    default: "Europe/London",
  })
  readonly timeZone?: string = "Europe/London";

  @IsOptional()
  @IsString()
  @ApiPropertyOptional({
    type: String,
    example: "Monday",
    required: false,
    default: "Sunday",
  })
  readonly weekStart?: string = "Sunday";

  @IsOptional()
  @IsString()
  readonly bookingLimits?: string;
<<<<<<< HEAD
=======

  @IsOptional()
  @IsBoolean()
  readonly includeManagedEventsInLimits?: boolean;
>>>>>>> 931f3d33
}<|MERGE_RESOLUTION|>--- conflicted
+++ resolved
@@ -104,11 +104,8 @@
   @IsOptional()
   @IsString()
   readonly bookingLimits?: string;
-<<<<<<< HEAD
-=======
 
   @IsOptional()
   @IsBoolean()
   readonly includeManagedEventsInLimits?: boolean;
->>>>>>> 931f3d33
 }