--- conflicted
+++ resolved
@@ -24,9 +24,6 @@
           slug: eventTypeSlug,
         },
       },
-<<<<<<< HEAD
-      include: { users: true, schedule: true, hosts: true, destinationCalendar: true },
-=======
       include: {
         users: true,
         schedule: true,
@@ -34,7 +31,6 @@
         destinationCalendar: true,
         team: { select: { bannerUrl: true } },
       },
->>>>>>> 931f3d33
     });
   }
 
@@ -43,9 +39,6 @@
       where: {
         teamId,
       },
-<<<<<<< HEAD
-      include: { users: true, schedule: true, hosts: true, destinationCalendar: true },
-=======
       include: {
         users: true,
         schedule: true,
@@ -53,7 +46,6 @@
         destinationCalendar: true,
         team: { select: { bannerUrl: true } },
       },
->>>>>>> 931f3d33
     });
   }
 
