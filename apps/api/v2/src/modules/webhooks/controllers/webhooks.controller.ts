import { API_VERSIONS_VALUES } from "@/lib/api-versions";
import { GetUser } from "@/modules/auth/decorators/get-user/get-user.decorator";
import { ApiAuthGuard } from "@/modules/auth/guards/api-auth/api-auth.guard";
import { UserWithProfile } from "@/modules/users/users.repository";
import { GetWebhook } from "@/modules/webhooks/decorators/get-webhook-decorator";
import { IsUserWebhookGuard } from "@/modules/webhooks/guards/is-user-webhook-guard";
import { CreateWebhookInputDto, UpdateWebhookInputDto } from "@/modules/webhooks/inputs/webhook.input";
import {
  UserWebhookOutputDto,
  UserWebhookOutputResponseDto,
  UserWebhooksOutputResponseDto,
} from "@/modules/webhooks/outputs/user-webhook.output";
import { PartialWebhookInputPipe, WebhookInputPipe } from "@/modules/webhooks/pipes/WebhookInputPipe";
import { WebhookOutputPipe } from "@/modules/webhooks/pipes/WebhookOutputPipe";
import { UserWebhooksService } from "@/modules/webhooks/services/user-webhooks.service";
import { WebhooksService } from "@/modules/webhooks/services/webhooks.service";
import { Controller, Post, Body, UseGuards, Get, Param, Query, Delete, Patch } from "@nestjs/common";
import { ApiOperation, ApiTags as DocsTags } from "@nestjs/swagger";
import { Webhook } from "@prisma/client";
import { plainToClass } from "class-transformer";

import { SUCCESS_STATUS } from "@calcom/platform-constants";
import { SkipTakePagination } from "@calcom/platform-types";

@Controller({
  path: "/v2/webhooks",
  version: API_VERSIONS_VALUES,
})
@UseGuards(ApiAuthGuard)
@DocsTags("Webhooks")
export class WebhooksController {
  constructor(
    private readonly webhooksService: WebhooksService,
    private readonly userWebhooksService: UserWebhooksService
  ) {}

  @Post("/")
  @ApiOperation({ summary: "Create a webhook" })
  async createWebhook(
    @Body() body: CreateWebhookInputDto,
    @GetUser() user: UserWithProfile
  ): Promise<UserWebhookOutputResponseDto> {
    const webhook = await this.userWebhooksService.createUserWebhook(
      user.id,
      new WebhookInputPipe().transform(body)
    );
    return {
      status: SUCCESS_STATUS,
      data: plainToClass(UserWebhookOutputDto, new WebhookOutputPipe().transform(webhook), {
        strategy: "excludeAll",
      }),
    };
  }

  @Patch("/:webhookId")
  @ApiOperation({ summary: "Update a webhook" })
  @UseGuards(IsUserWebhookGuard)
  async updateWebhook(
    @Param("webhookId") webhookId: string,
    @Body() body: UpdateWebhookInputDto
  ): Promise<UserWebhookOutputResponseDto> {
    const webhook = await this.webhooksService.updateWebhook(
      webhookId,
      new PartialWebhookInputPipe().transform(body)
    );
    return {
      status: SUCCESS_STATUS,
      data: plainToClass(UserWebhookOutputDto, new WebhookOutputPipe().transform(webhook), {
        strategy: "excludeAll",
      }),
    };
  }

  @Get("/:webhookId")
  @ApiOperation({ summary: "Get a webhook" })
  @UseGuards(IsUserWebhookGuard)
  async getWebhook(@GetWebhook() webhook: Webhook): Promise<UserWebhookOutputResponseDto> {
    return {
      status: SUCCESS_STATUS,
      data: plainToClass(UserWebhookOutputDto, new WebhookOutputPipe().transform(webhook)),
    };
  }

  @Get("/")
<<<<<<< HEAD
  @ApiOperation({ summary: "Get all webooks (paginated)" })
=======
  @ApiOperation({
    summary: "Get all webooks",
    description: "Gets a paginated list of webhooks for the authenticated user.",
  })
>>>>>>> 931f3d33
  async getWebhooks(
    @GetUser() user: UserWithProfile,
    @Query() query: SkipTakePagination
  ): Promise<UserWebhooksOutputResponseDto> {
    const webhooks = await this.userWebhooksService.getUserWebhooksPaginated(
      user.id,
      query.skip ?? 0,
      query.take ?? 250
    );
    return {
      status: SUCCESS_STATUS,
      data: webhooks.map((webhook) =>
        plainToClass(UserWebhookOutputDto, new WebhookOutputPipe().transform(webhook), {
          strategy: "excludeAll",
        })
      ),
    };
  }

  @Delete("/:webhookId")
  @ApiOperation({ summary: "Delete a webhook" })
  @UseGuards(IsUserWebhookGuard)
  async deleteWebhook(@Param("webhookId") webhookId: string): Promise<UserWebhookOutputResponseDto> {
    const webhook = await this.webhooksService.deleteWebhook(webhookId);
    return {
      status: SUCCESS_STATUS,
      data: plainToClass(UserWebhookOutputDto, new WebhookOutputPipe().transform(webhook), {
        strategy: "excludeAll",
      }),
    };
  }
}<|MERGE_RESOLUTION|>--- conflicted
+++ resolved
@@ -82,14 +82,10 @@
   }
 
   @Get("/")
-<<<<<<< HEAD
-  @ApiOperation({ summary: "Get all webooks (paginated)" })
-=======
   @ApiOperation({
     summary: "Get all webooks",
     description: "Gets a paginated list of webhooks for the authenticated user.",
   })
->>>>>>> 931f3d33
   async getWebhooks(
     @GetUser() user: UserWithProfile,
     @Query() query: SkipTakePagination
