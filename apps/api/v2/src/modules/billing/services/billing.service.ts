import { AppConfig } from "@/config/type";
import { BILLING_QUEUE, INCREMENT_JOB, IncrementJobDataType } from "@/modules/billing/billing.processor";
import { BillingRepository } from "@/modules/billing/billing.repository";
import { BillingConfigService } from "@/modules/billing/services/billing.config.service";
import { PlatformPlan } from "@/modules/billing/types";
import { OrganizationsRepository } from "@/modules/organizations/organizations.repository";
import { StripeService } from "@/modules/stripe/stripe.service";
import { InjectQueue } from "@nestjs/bull";
import {
  Injectable,
  InternalServerErrorException,
  Logger,
  NotFoundException,
  OnModuleDestroy,
} from "@nestjs/common";
import { ConfigService } from "@nestjs/config";
import { Queue } from "bull";
import { DateTime } from "luxon";
import Stripe from "stripe";

@Injectable()
export class BillingService implements OnModuleDestroy {
  private logger = new Logger("BillingService");
  private readonly webAppUrl: string;

  constructor(
    private readonly teamsRepository: OrganizationsRepository,
    public readonly stripeService: StripeService,
    private readonly billingRepository: BillingRepository,
    private readonly configService: ConfigService<AppConfig>,
    private readonly billingConfigService: BillingConfigService,
    @InjectQueue(BILLING_QUEUE) private readonly billingQueue: Queue
  ) {
    this.webAppUrl = this.configService.get("app.baseUrl", { infer: true }) ?? "https://app.cal.com";
  }

  async getBillingData(teamId: number) {
    const teamWithBilling = await this.teamsRepository.findByIdIncludeBilling(teamId);
    if (teamWithBilling?.platformBilling) {
      if (!teamWithBilling?.platformBilling.subscriptionId) {
        return { team: teamWithBilling, status: "no_subscription", plan: "none" };
      }

      return { team: teamWithBilling, status: "valid", plan: teamWithBilling.platformBilling.plan };
    } else {
      return { team: teamWithBilling, status: "no_billing", plan: "none" };
    }
  }

  async createTeamBilling(teamId: number) {
    const teamWithBilling = await this.teamsRepository.findByIdIncludeBilling(teamId);
    let customerId = teamWithBilling?.platformBilling?.customerId;

    if (!teamWithBilling?.platformBilling) {
      customerId = await this.teamsRepository.createNewBillingRelation(teamId);

      this.logger.log("Team had no Stripe Customer ID, created one for them.", {
        id: teamId,
        stripeId: customerId,
      });
    }

    return customerId;
  }

  async redirectToSubscribeCheckout(teamId: number, plan: PlatformPlan, customerId?: string) {
<<<<<<< HEAD
    const { url } = await this.stripeService.stripe.checkout.sessions.create({
=======
    const { url } = await this.stripeService.getStripe().checkout.sessions.create({
>>>>>>> 931f3d33
      customer: customerId,
      line_items: [
        {
          price: this.billingConfigService.get(plan)?.base,
          quantity: 1,
        },
        {
          price: this.billingConfigService.get(plan)?.overage,
        },
      ],
      success_url: `${this.webAppUrl}/settings/platform/`,
      cancel_url: `${this.webAppUrl}/settings/platform/`,
      mode: "subscription",
      metadata: {
        teamId: teamId.toString(),
        plan: plan.toString(),
      },
      currency: "usd",
      subscription_data: {
        metadata: {
          teamId: teamId.toString(),
          plan: plan.toString(),
        },
      },
      allow_promotion_codes: true,
    });

    if (!url) throw new InternalServerErrorException("Failed to create Stripe session.");

    return url;
  }

  async updateSubscriptionForTeam(teamId: number, plan: PlatformPlan) {
    const teamWithBilling = await this.teamsRepository.findByIdIncludeBilling(teamId);
    const customerId = teamWithBilling?.platformBilling?.customerId;
<<<<<<< HEAD

    const { url } = await this.stripeService.stripe.checkout.sessions.create({
      customer: customerId,
      success_url: `${this.webAppUrl}/settings/platform/`,
      cancel_url: `${this.webAppUrl}/settings/platform/plans`,
      mode: "setup",
      metadata: {
        teamId: teamId.toString(),
        plan: plan.toString(),
      },
      currency: "usd",
    });

    if (!url) throw new InternalServerErrorException("Failed to create Stripe session.");

=======

    const { url } = await this.stripeService.getStripe().checkout.sessions.create({
      customer: customerId,
      success_url: `${this.webAppUrl}/settings/platform/`,
      cancel_url: `${this.webAppUrl}/settings/platform/plans`,
      mode: "setup",
      metadata: {
        teamId: teamId.toString(),
        plan: plan.toString(),
      },
      currency: "usd",
    });

    if (!url) throw new InternalServerErrorException("Failed to create Stripe session.");

>>>>>>> 931f3d33
    return url;
  }

  async setSubscriptionForTeam(teamId: number, subscriptionId: string, plan: PlatformPlan) {
    const billingCycleStart = DateTime.now().get("day");
    const billingCycleEnd = DateTime.now().plus({ month: 1 }).get("day");

    return this.billingRepository.updateTeamBilling(
      teamId,
      billingCycleStart,
      billingCycleEnd,
      plan,
      subscriptionId
    );
  }

<<<<<<< HEAD
  async createOrUpdateStripeSubscription(event: Stripe.Event) {
    if (event.type === "checkout.session.completed") {
      const subscription = event.data.object as Stripe.Checkout.Session;

      if (!subscription.metadata?.teamId) {
        return {
          status: "success",
        };
      }

      const teamId = Number.parseInt(subscription.metadata.teamId);
      const plan = subscription.metadata.plan;
      if (!plan || !teamId) {
        this.logger.log("Webhook received but not pertaining to Platform, discarding.");
        return {
          status: "success",
        };
      }

      if (subscription.mode === "subscription") {
        await this.setSubscriptionForTeam(
          teamId,
          subscription.subscription as string,
          PlatformPlan[plan.toUpperCase() as keyof typeof PlatformPlan]
        );
      }

      if (subscription.mode === "setup") {
        await this.updateStripeSubscriptionForTeam(teamId, plan as PlatformPlan);
      }

      return {
        status: "success",
      };
    }
=======
  async handleStripeSubscriptionDeleted(event: Stripe.Event) {
    const subscription = event.data.object as Stripe.Subscription;
    const teamId = subscription?.metadata?.teamId;
    const plan = PlatformPlan[subscription?.metadata?.plan?.toUpperCase() as keyof typeof PlatformPlan];
    if (teamId && plan) {
      const currentBilling = await this.billingRepository.getBillingForTeam(Number.parseInt(teamId));
      if (currentBilling?.subscriptionId === subscription.id) {
        await this.billingRepository.deleteBilling(currentBilling.id);
        this.logger.log(`Stripe Subscription deleted`, {
          customerId: currentBilling.customerId,
          subscriptionId: currentBilling.subscriptionId,
          teamId,
        });
        return;
      }
      this.logger.log("No platform billing found.");
      return;
    }
    this.logger.log("Webhook received but not pertaining to Platform, discarding.");
    return;
  }

  getSubscriptionIdFromInvoice(invoice: Stripe.Invoice): string | null {
    if (typeof invoice.subscription === "string") {
      return invoice.subscription;
    } else if (invoice.subscription && typeof invoice.subscription === "object") {
      return invoice.subscription.id;
    } else {
      return null;
    }
  }
  getCustomerIdFromInvoice(invoice: Stripe.Invoice): string | null {
    if (typeof invoice.customer === "string") {
      return invoice.customer;
    } else if (invoice.customer && typeof invoice.customer === "object") {
      return invoice.customer.id;
    } else {
      return null;
    }
  }

  async handleStripePaymentSuccess(event: Stripe.Event) {
    const invoice = event.data.object as Stripe.Invoice;
    const subscriptionId = this.getSubscriptionIdFromInvoice(invoice);
    const customerId = this.getCustomerIdFromInvoice(invoice);
    if (subscriptionId && customerId) {
      await this.billingRepository.updateBillingOverdue(subscriptionId, customerId, false);
    }
  }

  async handleStripePaymentFailed(event: Stripe.Event) {
    const invoice = event.data.object as Stripe.Invoice;
    const subscriptionId = this.getSubscriptionIdFromInvoice(invoice);
    const customerId = this.getCustomerIdFromInvoice(invoice);
    if (subscriptionId && customerId) {
      await this.billingRepository.updateBillingOverdue(subscriptionId, customerId, true);
    }
  }

  async handleStripeCheckoutEvents(event: Stripe.Event) {
    const checkoutSession = event.data.object as Stripe.Checkout.Session;

    if (!checkoutSession.metadata?.teamId) {
      return;
    }

    const teamId = Number.parseInt(checkoutSession.metadata.teamId);
    const plan = checkoutSession.metadata.plan;
    if (!plan || !teamId) {
      this.logger.log("Webhook received but not pertaining to Platform, discarding.");
      return;
    }

    if (checkoutSession.mode === "subscription") {
      await this.setSubscriptionForTeam(
        teamId,
        checkoutSession.subscription as string,
        PlatformPlan[plan.toUpperCase() as keyof typeof PlatformPlan]
      );
    }

    if (checkoutSession.mode === "setup") {
      await this.updateStripeSubscriptionForTeam(teamId, plan as PlatformPlan);
    }

    return;
>>>>>>> 931f3d33
  }

  async updateStripeSubscriptionForTeam(teamId: number, plan: PlatformPlan) {
    const teamWithBilling = await this.teamsRepository.findByIdIncludeBilling(teamId);

    if (!teamWithBilling?.platformBilling || !teamWithBilling?.platformBilling.subscriptionId) {
      throw new NotFoundException("Team plan not found");
    }

<<<<<<< HEAD
    const existingUserSubscription = await this.stripeService.stripe.subscriptions.retrieve(
      teamWithBilling?.platformBilling?.subscriptionId
    );
=======
    const existingUserSubscription = await this.stripeService
      .getStripe()
      .subscriptions.retrieve(teamWithBilling?.platformBilling?.subscriptionId);
>>>>>>> 931f3d33
    const currentLicensedItem = existingUserSubscription.items.data.find(
      (item) => item.price?.recurring?.usage_type === "licensed"
    );
    const currentOverageItem = existingUserSubscription.items.data.find(
      (item) => item.price?.recurring?.usage_type === "metered"
    );

    if (!currentLicensedItem) {
      throw new NotFoundException("There is no licensed item present in the subscription");
    }

    if (!currentOverageItem) {
      throw new NotFoundException("There is no overage item present in the subscription");
    }

<<<<<<< HEAD
    await this.stripeService.stripe.subscriptions.update(teamWithBilling?.platformBilling?.subscriptionId, {
      items: [
        {
          id: currentLicensedItem.id,
          price: this.billingConfigService.get(plan)?.base,
        },
        {
          id: currentOverageItem.id,
          price: this.billingConfigService.get(plan)?.overage,
          clear_usage: false,
        },
      ],
      billing_cycle_anchor: "now",
      proration_behavior: "create_prorations",
    });
=======
    await this.stripeService
      .getStripe()
      .subscriptions.update(teamWithBilling?.platformBilling?.subscriptionId, {
        items: [
          {
            id: currentLicensedItem.id,
            price: this.billingConfigService.get(plan)?.base,
          },
          {
            id: currentOverageItem.id,
            price: this.billingConfigService.get(plan)?.overage,
            clear_usage: false,
          },
        ],
        billing_cycle_anchor: "now",
        proration_behavior: "create_prorations",
      });
>>>>>>> 931f3d33

    await this.setSubscriptionForTeam(
      teamId,
      teamWithBilling?.platformBilling?.subscriptionId,
      PlatformPlan[plan.toUpperCase() as keyof typeof PlatformPlan]
    );
  }
  /**
   *
   * Adds a job to the queue to increment usage of a stripe subscription.
   * we delay the job until the booking starts.
   * the delay ensure we can adapt to cancel / reschedule.
   */
  async increaseUsageByUserId(
    userId: number,
    booking: {
      uid: string;
      startTime: Date;
      fromReschedule?: string | null;
    }
  ) {
    const { uid, startTime, fromReschedule } = booking;

    const delay = startTime.getTime() - Date.now();
    if (fromReschedule) {
      // cancel the usage increment job for the booking that is being rescheduled
      await this.cancelUsageByBookingUid(fromReschedule);
      this.logger.log(`Cancelled usage increment job for rescheduled booking uid: ${fromReschedule}`);
    }
    await this.billingQueue.add(
      INCREMENT_JOB,
      {
        userId,
      } satisfies IncrementJobDataType,
      { delay: delay > 0 ? delay : 0, jobId: `increment-${uid}`, removeOnComplete: true }
    );
    this.logger.log(`Added stripe usage increment job for booking ${uid} and user ${userId}`);
  }

  /**
   *
   * Cancels the usage increment job for a booking when it is cancelled.
   * Removing an attendee from a booking does not cancel the usage increment job.
   */
  async cancelUsageByBookingUid(bookingUid: string) {
    const job = await this.billingQueue.getJob(`increment-${bookingUid}`);
    if (job) {
      await job.remove();
      this.logger.log(`Removed increment job for cancelled booking ${bookingUid}`);
    }
  }

  async onModuleDestroy() {
    try {
      await this.billingQueue.close();
    } catch (err) {
      this.logger.error(err);
    }
  }
}<|MERGE_RESOLUTION|>--- conflicted
+++ resolved
@@ -64,11 +64,7 @@
   }
 
   async redirectToSubscribeCheckout(teamId: number, plan: PlatformPlan, customerId?: string) {
-<<<<<<< HEAD
-    const { url } = await this.stripeService.stripe.checkout.sessions.create({
-=======
     const { url } = await this.stripeService.getStripe().checkout.sessions.create({
->>>>>>> 931f3d33
       customer: customerId,
       line_items: [
         {
@@ -104,23 +100,6 @@
   async updateSubscriptionForTeam(teamId: number, plan: PlatformPlan) {
     const teamWithBilling = await this.teamsRepository.findByIdIncludeBilling(teamId);
     const customerId = teamWithBilling?.platformBilling?.customerId;
-<<<<<<< HEAD
-
-    const { url } = await this.stripeService.stripe.checkout.sessions.create({
-      customer: customerId,
-      success_url: `${this.webAppUrl}/settings/platform/`,
-      cancel_url: `${this.webAppUrl}/settings/platform/plans`,
-      mode: "setup",
-      metadata: {
-        teamId: teamId.toString(),
-        plan: plan.toString(),
-      },
-      currency: "usd",
-    });
-
-    if (!url) throw new InternalServerErrorException("Failed to create Stripe session.");
-
-=======
 
     const { url } = await this.stripeService.getStripe().checkout.sessions.create({
       customer: customerId,
@@ -136,7 +115,6 @@
 
     if (!url) throw new InternalServerErrorException("Failed to create Stripe session.");
 
->>>>>>> 931f3d33
     return url;
   }
 
@@ -153,43 +131,6 @@
     );
   }
 
-<<<<<<< HEAD
-  async createOrUpdateStripeSubscription(event: Stripe.Event) {
-    if (event.type === "checkout.session.completed") {
-      const subscription = event.data.object as Stripe.Checkout.Session;
-
-      if (!subscription.metadata?.teamId) {
-        return {
-          status: "success",
-        };
-      }
-
-      const teamId = Number.parseInt(subscription.metadata.teamId);
-      const plan = subscription.metadata.plan;
-      if (!plan || !teamId) {
-        this.logger.log("Webhook received but not pertaining to Platform, discarding.");
-        return {
-          status: "success",
-        };
-      }
-
-      if (subscription.mode === "subscription") {
-        await this.setSubscriptionForTeam(
-          teamId,
-          subscription.subscription as string,
-          PlatformPlan[plan.toUpperCase() as keyof typeof PlatformPlan]
-        );
-      }
-
-      if (subscription.mode === "setup") {
-        await this.updateStripeSubscriptionForTeam(teamId, plan as PlatformPlan);
-      }
-
-      return {
-        status: "success",
-      };
-    }
-=======
   async handleStripeSubscriptionDeleted(event: Stripe.Event) {
     const subscription = event.data.object as Stripe.Subscription;
     const teamId = subscription?.metadata?.teamId;
@@ -276,7 +217,6 @@
     }
 
     return;
->>>>>>> 931f3d33
   }
 
   async updateStripeSubscriptionForTeam(teamId: number, plan: PlatformPlan) {
@@ -286,15 +226,9 @@
       throw new NotFoundException("Team plan not found");
     }
 
-<<<<<<< HEAD
-    const existingUserSubscription = await this.stripeService.stripe.subscriptions.retrieve(
-      teamWithBilling?.platformBilling?.subscriptionId
-    );
-=======
     const existingUserSubscription = await this.stripeService
       .getStripe()
       .subscriptions.retrieve(teamWithBilling?.platformBilling?.subscriptionId);
->>>>>>> 931f3d33
     const currentLicensedItem = existingUserSubscription.items.data.find(
       (item) => item.price?.recurring?.usage_type === "licensed"
     );
@@ -310,23 +244,6 @@
       throw new NotFoundException("There is no overage item present in the subscription");
     }
 
-<<<<<<< HEAD
-    await this.stripeService.stripe.subscriptions.update(teamWithBilling?.platformBilling?.subscriptionId, {
-      items: [
-        {
-          id: currentLicensedItem.id,
-          price: this.billingConfigService.get(plan)?.base,
-        },
-        {
-          id: currentOverageItem.id,
-          price: this.billingConfigService.get(plan)?.overage,
-          clear_usage: false,
-        },
-      ],
-      billing_cycle_anchor: "now",
-      proration_behavior: "create_prorations",
-    });
-=======
     await this.stripeService
       .getStripe()
       .subscriptions.update(teamWithBilling?.platformBilling?.subscriptionId, {
@@ -344,7 +261,6 @@
         billing_cycle_anchor: "now",
         proration_behavior: "create_prorations",
       });
->>>>>>> 931f3d33
 
     await this.setSubscriptionForTeam(
       teamId,
