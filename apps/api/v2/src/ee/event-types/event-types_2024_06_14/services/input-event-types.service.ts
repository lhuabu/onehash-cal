import { ConnectedCalendarsData } from "@/ee/calendars/outputs/connected-calendars.output";
import { CalendarsService } from "@/ee/calendars/services/calendars.service";
import { EventTypesRepository_2024_06_14 } from "@/ee/event-types/event-types_2024_06_14/event-types.repository";
import { UserWithProfile } from "@/modules/users/users.repository";
import { Injectable, BadRequestException } from "@nestjs/common";

import {
  transformBookingFieldsApiToInternal,
  transformLocationsApiToInternal,
  transformIntervalLimitsApiToInternal,
  transformFutureBookingLimitsApiToInternal,
  transformRecurrenceApiToInternal,
  systemBeforeFieldName,
  systemBeforeFieldEmail,
  systemAfterFieldRescheduleReason,
  EventTypeMetaDataSchema,
  systemBeforeFieldLocation,
  transformBookerLayoutsApiToInternal,
  transformConfirmationPolicyApiToInternal,
  transformEventColorsApiToInternal,
  validateCustomEventName,
  transformSeatsApiToInternal,
<<<<<<< HEAD
=======
  SystemField,
  CustomField,
>>>>>>> 931f3d33
} from "@calcom/platform-libraries";
import {
  CreateEventTypeInput_2024_06_14,
  DestinationCalendar_2024_06_14,
  InputEventTransformed_2024_06_14,
  UpdateEventTypeInput_2024_06_14,
} from "@calcom/platform-types";

import { OutputEventTypesService_2024_06_14 } from "./output-event-types.service";

interface ValidationContext {
  eventTypeId?: number;
  seatsPerTimeSlot?: number | null;
  locations?: InputEventTransformed_2024_06_14["locations"];
  requiresConfirmation?: boolean;
  eventName?: string;
}

@Injectable()
export class InputEventTypesService_2024_06_14 {
  constructor(
    private readonly eventTypesRepository: EventTypesRepository_2024_06_14,
    private readonly outputEventTypesService: OutputEventTypesService_2024_06_14,
    private readonly calendarsService: CalendarsService
  ) {}

  async transformAndValidateCreateEventTypeInput(
    userId: UserWithProfile["id"],
    inputEventType: CreateEventTypeInput_2024_06_14
  ) {
    const transformedBody = this.transformInputCreateEventType(inputEventType);

    await this.validateEventTypeInputs({
      seatsPerTimeSlot: transformedBody.seatsPerTimeSlot,
      locations: transformedBody.locations,
      requiresConfirmation: transformedBody.requiresConfirmation,
      eventName: transformedBody.eventName,
    });

    transformedBody.destinationCalendar &&
      (await this.validateInputDestinationCalendar(userId, transformedBody.destinationCalendar));

    transformedBody.useEventTypeDestinationCalendarEmail &&
      (await this.validateInputUseDestinationCalendarEmail(userId));

    return transformedBody;
  }

  async transformAndValidateUpdateEventTypeInput(
    inputEventType: UpdateEventTypeInput_2024_06_14,
    userId: UserWithProfile["id"],
    eventTypeId: number
  ) {
    const transformedBody = await this.transformInputUpdateEventType(inputEventType, eventTypeId);

    await this.validateEventTypeInputs({
      eventTypeId: eventTypeId,
      seatsPerTimeSlot: transformedBody.seatsPerTimeSlot,
      locations: transformedBody.locations,
      requiresConfirmation: transformedBody.requiresConfirmation,
      eventName: transformedBody.eventName,
    });

    transformedBody.destinationCalendar &&
      (await this.validateInputDestinationCalendar(userId, transformedBody.destinationCalendar));

    transformedBody.useEventTypeDestinationCalendarEmail &&
      (await this.validateInputUseDestinationCalendarEmail(userId));

    return transformedBody;
  }

  transformInputCreateEventType(inputEventType: CreateEventTypeInput_2024_06_14) {
    const defaultLocations: CreateEventTypeInput_2024_06_14["locations"] = [
      {
        type: "integration",
        integration: "cal-video",
      },
    ];

    const {
      lengthInMinutes,
      lengthInMinutesOptions,
      locations,
      bookingFields,
      bookingLimitsCount,
      bookingLimitsDuration,
      bookingWindow,
      bookerLayouts,
      confirmationPolicy,
      color,
      recurrence,
      seats,
      customName,
      useDestinationCalendarEmail,
      ...rest
    } = inputEventType;
    const confirmationPolicyTransformed = this.transformInputConfirmationPolicy(confirmationPolicy);

    const hasMultipleLocations = (locations || defaultLocations).length > 1;
    const eventType = {
      ...rest,
      length: lengthInMinutes,
      locations: this.transformInputLocations(locations || defaultLocations),
      bookingFields: this.transformInputBookingFields(bookingFields, hasMultipleLocations),
      bookingLimits: bookingLimitsCount ? this.transformInputIntervalLimits(bookingLimitsCount) : undefined,
      durationLimits: bookingLimitsDuration
        ? this.transformInputIntervalLimits(bookingLimitsDuration)
        : undefined,
      ...this.transformInputBookingWindow(bookingWindow),
      metadata: {
        bookerLayouts: this.transformInputBookerLayouts(bookerLayouts),
        requiresConfirmationThreshold:
          confirmationPolicyTransformed?.requiresConfirmationThreshold ?? undefined,
<<<<<<< HEAD
=======
        multipleDuration: lengthInMinutesOptions,
>>>>>>> 931f3d33
      },
      requiresConfirmation: confirmationPolicyTransformed?.requiresConfirmation ?? undefined,
      requiresConfirmationWillBlockSlot:
        confirmationPolicyTransformed?.requiresConfirmationWillBlockSlot ?? undefined,
      eventTypeColor: this.transformInputEventTypeColor(color),
      recurringEvent: recurrence ? this.transformInputRecurrignEvent(recurrence) : undefined,
      ...this.transformInputSeatOptions(seats),
      eventName: customName,
      useEventTypeDestinationCalendarEmail: useDestinationCalendarEmail,
    };

    return eventType;
  }

  async transformInputUpdateEventType(inputEventType: UpdateEventTypeInput_2024_06_14, eventTypeId: number) {
    const {
      lengthInMinutes,
      lengthInMinutesOptions,
      locations,
      bookingFields,
      bookingLimitsCount,
      bookingLimitsDuration,
      bookingWindow,
      bookerLayouts,
      confirmationPolicy,
      color,
      recurrence,
      seats,
      customName,
      useDestinationCalendarEmail,
      ...rest
    } = inputEventType;
    const eventTypeDb = await this.eventTypesRepository.getEventTypeWithMetaData(eventTypeId);
    const metadataTransformed = !!eventTypeDb?.metadata
      ? EventTypeMetaDataSchema.parse(eventTypeDb.metadata)
      : {};

    const confirmationPolicyTransformed = this.transformInputConfirmationPolicy(confirmationPolicy);
    const hasMultipleLocations = !!(locations && locations?.length > 1);

    const eventType = {
      ...rest,
      length: lengthInMinutes,
      locations: locations ? this.transformInputLocations(locations) : undefined,
      bookingFields: bookingFields
        ? this.transformInputBookingFields(bookingFields, hasMultipleLocations)
        : undefined,
      bookingLimits: bookingLimitsCount ? this.transformInputIntervalLimits(bookingLimitsCount) : undefined,
      durationLimits: bookingLimitsDuration
        ? this.transformInputIntervalLimits(bookingLimitsDuration)
        : undefined,
      ...this.transformInputBookingWindow(bookingWindow),
      metadata: {
        ...metadataTransformed,
        bookerLayouts: this.transformInputBookerLayouts(bookerLayouts),
        requiresConfirmationThreshold:
          confirmationPolicyTransformed?.requiresConfirmationThreshold ?? undefined,
<<<<<<< HEAD
=======
        multipleDuration: lengthInMinutesOptions,
>>>>>>> 931f3d33
      },
      recurringEvent: recurrence ? this.transformInputRecurrignEvent(recurrence) : undefined,
      requiresConfirmation: confirmationPolicyTransformed?.requiresConfirmation ?? undefined,
      requiresConfirmationWillBlockSlot:
        confirmationPolicyTransformed?.requiresConfirmationWillBlockSlot ?? undefined,
      eventTypeColor: this.transformInputEventTypeColor(color),
      ...this.transformInputSeatOptions(seats),
      eventName: customName,
      useEventTypeDestinationCalendarEmail: useDestinationCalendarEmail,
    };

    return eventType;
  }

  transformInputLocations(inputLocations: CreateEventTypeInput_2024_06_14["locations"]) {
    return transformLocationsApiToInternal(inputLocations);
  }

  transformInputBookingFields(
    inputBookingFields: CreateEventTypeInput_2024_06_14["bookingFields"],
    hasMultipleLocations: boolean
  ) {
    const customFields: (SystemField | CustomField)[] = inputBookingFields
      ? transformBookingFieldsApiToInternal(inputBookingFields)
      : [];
    const customFieldsWithoutNameEmail = customFields.filter(
      (field) => field.type !== "name" && field.type !== "email"
    );
    const customNameField = customFields?.find((field) => field.type === "name");
    const customEmailField = customFields?.find((field) => field.type === "email");

    const defaultFieldsBefore: (SystemField | CustomField)[] = [
      customNameField || systemBeforeFieldName,
      customEmailField || systemBeforeFieldEmail,
    ];
    // note(Lauris): if event type has multiple locations then a radio button booking field has to be displayed to allow booker to pick location
    if (hasMultipleLocations) {
      defaultFieldsBefore.push(systemBeforeFieldLocation);
    }

    const defaultFieldsAfter = [systemAfterFieldRescheduleReason];

    return [...defaultFieldsBefore, ...customFieldsWithoutNameEmail, ...defaultFieldsAfter];
  }

  transformInputIntervalLimits(inputBookingFields: CreateEventTypeInput_2024_06_14["bookingLimitsCount"]) {
    return transformIntervalLimitsApiToInternal(inputBookingFields);
  }

  transformInputBookingWindow(inputBookingWindow: CreateEventTypeInput_2024_06_14["bookingWindow"]) {
    const res = transformFutureBookingLimitsApiToInternal(inputBookingWindow);
    return !!res ? res : {};
  }

  transformInputBookerLayouts(inputBookerLayouts: CreateEventTypeInput_2024_06_14["bookerLayouts"]) {
    return transformBookerLayoutsApiToInternal(inputBookerLayouts);
  }

  transformInputConfirmationPolicy(
    requiresConfirmation: CreateEventTypeInput_2024_06_14["confirmationPolicy"]
  ) {
    return transformConfirmationPolicyApiToInternal(requiresConfirmation);
  }
  transformInputRecurrignEvent(recurrence: CreateEventTypeInput_2024_06_14["recurrence"]) {
    if (!recurrence || recurrence.disabled) {
      return undefined;
    }

    return transformRecurrenceApiToInternal(recurrence);
  }

  transformInputEventTypeColor(color: CreateEventTypeInput_2024_06_14["color"]) {
    return transformEventColorsApiToInternal(color);
  }

  transformInputSeatOptions(seats: CreateEventTypeInput_2024_06_14["seats"]) {
    return transformSeatsApiToInternal(seats);
  }
  async validateEventTypeInputs({
    eventTypeId,
    seatsPerTimeSlot,
    locations,
    requiresConfirmation,
    eventName,
  }: ValidationContext) {
    let seatsPerTimeSlotDb: number | null = null;
    let locationsDb: ReturnType<typeof this.transformInputLocations> = [];
    let requiresConfirmationDb = false;

    if (eventTypeId != null) {
      const eventTypeDb = await this.eventTypesRepository.getEventTypeWithSeats(eventTypeId);
      seatsPerTimeSlotDb = eventTypeDb?.seatsPerTimeSlot ?? null;
      locationsDb = this.outputEventTypesService.transformLocations(eventTypeDb?.locations) ?? [];
      requiresConfirmationDb = eventTypeDb?.requiresConfirmation ?? false;
    }

    const seatsPerTimeSlotFinal = seatsPerTimeSlot !== undefined ? seatsPerTimeSlot : seatsPerTimeSlotDb;
    const seatsEnabledFinal = seatsPerTimeSlotFinal != null && seatsPerTimeSlotFinal > 0;

    const locationsFinal = locations !== undefined ? locations : locationsDb;
    const requiresConfirmationFinal =
      requiresConfirmation !== undefined ? requiresConfirmation : requiresConfirmationDb;

    this.validateSeatsSingleLocationRule(seatsEnabledFinal, locationsFinal);
    this.validateSeatsRequiresConfirmationFalseRule(seatsEnabledFinal, requiresConfirmationFinal);
    this.validateMultipleLocationsSeatsDisabledRule(locationsFinal, seatsEnabledFinal);
    this.validateRequiresConfirmationSeatsDisabledRule(requiresConfirmationFinal, seatsEnabledFinal);

    if (eventName) {
      await this.validateCustomEventNameInput(eventName);
    }
  }
  validateSeatsSingleLocationRule(
    seatsEnabled: boolean,
    locations: ReturnType<typeof this.transformInputLocations>
  ) {
    if (seatsEnabled && locations.length > 1) {
      throw new BadRequestException(
        "Seats Validation failed: Seats are enabled but more than one location provided."
      );
    }
  }

  validateSeatsRequiresConfirmationFalseRule(seatsEnabled: boolean, requiresConfirmation: boolean) {
    if (seatsEnabled && requiresConfirmation) {
      throw new BadRequestException(
        "Seats Validation failed: Seats are enabled but requiresConfirmation is true."
      );
    }
  }

  validateMultipleLocationsSeatsDisabledRule(
    locations: ReturnType<typeof this.transformInputLocations>,
    seatsEnabled: boolean
  ) {
    if (locations.length > 1 && seatsEnabled) {
      throw new BadRequestException("Locations Validation failed: Multiple locations but seats are enabled.");
    }
  }

  validateRequiresConfirmationSeatsDisabledRule(requiresConfirmation: boolean, seatsEnabled: boolean) {
    if (requiresConfirmation && seatsEnabled) {
      throw new BadRequestException(
        "RequiresConfirmation Validation failed: Seats are enabled but requiresConfirmation is true."
      );
    }
  }

  async validateCustomEventNameInput(value: string) {
    const validationResult = validateCustomEventName(value);
    if (validationResult !== true) {
      throw new BadRequestException(`Invalid event name variables: ${validationResult}`);
    }
    return;
  }

  async validateInputDestinationCalendar(
    userId: number,
    destinationCalendar: DestinationCalendar_2024_06_14
  ) {
    const calendars: ConnectedCalendarsData = await this.calendarsService.getCalendars(userId);

    const allCals = calendars.connectedCalendars.map((cal) => cal.calendars ?? []).flat();

    const matchedCalendar = allCals.find(
      (cal) =>
        cal.externalId === destinationCalendar.externalId &&
        cal.integration === destinationCalendar.integration
    );

    if (!matchedCalendar) {
      throw new BadRequestException("Invalid destinationCalendarId: Calendar does not exist");
    }

    if (matchedCalendar.readOnly) {
      throw new BadRequestException("Invalid destinationCalendarId: Calendar does not have write permission");
    }

    return;
  }

  async validateInputUseDestinationCalendarEmail(userId: number) {
    const calendars: ConnectedCalendarsData = await this.calendarsService.getCalendars(userId);

    const allCals = calendars.connectedCalendars.map((cal) => cal.calendars ?? []).flat();

    const primaryCalendar = allCals.find((cal) => cal.primary);

    if (!primaryCalendar) {
      throw new BadRequestException(
        "Validation failed: A primary connected calendar is required to set useDestinationCalendarEmail"
      );
    }

    return;
  }
}<|MERGE_RESOLUTION|>--- conflicted
+++ resolved
@@ -20,11 +20,8 @@
   transformEventColorsApiToInternal,
   validateCustomEventName,
   transformSeatsApiToInternal,
-<<<<<<< HEAD
-=======
   SystemField,
   CustomField,
->>>>>>> 931f3d33
 } from "@calcom/platform-libraries";
 import {
   CreateEventTypeInput_2024_06_14,
@@ -139,10 +136,7 @@
         bookerLayouts: this.transformInputBookerLayouts(bookerLayouts),
         requiresConfirmationThreshold:
           confirmationPolicyTransformed?.requiresConfirmationThreshold ?? undefined,
-<<<<<<< HEAD
-=======
         multipleDuration: lengthInMinutesOptions,
->>>>>>> 931f3d33
       },
       requiresConfirmation: confirmationPolicyTransformed?.requiresConfirmation ?? undefined,
       requiresConfirmationWillBlockSlot:
@@ -200,10 +194,7 @@
         bookerLayouts: this.transformInputBookerLayouts(bookerLayouts),
         requiresConfirmationThreshold:
           confirmationPolicyTransformed?.requiresConfirmationThreshold ?? undefined,
-<<<<<<< HEAD
-=======
         multipleDuration: lengthInMinutesOptions,
->>>>>>> 931f3d33
       },
       recurringEvent: recurrence ? this.transformInputRecurrignEvent(recurrence) : undefined,
       requiresConfirmation: confirmationPolicyTransformed?.requiresConfirmation ?? undefined,
