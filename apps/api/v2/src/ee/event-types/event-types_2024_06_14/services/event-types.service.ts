import { DEFAULT_EVENT_TYPES } from "@/ee/event-types/event-types_2024_06_14/constants/constants";
import { EventTypesRepository_2024_06_14 } from "@/ee/event-types/event-types_2024_06_14/event-types.repository";
import { SchedulesRepository_2024_06_11 } from "@/ee/schedules/schedules_2024_06_11/schedules.repository";
import { MembershipsRepository } from "@/modules/memberships/memberships.repository";
import { PrismaWriteService } from "@/modules/prisma/prisma-write.service";
import { SelectedCalendarsRepository } from "@/modules/selected-calendars/selected-calendars.repository";
import { UsersService } from "@/modules/users/services/users.service";
import { UserWithProfile, UsersRepository } from "@/modules/users/users.repository";
import { BadRequestException, ForbiddenException, Injectable, NotFoundException } from "@nestjs/common";

import { createEventType, updateEventType } from "@calcom/platform-libraries";
import { getEventTypesPublic, EventTypesPublic } from "@calcom/platform-libraries";
import { dynamicEvent } from "@calcom/platform-libraries";
import { GetEventTypesQuery_2024_06_14, InputEventTransformed_2024_06_14 } from "@calcom/platform-types";
import { EventType } from "@calcom/prisma/client";

@Injectable()
export class EventTypesService_2024_06_14 {
  constructor(
    private readonly eventTypesRepository: EventTypesRepository_2024_06_14,
    private readonly membershipsRepository: MembershipsRepository,
    private readonly usersRepository: UsersRepository,
    private readonly usersService: UsersService,
    private readonly selectedCalendarsRepository: SelectedCalendarsRepository,
    private readonly dbWrite: PrismaWriteService,
    private readonly schedulesRepository: SchedulesRepository_2024_06_11
  ) {}

  async createUserEventType(user: UserWithProfile, body: InputEventTransformed_2024_06_14) {
    await this.checkCanCreateEventType(user.id, body);
    const eventTypeUser = await this.getUserToCreateEvent(user);
    const { destinationCalendar: _destinationCalendar, ...rest } = body;

    const { eventType: eventTypeCreated } = await createEventType({
      input: rest,
      ctx: {
        user: eventTypeUser,
        // eslint-disable-next-line @typescript-eslint/ban-ts-comment
        // @ts-ignore
        prisma: this.dbWrite.prisma,
      },
    });

    await updateEventType({
      input: {
        id: eventTypeCreated.id,
        ...body,
      },
      ctx: {
        user: eventTypeUser,
        // eslint-disable-next-line @typescript-eslint/ban-ts-comment
        // @ts-ignore
        prisma: this.dbWrite.prisma,
      },
    });

    const eventType = await this.eventTypesRepository.getEventTypeById(eventTypeCreated.id);

    if (!eventType) {
      throw new NotFoundException(`Event type with id ${eventTypeCreated.id} not found`);
    }

    return {
      ownerId: user.id,
      ...eventType,
    };
  }

  async checkCanCreateEventType(userId: number, body: InputEventTransformed_2024_06_14) {
    const existsWithSlug = await this.eventTypesRepository.getUserEventTypeBySlug(userId, body.slug);
    if (existsWithSlug) {
      throw new BadRequestException("User already has an event type with this slug.");
    }
    await this.checkUserOwnsSchedule(userId, body.scheduleId);
  }

  async getEventTypeByUsernameAndSlug(
    username: string,
    eventTypeSlug: string,
    orgSlug?: string,
    orgId?: number
  ) {
    const user = await this.usersRepository.findByUsername(username, orgSlug, orgId);
    if (!user) {
      return null;
    }

    const eventType = await this.eventTypesRepository.getUserEventTypeBySlug(user.id, eventTypeSlug);

    if (!eventType) {
      return null;
    }

    return {
      ownerId: user.id,
      ...eventType,
    };
  }

  async getEventTypesByUsername(username: string, orgSlug?: string, orgId?: number) {
    const user = await this.usersRepository.findByUsername(username, orgSlug, orgId);
    if (!user) {
      return [];
    }
    return await this.getUserEventTypes(user.id);
  }

  async getUserToCreateEvent(user: UserWithProfile) {
    const organizationId = this.usersService.getUserMainOrgId(user);
    const isOrgAdmin = organizationId
      ? await this.membershipsRepository.isUserOrganizationAdmin(user.id, organizationId)
      : false;
    const profileId = this.usersService.getUserMainProfile(user)?.id || null;
    const selectedCalendars = await this.selectedCalendarsRepository.getUserSelectedCalendars(user.id);
    return {
      id: user.id,
      role: user.role,
      username: user.username,
      organizationId: user.organizationId,
      organization: { isOrgAdmin },
      profile: { id: profileId },
      metadata: user.metadata,
      selectedCalendars,
    };
  }

  async getUserEventType(userId: number, eventTypeId: number) {
    const eventType = await this.eventTypesRepository.getUserEventType(userId, eventTypeId);

    if (!eventType) {
      return null;
    }

    this.checkUserOwnsEventType(userId, eventType);

    return {
      ownerId: userId,
      ...eventType,
    };
  }

  async getUserEventTypes(userId: number) {
    const eventTypes = await this.eventTypesRepository.getUserEventTypes(userId);

    return eventTypes.map((eventType) => {
      return { ownerId: userId, ...eventType };
    });
  }

  async getEventTypesPublicByUsername(username: string): Promise<EventTypesPublic> {
    const user = await this.usersRepository.findByUsername(username);
    if (!user) {
      throw new NotFoundException(`User with username "${username}" not found`);
    }

    return await getEventTypesPublic(user.id);
  }

  async getEventTypes(queryParams: GetEventTypesQuery_2024_06_14) {
<<<<<<< HEAD
    const { username, eventSlug, usernames } = queryParams;

=======
    const { username, eventSlug, usernames, orgSlug, orgId } = queryParams;
>>>>>>> 931f3d33
    if (username && eventSlug) {
      const eventType = await this.getEventTypeByUsernameAndSlug(username, eventSlug, orgSlug, orgId);
      return eventType ? [eventType] : [];
    }

    if (username) {
      return await this.getEventTypesByUsername(username, orgSlug, orgId);
    }

    if (usernames) {
      const dynamicEventType = await this.getDynamicEventType(usernames, orgSlug, orgId);
      return [dynamicEventType];
    }

    return [];
  }

  async getDynamicEventType(usernames: string[], orgSlug?: string, orgId?: number) {
    const users = await this.usersService.getByUsernames(usernames, orgSlug, orgId);
    const usersFiltered: UserWithProfile[] = [];
    for (const user of users) {
      if (user) {
        usersFiltered.push(user);
      }
    }
    return {
      ownerId: 0,
      ...dynamicEvent,
      users: usersFiltered,
      isInstantEvent: false,
    };
  }

  async createUserDefaultEventTypes(userId: number) {
    const { sixtyMinutes, sixtyMinutesVideo, thirtyMinutes, thirtyMinutesVideo } = DEFAULT_EVENT_TYPES;

    const defaultEventTypes = await Promise.all([
      this.eventTypesRepository.createUserEventType(userId, thirtyMinutes),
      this.eventTypesRepository.createUserEventType(userId, sixtyMinutes),
      this.eventTypesRepository.createUserEventType(userId, thirtyMinutesVideo),
      this.eventTypesRepository.createUserEventType(userId, sixtyMinutesVideo),
    ]);

    return defaultEventTypes;
  }

  async updateEventType(eventTypeId: number, body: InputEventTransformed_2024_06_14, user: UserWithProfile) {
    await this.checkCanUpdateEventType(user.id, eventTypeId, body.scheduleId);
    const eventTypeUser = await this.getUserToUpdateEvent(user);

    await updateEventType({
      input: { id: eventTypeId, ...body },
      ctx: {
        user: eventTypeUser,
        // eslint-disable-next-line @typescript-eslint/ban-ts-comment
        // @ts-ignore
        prisma: this.dbWrite.prisma,
      },
    });

    const eventType = await this.eventTypesRepository.getEventTypeById(eventTypeId);

    if (!eventType) {
      throw new NotFoundException(`Event type with id ${eventTypeId} not found`);
    }

    return {
      ownerId: user.id,
      ...eventType,
    };
  }

  async checkCanUpdateEventType(userId: number, eventTypeId: number, scheduleId: number | undefined) {
    const existingEventType = await this.getUserEventType(userId, eventTypeId);
    if (!existingEventType) {
      throw new NotFoundException(`Event type with id ${eventTypeId} not found`);
    }
    this.checkUserOwnsEventType(userId, { id: eventTypeId, userId: existingEventType.ownerId });
    await this.checkUserOwnsSchedule(userId, scheduleId);
  }

  async getUserToUpdateEvent(user: UserWithProfile) {
    const profileId = this.usersService.getUserMainProfile(user)?.id || null;
    const selectedCalendars = await this.selectedCalendarsRepository.getUserSelectedCalendars(user.id);
    return { ...user, profile: { id: profileId }, selectedCalendars };
  }

  async deleteEventType(eventTypeId: number, userId: number) {
    const existingEventType = await this.eventTypesRepository.getEventTypeById(eventTypeId);
    if (!existingEventType) {
      throw new NotFoundException(`Event type with ID=${eventTypeId} does not exist.`);
    }

    this.checkUserOwnsEventType(userId, existingEventType);

    return this.eventTypesRepository.deleteEventType(eventTypeId);
  }

  checkUserOwnsEventType(userId: number, eventType: Pick<EventType, "id" | "userId">) {
    if (userId !== eventType.userId) {
      throw new ForbiddenException(`User with ID=${userId} does not own event type with ID=${eventType.id}`);
    }
  }

  async checkUserOwnsSchedule(userId: number, scheduleId: number | null | undefined) {
    if (!scheduleId) {
      return;
    }

    const schedule = await this.schedulesRepository.getScheduleByIdAndUserId(scheduleId, userId);

    if (!schedule) {
      throw new NotFoundException(`User with ID=${userId} does not own schedule with ID=${scheduleId}`);
    }
  }
}<|MERGE_RESOLUTION|>--- conflicted
+++ resolved
@@ -157,12 +157,7 @@
   }
 
   async getEventTypes(queryParams: GetEventTypesQuery_2024_06_14) {
-<<<<<<< HEAD
-    const { username, eventSlug, usernames } = queryParams;
-
-=======
     const { username, eventSlug, usernames, orgSlug, orgId } = queryParams;
->>>>>>> 931f3d33
     if (username && eventSlug) {
       const eventType = await this.getEventTypeByUsernameAndSlug(username, eventSlug, orgSlug, orgId);
       return eventType ? [eventType] : [];
