--- conflicted
+++ resolved
@@ -378,11 +378,7 @@
           );
           expect(createdEventType.color).toEqual(body.color);
 
-<<<<<<< HEAD
-          const responseBookingFields = body.bookingFields || [];
-=======
           const requestBookingFields = body.bookingFields || [];
->>>>>>> 931f3d33
           const expectedBookingFields = [
             { isDefault: true, required: true, slug: "name", ...nameBookingField },
             { isDefault: true, required: true, slug: "email", type: "email" },
@@ -399,11 +395,7 @@
         });
     });
 
-<<<<<<< HEAD
-    it(`/GET/even-types by username`, async () => {
-=======
     it(`/GET/event-types by username`, async () => {
->>>>>>> 931f3d33
       const response = await request(app.getHttpServer())
         .get(`/api/v2/event-types?username=${username}`)
         .set(CAL_API_VERSION_HEADER, VERSION_2024_06_14)
@@ -423,10 +415,7 @@
       expect(fetchedEventType?.title).toEqual(eventType.title);
       expect(fetchedEventType?.description).toEqual(eventType.description);
       expect(fetchedEventType?.lengthInMinutes).toEqual(eventType.lengthInMinutes);
-<<<<<<< HEAD
-=======
       expect(fetchedEventType?.lengthInMinutesOptions).toEqual(eventType.lengthInMinutesOptions);
->>>>>>> 931f3d33
       expect(fetchedEventType?.locations).toEqual(eventType.locations);
       expect(fetchedEventType?.bookingFields).toEqual(eventType.bookingFields);
       expect(fetchedEventType?.ownerId).toEqual(user.id);
@@ -450,8 +439,6 @@
       expect(fetchedEventType.color).toEqual(eventType.color);
     });
 
-<<<<<<< HEAD
-=======
     it(`/GET/event-types by username and orgSlug`, async () => {
       console.log(organization);
       const response = await request(app.getHttpServer())
@@ -507,7 +494,6 @@
       expect(responseBody.data?.find((e) => e.id === orgUserEventType3.id)?.id).toBeDefined();
     });
 
->>>>>>> 931f3d33
     it("should return an error when creating an event type with seats enabled and multiple locations", async () => {
       const body: CreateEventTypeInput_2024_06_14 = {
         title: "Coding class 2",
@@ -914,10 +900,7 @@
           eventType.hideCalendarEventDetails = updatedEventType.hideCalendarEventDetails;
           eventType.lockTimeZoneToggleOnBookingPage = updatedEventType.lockTimeZoneToggleOnBookingPage;
           eventType.color = updatedEventType.color;
-<<<<<<< HEAD
-=======
           eventType.bookingFields = updatedEventType.bookingFields;
->>>>>>> 931f3d33
         });
     });
 
