import { SchedulesService_2024_06_11 } from "@/ee/schedules/schedules_2024_06_11/services/schedules.service";
import { VERSION_2024_06_14, VERSION_2024_06_11 } from "@/lib/api-versions";
import { GetUser } from "@/modules/auth/decorators/get-user/get-user.decorator";
import { Permissions } from "@/modules/auth/decorators/permissions/permissions.decorator";
import { ApiAuthGuard } from "@/modules/auth/guards/api-auth/api-auth.guard";
import { PermissionsGuard } from "@/modules/auth/guards/permissions/permissions.guard";
import { UserWithProfile } from "@/modules/users/users.repository";
import {
  Body,
  Controller,
  Delete,
  Get,
  HttpCode,
  HttpStatus,
  Param,
  Post,
  Patch,
  UseGuards,
} from "@nestjs/common";
import { ApiHeader, ApiOperation, ApiResponse, ApiTags as DocsTags } from "@nestjs/swagger";

import { SCHEDULE_READ, SCHEDULE_WRITE, SUCCESS_STATUS } from "@calcom/platform-constants";
import {
  CreateScheduleOutput_2024_06_11,
  CreateScheduleInput_2024_06_11,
  UpdateScheduleInput_2024_06_11,
  GetScheduleOutput_2024_06_11,
  UpdateScheduleOutput_2024_06_11,
  GetDefaultScheduleOutput_2024_06_11,
  DeleteScheduleOutput_2024_06_11,
  GetSchedulesOutput_2024_06_11,
} from "@calcom/platform-types";

@Controller({
  path: "/v2/schedules",
  version: [VERSION_2024_06_14, VERSION_2024_06_11],
})
@UseGuards(ApiAuthGuard, PermissionsGuard)
@DocsTags("Schedules")
@ApiHeader({
  name: "cal-api-version",
  description: `Must be set to \`2024-06-11\``,
  required: true,
})
@ApiHeader({
  name: "Authorization",
  description:
    "value must be `Bearer <token>` where `<token>` either managed user access token or api key prefixed with cal_",
  required: true,
})
export class SchedulesController_2024_06_11 {
  constructor(private readonly schedulesService: SchedulesService_2024_06_11) {}

  @Post("/")
  @Permissions([SCHEDULE_WRITE])
  @ApiOperation({
    summary: "Create a schedule",
    description: `
      Create a schedule for the authenticated user.

      The point of creating schedules is for event types to be available at specific times.

      The first goal of schedules is to have a default schedule. If you are platform customer and created managed users, then it is important to note that each managed user should have a default schedule.
      1. If you passed \`timeZone\` when creating managed user, then the default schedule from Monday to Friday from 9AM to 5PM will be created with that timezone. The managed user can then change the default schedule via the \`AvailabilitySettings\` atom.
      2. If you did not, then we assume you want the user to have this specific schedule right away. You should create a default schedule by specifying
      \`"isDefault": true\` in the request body. Until the user has a default schedule the user can't be booked nor manage their schedule via the AvailabilitySettings atom.

      The second goal of schedules is to create another schedule that event types can point to. This is useful for when an event is booked because availability is not checked against the default schedule but instead against that specific schedule.
      After creating a non-default schedule, you can update an event type to point to that schedule via the PATCH \`event-types/{eventTypeId}\` endpoint.

      When specifying start time and end time for each day use the 24 hour format e.g. 08:00, 15:00 etc.
      `,
  })
  async createSchedule(
    @GetUser() user: UserWithProfile,
    @Body() bodySchedule: CreateScheduleInput_2024_06_11
  ): Promise<CreateScheduleOutput_2024_06_11> {
    const schedule = await this.schedulesService.createUserSchedule(user.id, bodySchedule);

    return {
      status: SUCCESS_STATUS,
      data: schedule,
    };
  }

  @Get("/default")
  @Permissions([SCHEDULE_READ])
  @ApiResponse({
    status: 200,
    type: GetDefaultScheduleOutput_2024_06_11,
  })
  @ApiOperation({
    summary: "Get default schedule",
    description: "Get the default schedule of the authenticated user.",
  })
  async getDefaultSchedule(@GetUser() user: UserWithProfile): Promise<GetScheduleOutput_2024_06_11> {
    const schedule = await this.schedulesService.getUserScheduleDefault(user.id);

    return {
      status: SUCCESS_STATUS,
      data: schedule,
    };
  }

  @Get("/:scheduleId")
  @Permissions([SCHEDULE_READ])
<<<<<<< HEAD
  @Throttle({ default: { limit: 10, ttl: 60000 } }) // allow 10 requests per minute (for :scheduleId)
=======
>>>>>>> 931f3d33
  @ApiOperation({ summary: "Get a schedule" })
  async getSchedule(
    @GetUser() user: UserWithProfile,
    @Param("scheduleId") scheduleId: number
  ): Promise<GetScheduleOutput_2024_06_11> {
    const schedule = await this.schedulesService.getUserSchedule(user.id, scheduleId);

    return {
      status: SUCCESS_STATUS,
      data: schedule,
    };
  }

  @Get("/")
  @Permissions([SCHEDULE_READ])
  @ApiOperation({
    summary: "Get all schedules",
    description: "Get all schedules of the authenticated user.",
  })
  async getSchedules(@GetUser() user: UserWithProfile): Promise<GetSchedulesOutput_2024_06_11> {
    const schedules = await this.schedulesService.getUserSchedules(user.id);

    return {
      status: SUCCESS_STATUS,
      data: schedules,
    };
  }

  @Patch("/:scheduleId")
  @Permissions([SCHEDULE_WRITE])
  @ApiOperation({ summary: "Update a schedule" })
  async updateSchedule(
    @GetUser() user: UserWithProfile,
    @Body() bodySchedule: UpdateScheduleInput_2024_06_11,
    @Param("scheduleId") scheduleId: string
  ): Promise<UpdateScheduleOutput_2024_06_11> {
    const updatedSchedule = await this.schedulesService.updateUserSchedule(
      user.id,
      Number(scheduleId),
      bodySchedule
    );

    return {
      status: SUCCESS_STATUS,
      data: updatedSchedule,
    };
  }

  @Delete("/:scheduleId")
  @HttpCode(HttpStatus.OK)
  @Permissions([SCHEDULE_WRITE])
  @ApiOperation({ summary: "Delete a schedule" })
  async deleteSchedule(
    @GetUser("id") userId: number,
    @Param("scheduleId") scheduleId: number
  ): Promise<DeleteScheduleOutput_2024_06_11> {
    await this.schedulesService.deleteUserSchedule(userId, scheduleId);

    return {
      status: SUCCESS_STATUS,
    };
  }
}<|MERGE_RESOLUTION|>--- conflicted
+++ resolved
@@ -104,10 +104,6 @@
 
   @Get("/:scheduleId")
   @Permissions([SCHEDULE_READ])
-<<<<<<< HEAD
-  @Throttle({ default: { limit: 10, ttl: 60000 } }) // allow 10 requests per minute (for :scheduleId)
-=======
->>>>>>> 931f3d33
   @ApiOperation({ summary: "Get a schedule" })
   async getSchedule(
     @GetUser() user: UserWithProfile,
