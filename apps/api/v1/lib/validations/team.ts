--- conflicted
+++ resolved
@@ -11,10 +11,7 @@
   smsLockState: true,
   smsLockReviewedByAdmin: true,
   bookingLimits: true,
-<<<<<<< HEAD
-=======
   includeManagedEventsInLimits: true,
->>>>>>> 931f3d33
 });
 
 const schemaTeamRequiredParams = z.object({
