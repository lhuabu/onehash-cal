--- conflicted
+++ resolved
@@ -54,8 +54,6 @@
   console.error("Please set NEXT_PUBLIC_API_V2_URL");
 }
 
-<<<<<<< HEAD
-=======
 const getHttpsUrl = (url) => {
   if (!url) return url;
   if (url.startsWith("http://")) {
@@ -70,7 +68,6 @@
   process.env.NEXT_PUBLIC_EMBED_LIB_URL = getHttpsUrl(process.env.NEXT_PUBLIC_EMBED_LIB_URL);
 }
 
->>>>>>> 2fb1408d
 const validJson = (jsonString) => {
   try {
     const o = JSON.parse(jsonString);
@@ -175,11 +172,7 @@
 
 /** @type {import("next").NextConfig} */
 const nextConfig = {
-<<<<<<< HEAD
-  output: "standalone",
-=======
   output: process.env.BUILD_STANDALONE === "true" ? "standalone" : undefined,
->>>>>>> 2fb1408d
   experimental: {
     // externalize server-side node_modules with size > 1mb, to improve dev mode performance/RAM usage
     serverComponentsExternalPackages: ["next-i18next"],
@@ -663,7 +656,6 @@
   },
 };
 
-<<<<<<< HEAD
 // if (!!process.env.NEXT_PUBLIC_SENTRY_DSN) {
 //   plugins.push((nextConfig) =>
 //     withSentryConfig(nextConfig, {
@@ -674,17 +666,5 @@
 //     })
 //   );
 // }
-=======
-if (!!process.env.NEXT_PUBLIC_SENTRY_DSN) {
-  plugins.push((nextConfig) =>
-    withSentryConfig(nextConfig, {
-      autoInstrumentServerFunctions: true,
-      hideSourceMaps: true,
-      // disable source map generation for the server code
-      disableServerWebpackPlugin: !!process.env.SENTRY_DISABLE_SERVER_WEBPACK_PLUGIN,
-    })
-  );
-}
->>>>>>> 2fb1408d
 
 module.exports = () => plugins.reduce((acc, next) => next(acc), nextConfig);