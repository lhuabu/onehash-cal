import type { GetServerSidePropsContext } from "next";
import nookies from "nookies";

import { getServerSession } from "@calcom/features/auth/lib/getServerSession";
import { WEBAPP_URL, KEYCLOAK_COOKIE_DOMAIN } from "@calcom/lib/constants";
import prisma from "@calcom/prisma";

function RedirectPage() {
  return;
}

export async function getServerSideProps(context: GetServerSidePropsContext) {
  const { req, res } = context;
  const session = await getServerSession({ req, res });

  const keycloak_cookie_domain = KEYCLOAK_COOKIE_DOMAIN || "";
  const useSecureCookies = WEBAPP_URL?.startsWith("https://");

<<<<<<< HEAD
  if (session?.id_token && session?.access_token && session?.refresh_token) {
    const id_token_encoded_val = symmetricEncrypt(session.id_token, keycloak_token_secret);
    nookies.set(context, "keycloak_id_token", id_token_encoded_val, {
      domain: keycloak_cookie_domain,
      sameSite: useSecureCookies ? "none" : "lax",
      path: "/",
      secure: useSecureCookies,
      httpOnly: true,
    });

    const access_token_encoded_val = symmetricEncrypt(session.access_token, keycloak_token_secret);
    nookies.set(context, "keycloak_access_token", access_token_encoded_val, {
      domain: keycloak_cookie_domain,
      sameSite: useSecureCookies ? "none" : "lax",
      path: "/",
      secure: useSecureCookies,
      httpOnly: true,
    });

    const refresh_token_encoded_val = symmetricEncrypt(session.refresh_token, keycloak_token_secret);

    nookies.set(context, "keycloak_refresh_token", refresh_token_encoded_val, {
=======
  if (session?.keycloak_token) {
    nookies.set(context, "keycloak_token", session.keycloak_token, {
>>>>>>> 6ff50c89
      domain: keycloak_cookie_domain,
      sameSite: useSecureCookies ? "none" : "lax",
      path: "/",
      secure: useSecureCookies,
      httpOnly: true,
    });
  }

  if (!session?.user?.id) {
    return { redirect: { permanent: false, destination: "/auth/login" } };
  }

  //to prevent the user from visiting the /event-types page if they have not completed the onboarding process
  const user = await prisma.user.findUnique({
    where: {
      id: session.user.id,
    },
    select: {
      completedOnboarding: true,
    },
  });
  if (!user) {
    throw new Error("User from session not found");
  }

  if (!user.completedOnboarding) {
    return { redirect: { permanent: true, destination: "/getting-started" } };
  }

  return { redirect: { permanent: false, destination: "/event-types" } };
}

export default RedirectPage;<|MERGE_RESOLUTION|>--- conflicted
+++ resolved
@@ -16,33 +16,8 @@
   const keycloak_cookie_domain = KEYCLOAK_COOKIE_DOMAIN || "";
   const useSecureCookies = WEBAPP_URL?.startsWith("https://");
 
-<<<<<<< HEAD
-  if (session?.id_token && session?.access_token && session?.refresh_token) {
-    const id_token_encoded_val = symmetricEncrypt(session.id_token, keycloak_token_secret);
-    nookies.set(context, "keycloak_id_token", id_token_encoded_val, {
-      domain: keycloak_cookie_domain,
-      sameSite: useSecureCookies ? "none" : "lax",
-      path: "/",
-      secure: useSecureCookies,
-      httpOnly: true,
-    });
-
-    const access_token_encoded_val = symmetricEncrypt(session.access_token, keycloak_token_secret);
-    nookies.set(context, "keycloak_access_token", access_token_encoded_val, {
-      domain: keycloak_cookie_domain,
-      sameSite: useSecureCookies ? "none" : "lax",
-      path: "/",
-      secure: useSecureCookies,
-      httpOnly: true,
-    });
-
-    const refresh_token_encoded_val = symmetricEncrypt(session.refresh_token, keycloak_token_secret);
-
-    nookies.set(context, "keycloak_refresh_token", refresh_token_encoded_val, {
-=======
   if (session?.keycloak_token) {
     nookies.set(context, "keycloak_token", session.keycloak_token, {
->>>>>>> 6ff50c89
       domain: keycloak_cookie_domain,
       sameSite: useSecureCookies ? "none" : "lax",
       path: "/",
