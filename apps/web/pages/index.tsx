--- conflicted
+++ resolved
@@ -316,37 +316,6 @@
     });
   }
 
-<<<<<<< HEAD
-  //TODO:remove this after oauth is fixed
-
-  if (!session?.user?.id) {
-    return { redirect: { permanent: false, destination: "/auth/login" } };
-  }
-
-  if (session) {
-    //to prevent the user from visiting the /event-types page if they have not completed the onboarding process
-    const user = await prisma.user.findUnique({
-      where: {
-        id: session.user.id,
-      },
-      select: {
-        completedOnboarding: true,
-      },
-    });
-    if (!user) {
-      throw new Error("User from session not found");
-    }
-
-    if (!user.completedOnboarding) {
-      return { redirect: { permanent: true, destination: "/getting-started" } };
-    }
-  }
-
-  //TODO:remove this after oauth is fixed
-  return { redirect: { permanent: false, destination: "/event-types" } };
-
-=======
->>>>>>> 772059cf
   return {
     props: {
       isLoggedIn: !!session,
