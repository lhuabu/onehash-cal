--- conflicted
+++ resolved
@@ -97,7 +97,7 @@
   callbackUrl = safeCallbackUrl || "";
 
   const LoginFooter = (
-    <Link href={`${WEBSITE_URL}/signup`} className="text-brand-500 font-medium">
+    <Link href={`${WEBAPP_URL}/signup`} className="text-brand-500 font-medium">
       {t("dont_have_an_account")}
     </Link>
   );
@@ -229,11 +229,7 @@
                 type="submit"
                 color="primary"
                 disabled={formState.isSubmitting}
-<<<<<<< HEAD
                 className="w-full justify-center bg-blue-500 hover:bg-blue-600 dark:bg-white dark:text-black">
-=======
-                className="w-full justify-center">
->>>>>>> 412e7ecb
                 {twoFactorRequired ? t("submit") : t("sign_in")}
               </Button>
             </div>
