--- conflicted
+++ resolved
@@ -1,271 +1,3 @@
-<<<<<<< HEAD
-"use client";
-
-import { signIn } from "next-auth/react";
-import { useEffect } from "react";
-
-// interface LoginValues {
-//   email: string;
-//   password: string;
-//   totpCode: string;
-//   backupCode: string;
-//   csrfToken: string;
-// }
-
-export default function Login() {
-  useEffect(() => {
-    const redirectToKeycloak = async () => {
-      signIn("keycloak");
-    };
-
-    redirectToKeycloak();
-  }, []);
-  return null;
-}
-// export default function Login({}: // csrfToken,
-// // isGoogleLoginEnabled,
-// // isSAMLLoginEnabled,
-// // samlTenantID,
-// // samlProductID,
-// // totpEmail,
-// // eslint-disable-next-line @typescript-eslint/ban-types
-// inferSSRProps<typeof getServerSideProps> & WithNonceProps<{}>) {
-//   // const searchParams = useCompatSearchParams();
-//   // const { t } = useLocale();
-//   // const router = useRouter();
-//   // const formSchema = z
-//   //   .object({
-//   //     email: z
-//   //       .string()
-//   //       .min(1, `${t("error_required_field")}`)
-//   //       .email(`${t("enter_valid_email")}`),
-//   //     password: !!totpEmail ? z.literal("") : z.string().min(1, `${t("error_required_field")}`),
-//   //   })
-//   //   // Passthrough other fields like totpCode
-//   //   .passthrough();
-//   // const methods = useForm<LoginValues>({ resolver: zodResolver(formSchema) });
-//   // const { register, formState } = methods;
-//   // const [twoFactorRequired, setTwoFactorRequired] = useState(!!totpEmail || false);
-//   // const [twoFactorLostAccess, setTwoFactorLostAccess] = useState(false);
-//   // const [errorMessage, setErrorMessage] = useState<string | null>(null);
-
-//   // const errorMessages: { [key: string]: string } = {
-//   //   // [ErrorCode.SecondFactorRequired]: t("2fa_enabled_instructions"),
-//   //   // Don't leak information about whether an email is registered or not
-//   //   [ErrorCode.IncorrectEmailPassword]: t("incorrect_email_password"),
-//   //   [ErrorCode.IncorrectTwoFactorCode]: `${t("incorrect_2fa_code")} ${t("please_try_again")}`,
-//   //   [ErrorCode.InternalServerError]: `${t("something_went_wrong")} ${t("please_try_again_and_contact_us")}`,
-//   //   [ErrorCode.ThirdPartyIdentityProviderEnabled]: t("account_created_with_identity_provider"),
-//   // };
-
-//   // const telemetry = useTelemetry();
-
-//   // let callbackUrl = searchParams?.get("callbackUrl") || "";
-
-//   // if (/"\//.test(callbackUrl)) callbackUrl = callbackUrl.substring(1);
-
-//   // // If not absolute URL, make it absolute
-//   // if (!/^https?:\/\//.test(callbackUrl)) {
-//   //   callbackUrl = `${WEBAPP_URL}/${callbackUrl}`;
-//   // }
-
-//   // const safeCallbackUrl = getSafeRedirectUrl(callbackUrl);
-
-//   // callbackUrl = safeCallbackUrl || "";
-
-//   // const LoginFooter = (
-//   //   <Link href={`${WEBAPP_URL}/signup`} className="text-brand-500 font-medium">
-//   //     {t("dont_have_an_account")}
-//   //   </Link>
-//   // );
-
-//   // const TwoFactorFooter = (
-//   //   <>
-//   //     <Button
-//   //       onClick={() => {
-//   //         if (twoFactorLostAccess) {
-//   //           setTwoFactorLostAccess(false);
-//   //           methods.setValue("backupCode", "");
-//   //         } else {
-//   //           setTwoFactorRequired(false);
-//   //           methods.setValue("totpCode", "");
-//   //         }
-//   //         setErrorMessage(null);
-//   //       }}
-//   //       StartIcon={ArrowLeft}
-//   //       color="minimal">
-//   //       {t("go_back")}
-//   //     </Button>
-//   //     {!twoFactorLostAccess ? (
-//   //       <Button
-//   //         onClick={() => {
-//   //           setTwoFactorLostAccess(true);
-//   //           setErrorMessage(null);
-//   //           methods.setValue("totpCode", "");
-//   //         }}
-//   //         StartIcon={Lock}
-//   //         color="minimal">
-//   //         {t("lost_access")}
-//   //       </Button>
-//   //     ) : null}
-//   //   </>
-//   // );
-
-//   // const ExternalTotpFooter = (
-//   //   <Button
-//   //     onClick={() => {
-//   //       window.location.replace("/");
-//   //     }}
-//   //     color="minimal">
-//   //     {t("cancel")}
-//   //   </Button>
-//   // );
-
-//   // const onSubmit = async (values: LoginValues) => {
-//   //   setErrorMessage(null);
-//   //   telemetry.event(telemetryEventTypes.login, collectPageParameters());
-//   //   const res = await signIn<"credentials">("credentials", {
-//   //     ...values,
-//   //     callbackUrl,
-//   //     redirect: false,
-//   //   });
-//   //   if (!res) setErrorMessage(errorMessages[ErrorCode.InternalServerError]);
-//   //   // we're logged in! let's do a hard refresh to the desired url
-//   //   else if (!res.error) router.push(callbackUrl);
-//   //   else if (res.error === ErrorCode.SecondFactorRequired) setTwoFactorRequired(true);
-//   //   else if (res.error === ErrorCode.IncorrectBackupCode) setErrorMessage(t("incorrect_backup_code"));
-//   //   else if (res.error === ErrorCode.MissingBackupCodes) setErrorMessage(t("missing_backup_codes"));
-//   //   // fallback if error not found
-//   //   else setErrorMessage(errorMessages[res.error] || t("something_went_wrong"));
-//   // };
-
-//   // const { data, isPending, error } = trpc.viewer.public.ssoConnections.useQuery();
-
-//   // useEffect(
-//   //   function refactorMeWithoutEffect() {
-//   //     if (error) {
-//   //       setErrorMessage(error.message);
-//   //     }
-//   //   },
-//   //   [error]
-//   // );
-
-//   useEffect(() => {
-//     const redirectToKeycloak = async () => {
-//       signIn("keycloak");
-//     };
-
-//     redirectToKeycloak();
-//   }, []);
-
-//   // const displaySSOLogin = HOSTED_CAL_FEATURES
-//   //   ? true
-//   //   : isSAMLLoginEnabled && !isPending && data?.connectionExists;
-
-//   return (
-//     <div className="dark:bg-brand dark:text-brand-contrast text-emphasis flex min-h-screen items-center justify-center [--cal-brand-emphasis:#101010] [--cal-brand-subtle:#9CA3AF] [--cal-brand-text:white] [--cal-brand:#111827] dark:[--cal-brand-emphasis:#e1e1e1] dark:[--cal-brand-text:black] dark:[--cal-brand:white]">
-//       {/* <AuthContainer
-//         title={t("login")}
-//         description={t("login")}
-//         showLogo
-//         heading={twoFactorRequired ? t("2fa_code") : t("welcome_back")}
-//         footerText={
-//           twoFactorRequired
-//             ? !totpEmail
-//               ? TwoFactorFooter
-//               : ExternalTotpFooter
-//             : process.env.NEXT_PUBLIC_DISABLE_SIGNUP !== "true"
-//             ? LoginFooter
-//             : null
-//         }>
-//         <FormProvider {...methods}>
-//           <form onSubmit={methods.handleSubmit(onSubmit)} noValidate data-testid="login-form">
-//             <div>
-//               <input defaultValue={csrfToken || undefined} type="hidden" hidden {...register("csrfToken")} />
-//             </div>
-//             <div className="space-y-6">
-//               <div className={classNames("space-y-6", { hidden: twoFactorRequired })}>
-//                 <EmailField
-//                   id="email"
-//                   label={t("email_address")}
-//                   defaultValue={totpEmail || (searchParams?.get("email") as string)}
-//                   placeholder="john.doe@example.com"
-//                   required
-//                   {...register("email")}
-//                 />
-//                 <div className="relative">
-//                   <PasswordField
-//                     id="password"
-//                     autoComplete="off"
-//                     required={!totpEmail}
-//                     className="mb-0"
-//                     {...register("password")}
-//                   />
-//                   <div className="absolute -top-[2px] ltr:right-0 rtl:left-0">
-//                     <Link
-//                       href="/auth/forgot-password"
-//                       tabIndex={-1}
-//                       className="text-default text-sm font-medium">
-//                       {t("forgot")}
-//                     </Link>
-//                   </div>
-//                 </div>
-//               </div>
-
-//               {twoFactorRequired ? !twoFactorLostAccess ? <TwoFactor center /> : <BackupCode center /> : null}
-
-//               {errorMessage && <Alert severity="error" title={errorMessage} />}
-//               <Button
-//                 type="submit"
-//                 color="primary"
-//                 disabled={formState.isSubmitting}
-//                 className="w-full justify-center bg-blue-500 hover:bg-blue-600 dark:bg-white dark:text-black">
-//                 {twoFactorRequired ? t("submit") : t("sign_in")}
-//               </Button>
-//             </div>
-//           </form>
-//           {!twoFactorRequired && (
-//             <>
-//               {(isGoogleLoginEnabled || displaySSOLogin) && <hr className="border-subtle my-8" />}
-//               <div className="space-y-3">
-//                 {isGoogleLoginEnabled && (
-//                   <Button
-//                     color="secondary"
-//                     className="w-full justify-center"
-//                     disabled={formState.isSubmitting}
-//                     data-testid="google"
-//                     CustomStartIcon={<GoogleIcon />}
-//                     onClick={async (e) => {
-//                       e.preventDefault();
-//                       await signIn("google", {
-//                         callbackUrl,
-//                       });
-//                     }}>
-//                     {t("signin_with_google")}
-//                   </Button>
-//                 )}
-//                 {displaySSOLogin && (
-//                   <SAMLLogin
-//                     samlTenantID={samlTenantID}
-//                     samlProductID={samlProductID}
-//                     setErrorMessage={setErrorMessage}
-//                   />
-//                 )}
-//               </div>
-//             </>
-//           )}
-//         </FormProvider>
-//       </AuthContainer> */}
-//       {/* <RedirectLoader /> */}
-//       <AddToHomescreen />
-//     </div>
-//   );
-// }
-
-// export { getServerSideProps };
-
-// Login.PageWrapper = PageWrapper;
-=======
 import PageWrapper from "@components/PageWrapper";
 
 import type { PageProps } from "~/auth/login-view";
@@ -275,5 +7,4 @@
 Page.PageWrapper = PageWrapper;
 
 export default Page;
-export { getServerSideProps } from "@server/lib/auth/login/getServerSideProps";
->>>>>>> 2fb1408d
+export { getServerSideProps } from "@server/lib/auth/login/getServerSideProps";