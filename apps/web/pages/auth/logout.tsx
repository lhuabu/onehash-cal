--- conflicted
+++ resolved
@@ -1,80 +1,7 @@
-<<<<<<< HEAD
-"use client";
-
-import { signOut, useSession } from "next-auth/react";
-import { useRouter } from "next/navigation";
-import { useEffect, useState } from "react";
-
-import { WEBSITE_URL } from "@calcom/lib/constants";
-import { useLocale } from "@calcom/lib/hooks/useLocale";
-import { Button } from "@calcom/ui";
-import { Icon } from "@calcom/ui";
-
-import type { inferSSRProps } from "@lib/types/inferSSRProps";
-
-import PageWrapper from "@components/PageWrapper";
-import AuthContainer from "@components/ui/AuthContainer";
-
-import { getServerSideProps } from "@server/lib/auth/logout/getServerSideProps";
-
-type Props = inferSSRProps<typeof getServerSideProps>;
-
-export function Logout(props: Props) {
-  const [btnLoading, setBtnLoading] = useState<boolean>(false);
-  const { status } = useSession();
-
-  if (status === "authenticated") signOut({ redirect: false });
-  const router = useRouter();
-  useEffect(() => {
-    if (props.query?.survey === "true") {
-      router.push(`${WEBSITE_URL}/cancellation`);
-    }
-    // eslint-disable-next-line react-hooks/exhaustive-deps
-  }, [props.query?.survey]);
-  const { t } = useLocale();
-
-  const message = () => {
-    if (props.query?.passReset === "true") return "reset_your_password";
-    if (props.query?.emailChange === "true") return "email_change";
-    return "hope_to_see_you_soon";
-  };
-
-  const navigateToLogin = () => {
-    setBtnLoading(true);
-    router.push("/auth/login");
-  };
-
-  return (
-    <AuthContainer title={t("logged_out")} description={t("youve_been_logged_out")} showLogo>
-      <div className="mb-4">
-        <div className="bg-success mx-auto flex h-12 w-12 items-center justify-center rounded-full">
-          <Icon name="check" className="h-6 w-6 text-green-600" />
-        </div>
-        <div className="mt-3 text-center sm:mt-5">
-          <h3 className="text-emphasis text-lg font-medium leading-6" id="modal-title">
-            {t("youve_been_logged_out")}
-          </h3>
-          <div className="mt-2">
-            <p className="text-subtle text-sm">{t(message())}</p>
-          </div>
-        </div>
-      </div>
-      <Button
-        data-testid="logout-btn"
-        onClick={navigateToLogin}
-        className="flex w-full justify-center bg-blue-500 hover:bg-blue-600"
-        loading={btnLoading}>
-        {t("go_back_login")}
-      </Button>
-    </AuthContainer>
-  );
-}
-=======
 import PageWrapper from "@components/PageWrapper";
 
 import type { PageProps } from "~/auth/logout-view";
 import Logout from "~/auth/logout-view";
->>>>>>> 2fb1408d
 
 const Page = (props: PageProps) => <Logout {...props} />;
 Page.PageWrapper = PageWrapper;
