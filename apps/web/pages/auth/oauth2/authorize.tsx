--- conflicted
+++ resolved
@@ -1,193 +1,6 @@
-<<<<<<< HEAD
-/* eslint-disable react-hooks/exhaustive-deps */
-import { useSession } from "next-auth/react";
-import Image from "next/image";
-import { useRouter } from "next/navigation";
-import { useState, useEffect } from "react";
-
-import { APP_NAME } from "@calcom/lib/constants";
-import { useCompatSearchParams } from "@calcom/lib/hooks/useCompatSearchParams";
-import { useLocale } from "@calcom/lib/hooks/useLocale";
-import { trpc } from "@calcom/trpc/react";
-import { Avatar, Button, Icon, Select } from "@calcom/ui";
-
-import PageWrapper from "@components/PageWrapper";
-
-export default function Authorize() {
-  const { t } = useLocale();
-  const { status } = useSession();
-
-  const router = useRouter();
-  const searchParams = useCompatSearchParams();
-
-  const client_id = (searchParams?.get("client_id") as string) || "";
-  const state = searchParams?.get("state") as string;
-  const scope = searchParams?.get("scope") as string;
-
-  const queryString = searchParams?.toString();
-
-  const [selectedAccount, setSelectedAccount] = useState<{ value: string; label: string } | null>();
-  const scopes = scope ? scope.toString().split(",") : [];
-
-  const { data: client, isPending: isPendingGetClient } = trpc.viewer.oAuth.getClient.useQuery(
-    {
-      clientId: client_id as string,
-    },
-    {
-      enabled: status !== "loading",
-    }
-  );
-
-  const { data, isPending: isPendingProfiles } = trpc.viewer.teamsAndUserProfilesQuery.useQuery();
-
-  const generateAuthCodeMutation = trpc.viewer.oAuth.generateAuthCode.useMutation({
-    onSuccess: (data) => {
-      window.location.href = `${client?.redirectUri}?code=${data.authorizationCode}&state=${state}`;
-    },
-  });
-
-  const mappedProfiles = data
-    ? data
-        .filter((profile) => !profile.readOnly)
-        .map((profile) => ({
-          label: profile.name || profile.slug || "",
-          value: profile.slug || "",
-        }))
-    : [];
-
-  useEffect(() => {
-    if (mappedProfiles.length > 0) {
-      setSelectedAccount(mappedProfiles[0]);
-    }
-  }, [isPendingProfiles]);
-
-  useEffect(() => {
-    if (status === "unauthenticated") {
-      const urlSearchParams = new URLSearchParams({
-        callbackUrl: `auth/oauth2/authorize?${queryString}`,
-      });
-      router.replace(`/auth/login?${urlSearchParams.toString()}`);
-    }
-  }, [status]);
-
-  const isPending = isPendingGetClient || isPendingProfiles || status !== "authenticated";
-
-  if (isPending) {
-    return <></>;
-  }
-
-  if (!client) {
-    return <div>{t("unauthorized")}</div>;
-  }
-
-  return (
-    <div className="flex min-h-screen items-center justify-center">
-      <div className="bg-default border-subtle mt-2 max-w-xl rounded-md border px-9 pb-3 pt-2">
-        <div className="flex items-center justify-center">
-          <Avatar
-            alt=""
-            fallback={<Icon name="plus" className="text-subtle h-6 w-6" />}
-            className="items-center"
-            imageSrc={client.logo}
-            size="lg"
-          />
-          <div className="relative -ml-6 h-24 w-24">
-            <div className="absolute inset-0 flex items-center justify-center">
-              <div className="bg-default flex h-[70px] w-[70px] items-center  justify-center rounded-full">
-                <Image
-                  src="/cal-com-icon.svg"
-                  alt="Logo"
-                  className="rounded-full"
-                  width={64} // Set width in pixels (16 * 4 = 64px for h-16 and w-16)
-                  height={64} // Set height in pixels (16 * 4 = 64px for h-16 and w-16)
-                />{" "}
-              </div>
-            </div>
-          </div>
-        </div>
-        <h1 className="px-5 pb-5 pt-3 text-center text-2xl font-bold tracking-tight">
-          {t("access_cal_account", { clientName: client.name, appName: APP_NAME })}
-        </h1>
-        <div className="mb-1 text-sm font-medium">{t("select_account_team")}</div>
-        <Select
-          isSearchable={true}
-          id="account-select"
-          onChange={(value) => {
-            setSelectedAccount(value);
-          }}
-          className="w-52"
-          defaultValue={selectedAccount || mappedProfiles[0]}
-          options={mappedProfiles}
-        />
-        <div className="mb-4 mt-5 font-medium">{t("allow_client_to", { clientName: client.name })}</div>
-        <ul className="space-y-4 text-sm">
-          <li className="relative pl-5">
-            <span className="absolute left-0">&#10003;</span>{" "}
-            {t("associate_with_cal_account", { clientName: client.name })}
-          </li>
-          <li className="relative pl-5">
-            <span className="absolute left-0">&#10003;</span> {t("see_personal_info")}
-          </li>
-          <li className="relative pl-5">
-            <span className="absolute left-0">&#10003;</span> {t("see_primary_email_address")}
-          </li>
-          <li className="relative pl-5">
-            <span className="absolute left-0">&#10003;</span> {t("connect_installed_apps")}
-          </li>
-          <li className="relative pl-5">
-            <span className="absolute left-0">&#10003;</span> {t("access_event_type")}
-          </li>
-          <li className="relative pl-5">
-            <span className="absolute left-0">&#10003;</span> {t("access_availability")}
-          </li>
-          <li className="relative pl-5">
-            <span className="absolute left-0">&#10003;</span> {t("access_bookings")}
-          </li>
-        </ul>
-        <div className="bg-subtle mb-8 mt-8 flex rounded-md p-3">
-          <div>
-            <Icon name="info" className="mr-1 mt-0.5 h-4 w-4" />
-          </div>
-          <div className="ml-1 ">
-            <div className="mb-1 text-sm font-medium">
-              {t("allow_client_to_do", { clientName: client.name })}
-            </div>
-            <div className="text-sm">{t("oauth_access_information", { appName: APP_NAME })}</div>{" "}
-          </div>
-        </div>
-        <div className="border-subtle border- -mx-9 mb-4 border-b" />
-        <div className="flex justify-end">
-          <Button
-            className="mr-2"
-            color="minimal"
-            onClick={() => {
-              window.location.href = `${client.redirectUri}`;
-            }}>
-            {t("go_back")}
-          </Button>
-          <Button
-            onClick={() => {
-              generateAuthCodeMutation.mutate({
-                clientId: client_id as string,
-                scopes,
-                teamSlug: selectedAccount?.value.startsWith("team/")
-                  ? selectedAccount?.value.substring(5)
-                  : undefined, // team account starts with /team/<slug>
-              });
-            }}
-            data-testid="allow-button">
-            {t("allow")}
-          </Button>
-        </div>
-      </div>
-    </div>
-  );
-}
-=======
 import PageWrapper from "@components/PageWrapper";
 
 import Authorize from "~/auth/oauth2/authorize-view";
->>>>>>> 2fb1408d
 
 const Page = () => <Authorize />;
 Page.PageWrapper = PageWrapper;
