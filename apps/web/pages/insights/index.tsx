--- conflicted
+++ resolved
@@ -1,132 +1,11 @@
 "use client";
 
-<<<<<<< HEAD
-import {
-  AverageEventDurationChart,
-  BookingKPICards,
-  BookingStatusLineChart,
-  LeastBookedTeamMembersTable,
-  MostBookedTeamMembersTable,
-  PopularEventsTable,
-  HighestNoShowHostTable,
-  RecentFeedbackTable,
-  HighestRatedMembersTable,
-  LowestRatedMembersTable,
-} from "@calcom/features/insights/components";
-import { FiltersProvider } from "@calcom/features/insights/context/FiltersProvider";
-import { Filters } from "@calcom/features/insights/filters";
-import Shell from "@calcom/features/shell/Shell";
-import { UpgradeTip } from "@calcom/features/tips";
-import { WEBAPP_URL } from "@calcom/lib/constants";
-import { useLocale } from "@calcom/lib/hooks/useLocale";
-import { trpc } from "@calcom/trpc";
-import { Button, ButtonGroup } from "@calcom/ui";
-import { Icon } from "@calcom/ui";
-
-=======
->>>>>>> 2fb1408d
 import { getServerSideProps } from "@lib/insights/getServerSideProps";
 
 import PageWrapper from "@components/PageWrapper";
 
-<<<<<<< HEAD
-export default function InsightsPage() {
-  const { t } = useLocale();
-  const { data: user } = trpc.viewer.me.useQuery();
-
-  const features = [
-    {
-      icon: <Icon name="users" className="h-5 w-5" />,
-      title: t("view_bookings_across"),
-      description: t("view_bookings_across_description"),
-    },
-    {
-      icon: <Icon name="refresh-ccw" className="h-5 w-5" />,
-      title: t("identify_booking_trends"),
-      description: t("identify_booking_trends_description"),
-    },
-    {
-      icon: <Icon name="user-plus" className="h-5 w-5" />,
-      title: t("spot_popular_event_types"),
-      description: t("spot_popular_event_types_description"),
-    },
-  ];
-
-  return (
-    <div>
-      <Shell
-        withoutMain={false}
-        heading="Insights"
-        subtitle={t("insights_subtitle")}
-        title="Insights"
-        description="View booking insights across your events.">
-        <UpgradeTip
-          plan="team"
-          title={t("make_informed_decisions")}
-          description={t("make_informed_decisions_description")}
-          features={features}
-          background="/tips/insights"
-          buttons={
-            <div className="space-y-2 rtl:space-x-reverse sm:space-x-2">
-              <ButtonGroup>
-                <Button color="primary" href={`${WEBAPP_URL}/settings/teams/new`}>
-                  {t("create_team")}
-                </Button>
-                <Button color="minimal" href="https://www.onehash.ai" target="_blank">
-                  {t("learn_more")}
-                </Button>
-              </ButtonGroup>
-            </div>
-          }>
-          {!user ? (
-            <></>
-          ) : (
-            <FiltersProvider>
-              <Filters />
-
-              <div className="mb-4 space-y-4">
-                <BookingKPICards />
-
-                <BookingStatusLineChart />
-
-                <div className="grid grid-cols-1 gap-4 md:grid-cols-2">
-                  <PopularEventsTable />
-
-                  <AverageEventDurationChart />
-                </div>
-                <div className="grid grid-cols-1 gap-4 md:grid-cols-2">
-                  <MostBookedTeamMembersTable />
-                  <LeastBookedTeamMembersTable />
-                </div>
-                <RecentFeedbackTable />
-                <div className="grid grid-cols-1 gap-4 md:grid-cols-2">
-                  <HighestNoShowHostTable />
-                  <HighestRatedMembersTable />
-                  <LowestRatedMembersTable />
-                </div>
-                <small className="text-default block text-center">
-                  {t("looking_for_more_insights")}{" "}
-                  <a
-                    className="text-blue-500 hover:underline"
-                    href="mailto:support@onehash.ai?subject=Feature%20Request%3A%20More%20Analytics&body=Hey%20OneHash%20Team%2C%20I%20love%20the%20analytics%20page%20but%20I%20am%20looking%20for%20...">
-                    {" "}
-                    {t("contact_support")}
-                  </a>
-                </small>
-              </div>
-            </FiltersProvider>
-          )}
-        </UpgradeTip>
-      </Shell>
-    </div>
-  );
-}
-
-InsightsPage.PageWrapper = PageWrapper;
-=======
 import type { PageProps } from "~/insights/insights-view";
 import InsightsPage from "~/insights/insights-view";
->>>>>>> 2fb1408d
 
 const Page = (props: PageProps) => <InsightsPage {...props} />;
 Page.PageWrapper = PageWrapper;
