"use client";

import Head from "next/head";
import { usePathname, useRouter } from "next/navigation";
import { Suspense } from "react";
import { z } from "zod";

import { classNames } from "@calcom/lib";
import { APP_NAME } from "@calcom/lib/constants";
import { useLocale } from "@calcom/lib/hooks/useLocale";
import { useParamsWithFallback } from "@calcom/lib/hooks/useParamsWithFallback";
import { trpc } from "@calcom/trpc";
import { Button, StepCard, Steps } from "@calcom/ui";
import { Loader } from "@calcom/ui/components/icon";

import PageWrapper from "@components/PageWrapper";
import { ConnectedCalendars } from "@components/getting-started/steps-views/ConnectCalendars";
import { ConnectedVideoStep } from "@components/getting-started/steps-views/ConnectedVideoStep";
import { ImportData } from "@components/getting-started/steps-views/ImportData";
import { SetupAvailability } from "@components/getting-started/steps-views/SetupAvailability";
import UserProfile from "@components/getting-started/steps-views/UserProfile";
import { UserSettings } from "@components/getting-started/steps-views/UserSettings";

export { getServerSideProps } from "@lib/getting-started/[[...step]]/getServerSideProps";

const INITIAL_STEP = "user-settings";
const steps = [
  "user-settings",
  "connected-calendar",
  "connected-video",
  "setup-availability",
  "user-profile",
  "import-data",
] as const;

const stepTransform = (step: (typeof steps)[number]) => {
  const stepIndex = steps.indexOf(step);
  if (stepIndex > -1) {
    return steps[stepIndex];
  }
  return INITIAL_STEP;
};

const stepRouteSchema = z.object({
  step: z.array(z.enum(steps)).default([INITIAL_STEP]),
  from: z.string().optional(),
});

// TODO: Refactor how steps work to be contained in one array/object. Currently we have steps,initalsteps,headers etc. These can all be in one place
const OnboardingPage = () => {
  const pathname = usePathname();
  const params = useParamsWithFallback();

  const router = useRouter();
  const [user] = trpc.viewer.me.useSuspenseQuery();
  const { t } = useLocale();

  const result = stepRouteSchema.safeParse({
    ...params,
    step: Array.isArray(params.step) ? params.step : [params.step],
  });

  const currentStep = result.success ? result.data.step[0] : INITIAL_STEP;
  const from = result.success ? result.data.from : "";
  const headers = [
    {
      title: `${t("welcome_to_cal_header", { appName: APP_NAME })}`,
      subtitle: [`${t("we_just_need_basic_info")}`, `${t("edit_form_later_subtitle")}`],
    },
    {
      title: `${t("connect_your_calendar")}`,
      subtitle: [`${t("connect_your_calendar_instructions")}`],
      skipText: `${t("connect_calendar_later")}`,
    },
    {
      title: `${t("connect_your_video_app")}`,
      subtitle: [`${t("connect_your_video_app_instructions")}`],
      skipText: `${t("set_up_later")}`,
    },
    {
      title: `${t("set_availability")}`,
      subtitle: [
        `${t("set_availability_getting_started_subtitle_1")}`,
        `${t("set_availability_getting_started_subtitle_2")}`,
      ],
    },
    {
      title: `${t("nearly_there")}`,
      subtitle: [`${t("nearly_there_instructions")}`],
    },
    {
      title: `${t("import_data")}`,
      subtitle: [`${t("import_data_instructions")}`],
    },
  ];

  // TODO: Add this in when we have solved the ability to move to tokens accept invite and note invitedto
  // Ability to accept other pending invites if any (low priority)
  // if (props.hasPendingInvites) {
  //   headers.unshift(
  //     props.hasPendingInvites && {
  //       title: `${t("email_no_user_invite_heading", { appName: APP_NAME })}`,
  //       subtitle: [], // TODO: come up with some subtitle text here
  //     }
  //   );
  // }

  const goToIndex = (index: number) => {
    const newStep = steps[index];
    router.push(`/getting-started/${stepTransform(newStep)}`);
  };

  const currentStepIndex = steps.indexOf(currentStep);

  return (
    <div
      className={classNames(
        "dark:bg-brand dark:text-brand-contrast text-emphasis min-h-screen [--cal-brand:#111827] dark:[--cal-brand:#FFFFFF]",
        "[--cal-brand-emphasis:#101010] dark:[--cal-brand-emphasis:#e1e1e1]",
        "[--cal-brand-subtle:#9CA3AF]",
        "[--cal-brand-text:#FFFFFF]  dark:[--cal-brand-text:#000000]"
      )}
      data-testid="onboarding"
      key={pathname}>
      <Head>
        <title>{`${APP_NAME} - ${t("getting_started")}`}</title>
        <link rel="icon" href="/favicon.ico" />
      </Head>

      <div className="mx-auto py-6 sm:px-4 md:py-24">
        <div className="relative">
          <div className="sm:mx-auto sm:w-full sm:max-w-[600px]">
            <div className="mx-auto px-4 sm:max-w-[520px]">
              <header>
                <p className="font-cal mb-3 text-[28px] font-medium leading-7">
                  {headers[currentStepIndex]?.title || "Undefined title"}
                </p>

                {headers[currentStepIndex]?.subtitle.map((subtitle, index) => (
                  <p className="text-subtle font-sans text-sm font-normal" key={index}>
                    {subtitle}
                  </p>
                ))}
              </header>
              <Steps maxSteps={steps.length} currentStep={currentStepIndex + 1} navigateToStep={goToIndex} />
            </div>
            <StepCard>
              <Suspense fallback={<Loader />}>
                {currentStep === "user-settings" && (
                  <UserSettings nextStep={() => goToIndex(1)} hideUsername={from === "signup"} />
                )}
                {currentStep === "connected-calendar" && <ConnectedCalendars nextStep={() => goToIndex(2)} />}

                {currentStep === "connected-video" && <ConnectedVideoStep nextStep={() => goToIndex(3)} />}

                {currentStep === "setup-availability" && (
                  <SetupAvailability
                    nextStep={() => goToIndex(4)}
                    defaultScheduleId={user.defaultScheduleId}
                  />
                )}
                {currentStep === "user-profile" && <UserProfile nextStep={() => goToIndex(5)} />}
                {currentStep === "import-data" && <ImportData />}
              </Suspense>
            </StepCard>

            {headers[currentStepIndex]?.skipText && (
              <div className="flex w-full flex-row justify-center">
                <Button
                  color="minimal"
                  data-testid="skip-step"
                  onClick={(event) => {
                    event.preventDefault();
                    goToIndex(currentStepIndex + 1);
                  }}
                  className="mt-8 cursor-pointer px-4 py-2 font-sans text-sm font-medium">
                  {headers[currentStepIndex]?.skipText}
                </Button>
              </div>
            )}
          </div>
        </div>
      </div>
    </div>
  );
};

<<<<<<< HEAD
=======
export const getServerSideProps = async (context: GetServerSidePropsContext) => {
  const { req, res } = context;

  const session = await getServerSession({ req, res });

  if (!session?.user?.id) {
    return { redirect: { permanent: false, destination: "/auth/login" } };
  }

  const ssr = await ssrInit(context);

  await ssr.viewer.me.prefetch();

  const user = await prisma.user.findUnique({
    where: {
      id: session.user.id,
    },
    select: {
      completedOnboarding: true,
      name: true,
      email: true,
      teams: {
        select: {
          accepted: true,
          team: {
            select: {
              id: true,
              name: true,
              logo: true,
            },
          },
        },
      },
    },
  });

  if (!user) {
    throw new Error("User from session not found");
  }

  if (user.completedOnboarding) {
    return { redirect: { permanent: false, destination: "/event-types" } };
  }
  const locale = await getLocale(context.req);

  return {
    props: {
      ...(await serverSideTranslations(locale, ["common"])),
      trpcState: ssr.dehydrate(),
      hasPendingInvites: user.teams.find((team) => team.accepted === false) ?? false,
    },
  };
};

>>>>>>> 0ce521f9
OnboardingPage.PageWrapper = PageWrapper;

export default OnboardingPage;<|MERGE_RESOLUTION|>--- conflicted
+++ resolved
@@ -185,63 +185,6 @@
   );
 };
 
-<<<<<<< HEAD
-=======
-export const getServerSideProps = async (context: GetServerSidePropsContext) => {
-  const { req, res } = context;
-
-  const session = await getServerSession({ req, res });
-
-  if (!session?.user?.id) {
-    return { redirect: { permanent: false, destination: "/auth/login" } };
-  }
-
-  const ssr = await ssrInit(context);
-
-  await ssr.viewer.me.prefetch();
-
-  const user = await prisma.user.findUnique({
-    where: {
-      id: session.user.id,
-    },
-    select: {
-      completedOnboarding: true,
-      name: true,
-      email: true,
-      teams: {
-        select: {
-          accepted: true,
-          team: {
-            select: {
-              id: true,
-              name: true,
-              logo: true,
-            },
-          },
-        },
-      },
-    },
-  });
-
-  if (!user) {
-    throw new Error("User from session not found");
-  }
-
-  if (user.completedOnboarding) {
-    return { redirect: { permanent: false, destination: "/event-types" } };
-  }
-  const locale = await getLocale(context.req);
-
-  return {
-    props: {
-      ...(await serverSideTranslations(locale, ["common"])),
-      trpcState: ssr.dehydrate(),
-      hasPendingInvites: user.teams.find((team) => team.accepted === false) ?? false,
-    },
-  };
-};
-
->>>>>>> 0ce521f9
 OnboardingPage.PageWrapper = PageWrapper;
 
 export default OnboardingPage;