--- conflicted
+++ resolved
@@ -1,64 +1,9 @@
-<<<<<<< HEAD
-"use client";
-
-import Link from "next/link";
-
-import Shell from "@calcom/features/shell/Shell";
-import { useLocale } from "@calcom/lib/hooks/useLocale";
-import type { inferSSRProps } from "@calcom/types/inferSSRProps";
-import { Icon, SkeletonText } from "@calcom/ui";
-
-=======
->>>>>>> 2fb1408d
 import { getServerSideProps } from "@lib/apps/categories/getServerSideProps";
 
 import PageWrapper from "@components/PageWrapper";
 
-<<<<<<< HEAD
-export default function Apps({ categories }: Omit<inferSSRProps<typeof getServerSideProps>, "trpcState">) {
-  const { t, isLocaleReady } = useLocale();
-
-  return (
-    <Shell
-      isPublic
-      large
-      hideHeadingOnMobile
-      title="Apps Store"
-      description="Connecting people, technology and the workplace.">
-      <div className="text-md flex items-center gap-1 px-4 pb-3 pt-3 font-normal md:px-8 lg:px-0 lg:pt-0">
-        <Link
-          href="/apps"
-          className="text-emphasis inline-flex items-center justify-start gap-1 rounded-sm py-2">
-          <Icon name="arrow-left" className="h-4 w-4" />
-          {isLocaleReady ? t("app_store") : <SkeletonText className="h-6 w-24" />}{" "}
-        </Link>
-      </div>
-      <div className="mb-16">
-        <div className="grid h-auto w-full grid-cols-5 gap-3">
-          {categories.map((category) => (
-            <Link
-              key={category.name}
-              href={`/apps/categories/${category.name}`}
-              data-testid={`app-store-category-${category.name}`}
-              className="bg-subtle relative flex rounded-sm px-6 py-4 sm:block">
-              <div className="self-center">
-                <h3 className="font-medium capitalize">{category.name}</h3>
-                <p className="text-subtle text-sm">
-                  {t("number_apps", { count: category.count })}{" "}
-                  <Icon name="arrow-right" className="inline-block h-4 w-4" />
-                </p>
-              </div>
-            </Link>
-          ))}
-        </div>
-      </div>
-    </Shell>
-  );
-}
-=======
 import type { PageProps } from "~/apps/categories/categories-view";
 import Apps from "~/apps/categories/categories-view";
->>>>>>> 2fb1408d
 
 const Page = (props: PageProps) => <Apps {...props} />;
 Page.PageWrapper = PageWrapper;
