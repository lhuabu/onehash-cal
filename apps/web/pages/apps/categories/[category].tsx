--- conflicted
+++ resolved
@@ -1,19 +1,5 @@
-<<<<<<< HEAD
-"use client";
-
-import type { InferGetStaticPropsType } from "next";
-import Link from "next/link";
-
-import Shell from "@calcom/features/shell/Shell";
-import { useCompatSearchParams } from "@calcom/lib/hooks/useCompatSearchParams";
-import { useLocale } from "@calcom/lib/hooks/useLocale";
 import { AppCategories } from "@calcom/prisma/enums";
 import { isPrismaAvailableCheck } from "@calcom/prisma/is-prisma-available-check";
-import { AppCard, SkeletonText } from "@calcom/ui";
-=======
-import { AppCategories } from "@calcom/prisma/enums";
-import { isPrismaAvailableCheck } from "@calcom/prisma/is-prisma-available-check";
->>>>>>> 2fb1408d
 
 import { getStaticProps } from "@lib/apps/categories/[category]/getStaticProps";
 
