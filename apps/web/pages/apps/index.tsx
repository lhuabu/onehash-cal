<<<<<<< HEAD
"use client";

import type { ChangeEventHandler } from "react";
import { useState } from "react";

import Shell from "@calcom/features/shell/Shell";
import { classNames } from "@calcom/lib";
import { useLocale } from "@calcom/lib/hooks/useLocale";
import type { inferSSRProps } from "@calcom/types/inferSSRProps";
import type { HorizontalTabItemProps } from "@calcom/ui";
import {
  AllApps,
  AppStoreCategories,
  HorizontalTabs,
  TextField,
  PopularAppsSlider,
  RecentAppsSlider,
} from "@calcom/ui";
import { Icon } from "@calcom/ui";

=======
>>>>>>> 2fb1408d
import { getServerSideProps } from "@lib/apps/getServerSideProps";

import PageWrapper from "@components/PageWrapper";

<<<<<<< HEAD
function AppsSearch({
  onChange,
  className,
}: {
  onChange: ChangeEventHandler<HTMLInputElement>;
  className?: string;
}) {
  const { t } = useLocale();
  return (
    <TextField
      className="bg-subtle !border-muted !pl-0 focus:!ring-offset-0"
      addOnLeading={<Icon name="search" className="text-subtle h-4 w-4" />}
      addOnClassname="!border-muted"
      containerClassName={classNames("focus:!ring-offset-0 m-1", className)}
      type="search"
      autoComplete="false"
      onChange={onChange}
      placeholder={t("search")}
    />
  );
}
=======
import type { PageProps } from "~/apps/apps-view";
import Apps, { LayoutWrapper } from "~/apps/apps-view";
>>>>>>> 2fb1408d

const Page = (props: PageProps) => <Apps {...props} />;

<<<<<<< HEAD
  return (
    <AppsLayout
      isPublic
      heading={t("app_store")}
      subtitle={t("app_store_description")}
      actions={(className) => (
        <div className="flex w-full flex-col pt-4 md:flex-row md:justify-between md:pt-0 lg:w-auto">
          <div className="lg:hidden ltr:mr-2 rtl:ml-2">
            <HorizontalTabs tabs={tabs} />
          </div>
          <div>
            <AppsSearch className={className} onChange={(e) => setSearchText(e.target.value)} />
          </div>
        </div>
      )}
      headerClassName="sm:hidden lg:block hidden"
      emptyStore={!appStore.length}>
      <div className="flex flex-col gap-y-8">
        {!searchText && (
          <>
            <AppStoreCategories categories={categories} />
            <PopularAppsSlider items={appStore} />
            <RecentAppsSlider items={appStore} />
          </>
        )}
        <AllApps
          apps={appStore}
          searchText={searchText}
          categories={categories.map((category) => category.name)}
          userAdminTeams={userAdminTeams}
        />
      </div>
    </AppsLayout>
  );
}
=======
Page.PageWrapper = PageWrapper;
Page.getLayout = LayoutWrapper;
>>>>>>> 2fb1408d

export { getServerSideProps };

export default Page;<|MERGE_RESOLUTION|>--- conflicted
+++ resolved
@@ -1,99 +1,14 @@
-<<<<<<< HEAD
-"use client";
-
-import type { ChangeEventHandler } from "react";
-import { useState } from "react";
-
-import Shell from "@calcom/features/shell/Shell";
-import { classNames } from "@calcom/lib";
-import { useLocale } from "@calcom/lib/hooks/useLocale";
-import type { inferSSRProps } from "@calcom/types/inferSSRProps";
-import type { HorizontalTabItemProps } from "@calcom/ui";
-import {
-  AllApps,
-  AppStoreCategories,
-  HorizontalTabs,
-  TextField,
-  PopularAppsSlider,
-  RecentAppsSlider,
-} from "@calcom/ui";
-import { Icon } from "@calcom/ui";
-
-=======
->>>>>>> 2fb1408d
 import { getServerSideProps } from "@lib/apps/getServerSideProps";
 
 import PageWrapper from "@components/PageWrapper";
 
-<<<<<<< HEAD
-function AppsSearch({
-  onChange,
-  className,
-}: {
-  onChange: ChangeEventHandler<HTMLInputElement>;
-  className?: string;
-}) {
-  const { t } = useLocale();
-  return (
-    <TextField
-      className="bg-subtle !border-muted !pl-0 focus:!ring-offset-0"
-      addOnLeading={<Icon name="search" className="text-subtle h-4 w-4" />}
-      addOnClassname="!border-muted"
-      containerClassName={classNames("focus:!ring-offset-0 m-1", className)}
-      type="search"
-      autoComplete="false"
-      onChange={onChange}
-      placeholder={t("search")}
-    />
-  );
-}
-=======
 import type { PageProps } from "~/apps/apps-view";
 import Apps, { LayoutWrapper } from "~/apps/apps-view";
->>>>>>> 2fb1408d
 
 const Page = (props: PageProps) => <Apps {...props} />;
 
-<<<<<<< HEAD
-  return (
-    <AppsLayout
-      isPublic
-      heading={t("app_store")}
-      subtitle={t("app_store_description")}
-      actions={(className) => (
-        <div className="flex w-full flex-col pt-4 md:flex-row md:justify-between md:pt-0 lg:w-auto">
-          <div className="lg:hidden ltr:mr-2 rtl:ml-2">
-            <HorizontalTabs tabs={tabs} />
-          </div>
-          <div>
-            <AppsSearch className={className} onChange={(e) => setSearchText(e.target.value)} />
-          </div>
-        </div>
-      )}
-      headerClassName="sm:hidden lg:block hidden"
-      emptyStore={!appStore.length}>
-      <div className="flex flex-col gap-y-8">
-        {!searchText && (
-          <>
-            <AppStoreCategories categories={categories} />
-            <PopularAppsSlider items={appStore} />
-            <RecentAppsSlider items={appStore} />
-          </>
-        )}
-        <AllApps
-          apps={appStore}
-          searchText={searchText}
-          categories={categories.map((category) => category.name)}
-          userAdminTeams={userAdminTeams}
-        />
-      </div>
-    </AppsLayout>
-  );
-}
-=======
 Page.PageWrapper = PageWrapper;
 Page.getLayout = LayoutWrapper;
->>>>>>> 2fb1408d
 
 export { getServerSideProps };
 
