--- conflicted
+++ resolved
@@ -7,18 +7,7 @@
 
 const Page = (props: PageProps) => <SetupView {...props} />;
 
-<<<<<<< HEAD
-  return (
-    <>
-      {/* So that the set up page does not get indexed by search engines */}
-      <HeadSeo nextSeoProps={{ noindex: true, nofollow: true }} title={`${slug} | OneHash`} description="" />
-      <AppSetupPage slug={slug} {...props} />
-    </>
-  );
-}
-=======
 Page.PageWrapper = PageWrapper;
->>>>>>> 2fb1408d
 
 export { getServerSideProps };
 
