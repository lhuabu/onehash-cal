import { useState } from "react";

import type { TApiKeys } from "@calcom/ee/api-keys/components/ApiKeyListItem";
import ApiKeyDialogForm from "@calcom/features/ee/api-keys/components/ApiKeyDialogForm";
import ApiKeyListItem from "@calcom/features/ee/api-keys/components/ApiKeyListItem";
import { getLayout } from "@calcom/features/settings/layouts/SettingsLayout";
import { APP_NAME } from "@calcom/lib/constants";
import { useLocale } from "@calcom/lib/hooks/useLocale";
import { trpc } from "@calcom/trpc/react";
import {
  Button,
  Dialog,
  DialogContent,
  EmptyScreen,
  Meta,
  SkeletonContainer,
  SkeletonText,
} from "@calcom/ui";
import { Link as LinkIcon, Plus } from "@calcom/ui/components/icon";

import PageWrapper from "@components/PageWrapper";

const SkeletonLoader = ({ title, description }: { title: string; description: string }) => {
  return (
    <SkeletonContainer>
      <Meta title={title} description={description} borderInShellHeader={true} />
      <div className="divide-subtle border-subtle space-y-6 rounded-b-lg border border-t-0 px-6 py-4">
        <SkeletonText className="h-8 w-full" />
        <SkeletonText className="h-8 w-full" />
      </div>
    </SkeletonContainer>
  );
};

const ApiKeysView = () => {
  const { t } = useLocale();

  const { data, isPending } = trpc.viewer.apiKeys.list.useQuery();

  const [apiKeyModal, setApiKeyModal] = useState(false);
  const [apiKeyToEdit, setApiKeyToEdit] = useState<(TApiKeys & { neverExpires?: boolean }) | undefined>(
    undefined
  );

  const NewApiKeyButton = () => {
    return (
      <Button
        color="secondary"
        StartIcon={Plus}
        onClick={() => {
          setApiKeyToEdit(undefined);
          setApiKeyModal(true);
        }}>
        {t("add")}
      </Button>
    );
  };

  if (isPending || !data) {
    return (
      <SkeletonLoader
        title={t("api_keys")}
        description={t("create_first_api_key_description", { appName: APP_NAME })}
      />
    );
  }

  return (
    <>
      <Meta
        title={t("api_keys")}
        description={t("create_first_api_key_description", { appName: APP_NAME })}
        CTA={<NewApiKeyButton />}
        borderInShellHeader={true}
      />

<<<<<<< HEAD
      <div>
        {data?.length ? (
          <>
            <div className="border-subtle mb-8 mt-6 rounded-md border">
              {data.map((apiKey, index) => (
                <ApiKeyListItem
                  key={apiKey.id}
                  apiKey={apiKey}
                  lastItem={data.length === index + 1}
                  onEditClick={() => {
                    setApiKeyToEdit(apiKey);
                    setApiKeyModal(true);
                  }}
                />
              ))}
            </div>
            <NewApiKeyButton />
          </>
        ) : (
          <EmptyScreen
            Icon={LinkIcon}
            headline={t("create_first_api_key")}
            description={t("create_first_api_key_description", { appName: APP_NAME })}
            buttonRaw={<NewApiKeyButton />}
          />
        )}
      </div>
=======
      <>
        <>
          {isLoading && <SkeletonLoader title="" description="" />}
          <div>
            {isLoading ? null : data?.length ? (
              <>
                <div className="border-subtle mb-8 mt-6 rounded-md border">
                  {data.map((apiKey, index) => (
                    <ApiKeyListItem
                      key={apiKey.id}
                      apiKey={apiKey}
                      lastItem={data.length === index + 1}
                      onEditClick={() => {
                        setApiKeyToEdit(apiKey);
                        setApiKeyModal(true);
                      }}
                    />
                  ))}
                </div>
                <NewApiKeyButton />
              </>
            ) : (
              <EmptyScreen
                Icon={LinkIcon}
                headline={t("create_first_api_key")}
                description={t("create_first_api_key_description", { appName: APP_NAME })}
                buttonRaw={<NewApiKeyButton />}
              />
            )}
          </div>
        </>
      </>
>>>>>>> 0d08e2c3

      <Dialog open={apiKeyModal} onOpenChange={setApiKeyModal}>
        <DialogContent type="creation">
          <ApiKeyDialogForm handleClose={() => setApiKeyModal(false)} defaultValues={apiKeyToEdit} />
        </DialogContent>
      </Dialog>
    </>
  );
};

ApiKeysView.getLayout = getLayout;
ApiKeysView.PageWrapper = PageWrapper;

export default ApiKeysView;<|MERGE_RESOLUTION|>--- conflicted
+++ resolved
@@ -35,7 +35,7 @@
 const ApiKeysView = () => {
   const { t } = useLocale();
 
-  const { data, isPending } = trpc.viewer.apiKeys.list.useQuery();
+  const { data, isLoading } = trpc.viewer.apiKeys.list.useQuery();
 
   const [apiKeyModal, setApiKeyModal] = useState(false);
   const [apiKeyToEdit, setApiKeyToEdit] = useState<(TApiKeys & { neverExpires?: boolean }) | undefined>(
@@ -56,7 +56,7 @@
     );
   };
 
-  if (isPending || !data) {
+  if (isLoading || !data) {
     return (
       <SkeletonLoader
         title={t("api_keys")}
@@ -74,68 +74,41 @@
         borderInShellHeader={true}
       />
 
-<<<<<<< HEAD
-      <div>
-        {data?.length ? (
-          <>
-            <div className="border-subtle mb-8 mt-6 rounded-md border">
-              {data.map((apiKey, index) => (
-                <ApiKeyListItem
-                  key={apiKey.id}
-                  apiKey={apiKey}
-                  lastItem={data.length === index + 1}
-                  onEditClick={() => {
-                    setApiKeyToEdit(apiKey);
-                    setApiKeyModal(true);
-                  }}
-                />
-              ))}
-            </div>
-            <NewApiKeyButton />
-          </>
-        ) : (
-          <EmptyScreen
-            Icon={LinkIcon}
-            headline={t("create_first_api_key")}
-            description={t("create_first_api_key_description", { appName: APP_NAME })}
-            buttonRaw={<NewApiKeyButton />}
-          />
-        )}
-      </div>
-=======
       <>
         <>
-          {isLoading && <SkeletonLoader title="" description="" />}
-          <div>
-            {isLoading ? null : data?.length ? (
-              <>
-                <div className="border-subtle mb-8 mt-6 rounded-md border">
-                  {data.map((apiKey, index) => (
-                    <ApiKeyListItem
-                      key={apiKey.id}
-                      apiKey={apiKey}
-                      lastItem={data.length === index + 1}
-                      onEditClick={() => {
-                        setApiKeyToEdit(apiKey);
-                        setApiKeyModal(true);
-                      }}
-                    />
-                  ))}
-                </div>
-                <NewApiKeyButton />
-              </>
-            ) : (
-              <EmptyScreen
-                Icon={LinkIcon}
-                headline={t("create_first_api_key")}
-                description={t("create_first_api_key_description", { appName: APP_NAME })}
-                buttonRaw={<NewApiKeyButton />}
-              />
-            )}
-          </div>
+          {isLoading ? (
+            <SkeletonLoader title="" description="" />
+          ) : (
+            <div>
+              {data?.length ? (
+                <>
+                  <div className="border-subtle mb-8 mt-6 rounded-md border">
+                    {data.map((apiKey, index) => (
+                      <ApiKeyListItem
+                        key={apiKey.id}
+                        apiKey={apiKey}
+                        lastItem={data.length === index + 1}
+                        onEditClick={() => {
+                          setApiKeyToEdit(apiKey);
+                          setApiKeyModal(true);
+                        }}
+                      />
+                    ))}
+                  </div>
+                  <NewApiKeyButton />
+                </>
+              ) : (
+                <EmptyScreen
+                  Icon={LinkIcon}
+                  headline={t("create_first_api_key")}
+                  description={t("create_first_api_key_description", { appName: APP_NAME })}
+                  buttonRaw={<NewApiKeyButton />}
+                />
+              )}
+            </div>
+          )}
         </>
       </>
->>>>>>> 0d08e2c3
 
       <Dialog open={apiKeyModal} onOpenChange={setApiKeyModal}>
         <DialogContent type="creation">
