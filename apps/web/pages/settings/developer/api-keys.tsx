import { useState } from "react";

import type { TApiKeys } from "@calcom/ee/api-keys/components/ApiKeyListItem";
import ApiKeyDialogForm from "@calcom/features/ee/api-keys/components/ApiKeyDialogForm";
import ApiKeyListItem from "@calcom/features/ee/api-keys/components/ApiKeyListItem";
import { getLayout } from "@calcom/features/settings/layouts/SettingsLayout";
import { APP_NAME } from "@calcom/lib/constants";
import { useLocale } from "@calcom/lib/hooks/useLocale";
import { trpc } from "@calcom/trpc/react";
import {
  Button,
  Dialog,
  DialogContent,
  EmptyScreen,
  Meta,
  SkeletonContainer,
  SkeletonText,
} from "@calcom/ui";
import { Link as LinkIcon, Plus } from "@calcom/ui/components/icon";

import PageWrapper from "@components/PageWrapper";

const SkeletonLoader = ({ title, description }: { title: string; description: string }) => {
  return (
    <SkeletonContainer>
      <Meta title={title} description={description} borderInShellHeader={true} />
      <div className="divide-subtle border-subtle space-y-6 rounded-b-lg border border-t-0 px-6 py-4">
        <SkeletonText className="h-8 w-full" />
        <SkeletonText className="h-8 w-full" />
      </div>
    </SkeletonContainer>
  );
};

const ApiKeysView = () => {
  const { t } = useLocale();

  const { data, isLoading } = trpc.viewer.apiKeys.list.useQuery();

  const [apiKeyModal, setApiKeyModal] = useState(false);
  const [apiKeyToEdit, setApiKeyToEdit] = useState<(TApiKeys & { neverExpires?: boolean }) | undefined>(
    undefined
  );

  const NewApiKeyButton = () => {
    return (
      <Button
        color="secondary"
        StartIcon={Plus}
        onClick={() => {
          setApiKeyToEdit(undefined);
          setApiKeyModal(true);
        }}>
        {t("add")}
      </Button>
    );
  };

  if (isLoading || !data) {
    return (
      <SkeletonLoader
        title={t("api_keys")}
        description={t("create_first_api_key_description", { appName: APP_NAME })}
      />
    );
  }

  return (
    <>
      <Meta
        title={t("api_keys")}
        description={t("create_first_api_key_description", { appName: APP_NAME })}
        CTA={<NewApiKeyButton />}
        borderInShellHeader={true}
      />

<<<<<<< HEAD
      <>
        <>
          {isLoading && <SkeletonLoader />}
          <div>
            {isLoading ? null : data?.length ? (
              <>
                <div className="border-subtle mb-8 mt-6 rounded-md border">
                  {data.map((apiKey, index) => (
                    <ApiKeyListItem
                      key={apiKey.id}
                      apiKey={apiKey}
                      lastItem={data.length === index + 1}
                      onEditClick={() => {
                        setApiKeyToEdit(apiKey);
                        setApiKeyModal(true);
                      }}
                    />
                  ))}
                </div>
                <NewApiKeyButton />
              </>
            ) : (
              <EmptyScreen
                Icon={LinkIcon}
                headline={t("create_first_api_key")}
                description={t("create_first_api_key_description", { appName: APP_NAME })}
                buttonRaw={<NewApiKeyButton />}
              />
            )}
          </div>
        </>
      </>
=======
      <LicenseRequired>
        <div>
          {data?.length ? (
            <>
              <div className="border-subtle rounded-b-lg border border-t-0">
                {data.map((apiKey, index) => (
                  <ApiKeyListItem
                    key={apiKey.id}
                    apiKey={apiKey}
                    lastItem={data.length === index + 1}
                    onEditClick={() => {
                      setApiKeyToEdit(apiKey);
                      setApiKeyModal(true);
                    }}
                  />
                ))}
              </div>
            </>
          ) : (
            <EmptyScreen
              Icon={LinkIcon}
              headline={t("create_first_api_key")}
              description={t("create_first_api_key_description", { appName: APP_NAME })}
              className="rounded-b-lg rounded-t-none border-t-0"
              buttonRaw={<NewApiKeyButton />}
            />
          )}
        </div>
      </LicenseRequired>
>>>>>>> 51fd4102

      <Dialog open={apiKeyModal} onOpenChange={setApiKeyModal}>
        <DialogContent type="creation">
          <ApiKeyDialogForm handleClose={() => setApiKeyModal(false)} defaultValues={apiKeyToEdit} />
        </DialogContent>
      </Dialog>
    </>
  );
};

ApiKeysView.getLayout = getLayout;
ApiKeysView.PageWrapper = PageWrapper;

export default ApiKeysView;<|MERGE_RESOLUTION|>--- conflicted
+++ resolved
@@ -74,7 +74,6 @@
         borderInShellHeader={true}
       />
 
-<<<<<<< HEAD
       <>
         <>
           {isLoading && <SkeletonLoader />}
@@ -107,37 +106,6 @@
           </div>
         </>
       </>
-=======
-      <LicenseRequired>
-        <div>
-          {data?.length ? (
-            <>
-              <div className="border-subtle rounded-b-lg border border-t-0">
-                {data.map((apiKey, index) => (
-                  <ApiKeyListItem
-                    key={apiKey.id}
-                    apiKey={apiKey}
-                    lastItem={data.length === index + 1}
-                    onEditClick={() => {
-                      setApiKeyToEdit(apiKey);
-                      setApiKeyModal(true);
-                    }}
-                  />
-                ))}
-              </div>
-            </>
-          ) : (
-            <EmptyScreen
-              Icon={LinkIcon}
-              headline={t("create_first_api_key")}
-              description={t("create_first_api_key_description", { appName: APP_NAME })}
-              className="rounded-b-lg rounded-t-none border-t-0"
-              buttonRaw={<NewApiKeyButton />}
-            />
-          )}
-        </div>
-      </LicenseRequired>
->>>>>>> 51fd4102
 
       <Dialog open={apiKeyModal} onOpenChange={setApiKeyModal}>
         <DialogContent type="creation">
