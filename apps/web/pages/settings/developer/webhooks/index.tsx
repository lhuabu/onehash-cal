<<<<<<< HEAD
import WebhooksView from "@calcom/features/webhooks/pages/webhooks-view";
=======
import { useSession } from "next-auth/react";

import { getLayout } from "@calcom/features/settings/layouts/SettingsLayout";
import { CreateNewWebhookButton } from "@calcom/features/webhooks/components";
import WebhooksView from "@calcom/features/webhooks/pages/webhooks-view";
import { APP_NAME } from "@calcom/lib/constants";
import { useLocale } from "@calcom/lib/hooks/useLocale";
import { UserPermissionRole } from "@calcom/prisma/enums";
import { trpc } from "@calcom/trpc/react";
import { Meta } from "@calcom/ui";
>>>>>>> 2fb1408d

import PageWrapper from "@components/PageWrapper";

<<<<<<< HEAD
const Page = WebhooksView as CalPageWrapper;
=======
const Page = () => {
  const { t } = useLocale();
  const session = useSession();
  const isAdmin = session.data?.user.role === UserPermissionRole.ADMIN;

  const { data, isPending } = trpc.viewer.webhook.getByViewer.useQuery(undefined, {
    enabled: session.status === "authenticated",
  });

  return (
    <>
      <Meta
        title={t("webhooks")}
        description={t("add_webhook_description", { appName: APP_NAME })}
        CTA={data && data.webhookGroups.length > 0 ? <CreateNewWebhookButton isAdmin={isAdmin} /> : <></>}
        borderInShellHeader={(data && data.profiles.length === 1) || !data?.webhookGroups?.length}
      />
      <WebhooksView />
    </>
  );
};
Page.getLayout = getLayout;
>>>>>>> 2fb1408d
Page.PageWrapper = PageWrapper;

export default Page;<|MERGE_RESOLUTION|>--- conflicted
+++ resolved
@@ -1,6 +1,3 @@
-<<<<<<< HEAD
-import WebhooksView from "@calcom/features/webhooks/pages/webhooks-view";
-=======
 import { useSession } from "next-auth/react";
 
 import { getLayout } from "@calcom/features/settings/layouts/SettingsLayout";
@@ -11,13 +8,9 @@
 import { UserPermissionRole } from "@calcom/prisma/enums";
 import { trpc } from "@calcom/trpc/react";
 import { Meta } from "@calcom/ui";
->>>>>>> 2fb1408d
 
 import PageWrapper from "@components/PageWrapper";
 
-<<<<<<< HEAD
-const Page = WebhooksView as CalPageWrapper;
-=======
 const Page = () => {
   const { t } = useLocale();
   const session = useSession();
@@ -40,7 +33,6 @@
   );
 };
 Page.getLayout = getLayout;
->>>>>>> 2fb1408d
 Page.PageWrapper = PageWrapper;
 
 export default Page;