--- conflicted
+++ resolved
@@ -1,290 +1,14 @@
-<<<<<<< HEAD
-"use client";
-
-import { zodResolver } from "@hookform/resolvers/zod";
-import { isValidPhoneNumber } from "libphonenumber-js";
-// eslint-disable-next-line no-restricted-imports
-import { pick } from "lodash";
-import { signOut, useSession } from "next-auth/react";
-import type { BaseSyntheticEvent } from "react";
-import React, { useRef, useState } from "react";
-import { Controller, useFieldArray, useForm } from "react-hook-form";
-import { z } from "zod";
-
-import { ErrorCode } from "@calcom/features/auth/lib/ErrorCode";
-import { logoutAndDeleteUser } from "@calcom/features/auth/lib/federatedLogout";
-import SectionBottomActions from "@calcom/features/settings/SectionBottomActions";
-import { getLayout } from "@calcom/features/settings/layouts/SettingsLayout";
-import { isPrismaObj } from "@calcom/lib";
-import { APP_NAME, FULL_NAME_LENGTH_MAX_LIMIT } from "@calcom/lib/constants";
-import { getUserAvatarUrl } from "@calcom/lib/getAvatarUrl";
-import { useLocale } from "@calcom/lib/hooks/useLocale";
-import { HttpError } from "@calcom/lib/http-error";
-import { md } from "@calcom/lib/markdownIt";
-import turndown from "@calcom/lib/turndownService";
-import { IdentityProvider } from "@calcom/prisma/enums";
-import type { TRPCClientErrorLike } from "@calcom/trpc/client";
-import type { RouterOutputs } from "@calcom/trpc/react";
-import { trpc } from "@calcom/trpc/react";
-import type { AppRouter } from "@calcom/trpc/server/routers/_app";
-import {
-  Alert,
-  Button,
-  Dialog,
-  DialogClose,
-  DialogContent,
-  DialogFooter,
-  DialogTrigger,
-  Editor,
-  Form,
-  ImageUploader,
-  Label,
-  Meta,
-  PasswordField,
-  showToast,
-  SkeletonAvatar,
-  SkeletonButton,
-  SkeletonContainer,
-  SkeletonText,
-  TextField,
-  Badge,
-  PhoneInput,
-  InfoBadge,
-  UserAvatar,
-} from "@calcom/ui";
-=======
 import { getLayout } from "@calcom/features/settings/layouts/SettingsLayout";
 import { APP_NAME } from "@calcom/lib/constants";
 import { useLocale } from "@calcom/lib/hooks/useLocale";
 import { Meta } from "@calcom/ui";
->>>>>>> 2fb1408d
 
 import PageWrapper from "@components/PageWrapper";
 
-<<<<<<< HEAD
-type Email = {
-  id: number;
-  email: string;
-  emailVerified: string | null;
-  emailPrimary: boolean;
-};
-
-export type FormValues = {
-  username: string;
-  avatarUrl: string | null;
-  name: string;
-  email: string;
-  bio: string;
-  secondaryEmails: Email[];
-  metadata: {
-    phoneNumber: string;
-  };
-};
-=======
 import ProfileView from "~/settings/my-account/profile-view";
->>>>>>> 2fb1408d
 
 const Page = () => {
   const { t } = useLocale();
-<<<<<<< HEAD
-  const utils = trpc.useUtils();
-  const { update } = useSession();
-  const { data: user, isPending } = trpc.viewer.me.useQuery({ includePasswordAdded: true });
-
-  const updateProfileMutation = trpc.viewer.updateProfile.useMutation({
-    onSuccess: async (res) => {
-      await update(res);
-      utils.viewer.me.invalidate();
-      utils.viewer.shouldVerifyEmail.invalidate();
-
-      if (res.hasEmailBeenChanged && res.sendEmailVerification) {
-        showToast(t("change_of_email_toast", { email: tempFormValues?.email }), "success");
-      } else {
-        showToast(t("profile_updated_successfully"), "success");
-      }
-
-      setTempFormValues(null);
-    },
-    onError: (e) => {
-      switch (e.message) {
-        // TODO: Add error codes.
-        case "email_already_used":
-          {
-            showToast(t(e.message), "error");
-          }
-          return;
-        default:
-          showToast(t("error_updating_settings"), "error");
-      }
-    },
-  });
-  const unlinkConnectedAccountMutation = trpc.viewer.unlinkConnectedAccount.useMutation({
-    onSuccess: async (res) => {
-      showToast(t(res.message), "success");
-      utils.viewer.me.invalidate();
-    },
-    onError: (e) => {
-      showToast(t(e.message), "error");
-    },
-  });
-
-  const addSecondaryEmailMutation = trpc.viewer.addSecondaryEmail.useMutation({
-    onSuccess: (res) => {
-      setShowSecondaryEmailModalOpen(false);
-      setNewlyAddedSecondaryEmail(res?.data?.email);
-      utils.viewer.me.invalidate();
-    },
-    onError: (error) => {
-      setSecondaryEmailAddErrorMessage(error?.message || "");
-    },
-  });
-
-  const resendVerifyEmailMutation = trpc.viewer.auth.resendVerifyEmail.useMutation();
-
-  const [confirmPasswordOpen, setConfirmPasswordOpen] = useState(false);
-  const [tempFormValues, setTempFormValues] = useState<ExtendedFormValues | null>(null);
-  const [confirmPasswordErrorMessage, setConfirmPasswordDeleteErrorMessage] = useState("");
-  const [showCreateAccountPasswordDialog, setShowCreateAccountPasswordDialog] = useState(false);
-  const [showAccountDisconnectWarning, setShowAccountDisconnectWarning] = useState(false);
-  const [showSecondaryEmailModalOpen, setShowSecondaryEmailModalOpen] = useState(false);
-  const [secondaryEmailAddErrorMessage, setSecondaryEmailAddErrorMessage] = useState("");
-  const [newlyAddedSecondaryEmail, setNewlyAddedSecondaryEmail] = useState<undefined | string>(undefined);
-
-  const [deleteAccountOpen, setDeleteAccountOpen] = useState(false);
-  const [hasDeleteErrors, setHasDeleteErrors] = useState(false);
-  const [deleteErrorMessage, setDeleteErrorMessage] = useState("");
-  const form = useForm<DeleteAccountValues>();
-
-  const onDeleteMeSuccessMutation = async () => {
-    await utils.viewer.me.invalidate();
-    showToast(t("Your account was deleted"), "success");
-
-    setHasDeleteErrors(false); // dismiss any open errors
-    await signOut();
-  };
-
-  const confirmPasswordMutation = trpc.viewer.auth.verifyPassword.useMutation({
-    onSuccess() {
-      if (tempFormValues) updateProfileMutation.mutate(tempFormValues);
-      setConfirmPasswordOpen(false);
-    },
-    onError() {
-      setConfirmPasswordDeleteErrorMessage(t("incorrect_password"));
-    },
-  });
-
-  const onDeleteMeErrorMutation = (error: TRPCClientErrorLike<AppRouter>) => {
-    setHasDeleteErrors(true);
-    setDeleteErrorMessage(errorMessages[error.message]);
-  };
-  const deleteMeMutation = trpc.viewer.deleteMe.useMutation({
-    onSuccess: onDeleteMeSuccessMutation,
-    onError: onDeleteMeErrorMutation,
-    async onSettled() {
-      await utils.viewer.me.invalidate();
-    },
-  });
-  const deleteMeWithoutPasswordMutation = trpc.viewer.deleteMeWithoutPassword.useMutation({
-    onSuccess: onDeleteMeSuccessMutation,
-    onError: onDeleteMeErrorMutation,
-    async onSettled() {
-      await utils.viewer.me.invalidate();
-    },
-  });
-
-  const isCALIdentityProvider = user?.identityProvider === IdentityProvider.CAL;
-
-  const onConfirmPassword = (e: Event | React.MouseEvent<HTMLElement, MouseEvent>) => {
-    e.preventDefault();
-
-    const password = passwordRef.current.value;
-    confirmPasswordMutation.mutate({ passwordInput: password });
-  };
-
-  const onConfirmAuthEmailChange = (e: Event | React.MouseEvent<HTMLElement, MouseEvent>) => {
-    e.preventDefault();
-
-    if (tempFormValues) updateProfileMutation.mutate(tempFormValues);
-  };
-
-  const [isAccountDeleting, setIsAccountDeleting] = useState(false);
-  const onConfirmButton = (e: Event | React.MouseEvent<HTMLElement, MouseEvent>) => {
-    e.preventDefault();
-    const deleteAccount = async () => {
-      if (isCALIdentityProvider) {
-        const totpCode = form.getValues("totpCode");
-        const password = passwordRef.current.value;
-        deleteMeMutation.mutate({ password, totpCode });
-      } else {
-        deleteMeWithoutPasswordMutation.mutate();
-      }
-    };
-    setIsAccountDeleting(true);
-
-    logoutAndDeleteUser(deleteAccount).finally(() => {
-      setIsAccountDeleting(false);
-    });
-  };
-
-  const onConfirm = ({ totpCode }: DeleteAccountValues, e: BaseSyntheticEvent | undefined) => {
-    e?.preventDefault();
-    if (isCALIdentityProvider) {
-      const password = passwordRef.current.value;
-      deleteMeMutation.mutate({ password, totpCode });
-    } else {
-      deleteMeWithoutPasswordMutation.mutate();
-    }
-  };
-
-  // eslint-disable-next-line @typescript-eslint/no-non-null-assertion
-  const passwordRef = useRef<HTMLInputElement>(null!);
-
-  const errorMessages: { [key: string]: string } = {
-    [ErrorCode.SecondFactorRequired]: t("2fa_enabled_instructions"),
-    [ErrorCode.IncorrectPassword]: `${t("incorrect_password")} ${t("please_try_again")}`,
-    [ErrorCode.UserNotFound]: t("no_account_exists"),
-    [ErrorCode.IncorrectTwoFactorCode]: `${t("incorrect_2fa_code")} ${t("please_try_again")}`,
-    [ErrorCode.InternalServerError]: `${t("something_went_wrong")} ${t("please_try_again_and_contact_us")}`,
-    [ErrorCode.ThirdPartyIdentityProviderEnabled]: t("account_created_with_identity_provider"),
-  };
-
-  if (isPending || !user) {
-    return (
-      <SkeletonLoader title={t("profile")} description={t("profile_description", { appName: APP_NAME })} />
-    );
-  }
-
-  const userEmail = user.email || "";
-  const defaultValues = {
-    username: user.username || "",
-    avatarUrl: user.avatarUrl,
-    name: user.name || "",
-    email: userEmail,
-    bio: user.bio || "",
-    // We add the primary email as the first item in the list
-    secondaryEmails: [
-      {
-        id: 0,
-        email: userEmail,
-        emailVerified: user.emailVerified?.toString() || null,
-        emailPrimary: true,
-      },
-      ...(user.secondaryEmails || []).map((secondaryEmail) => ({
-        ...secondaryEmail,
-        emailVerified: secondaryEmail.emailVerified?.toString() || null,
-        emailPrimary: false,
-      })),
-    ],
-    metadata: {
-      phoneNumber:
-        isPrismaObj(user.metadata) && user.metadata?.phoneNumber
-          ? (user.metadata?.phoneNumber as string)
-          : "",
-    },
-  };
-
-=======
->>>>>>> 2fb1408d
   return (
     <>
       <Meta
@@ -292,621 +16,6 @@
         description={t("profile_description", { appName: APP_NAME })}
         borderInShellHeader={true}
       />
-<<<<<<< HEAD
-      <ProfileForm
-        key={JSON.stringify(defaultValues)}
-        defaultValues={defaultValues}
-        isPending={updateProfileMutation.isPending}
-        isFallbackImg={!user.avatarUrl}
-        user={user}
-        userOrganization={user.organization}
-        onSubmit={(values) => {
-          if (values.email !== user.email && isCALIdentityProvider) {
-            setTempFormValues(values);
-            setConfirmPasswordOpen(true);
-          } else {
-            updateProfileMutation.mutate(values);
-          }
-        }}
-        handleAddSecondaryEmail={() => setShowSecondaryEmailModalOpen(true)}
-        handleResendVerifyEmail={(email) => {
-          resendVerifyEmailMutation.mutate({ email });
-          showToast(t("email_sent"), "success");
-        }}
-        handleAccountDisconnect={(values) => {
-          if (isCALIdentityProvider) return;
-          if (user?.passwordAdded) {
-            setTempFormValues(values);
-            setShowAccountDisconnectWarning(true);
-            return;
-          }
-          setShowCreateAccountPasswordDialog(true);
-        }}
-        extraField={
-          <div className="mt-6">
-            <UsernameAvailabilityField
-              onSuccessMutation={async () => {
-                showToast(t("settings_updated_successfully"), "success");
-                await utils.viewer.me.invalidate();
-              }}
-              onErrorMutation={() => {
-                showToast(t("error_updating_settings"), "error");
-              }}
-            />
-          </div>
-        }
-        isCALIdentityProvider={isCALIdentityProvider}
-      />
-
-      <div className="border-subtle mt-6 rounded-lg rounded-b-none border border-b-0 p-6">
-        <Label className="mb-0 text-base font-semibold text-red-700">{t("danger_zone")}</Label>
-        <p className="text-subtle text-sm">{t("account_deletion_cannot_be_undone")}</p>
-      </div>
-      {/* Delete account Dialog */}
-      <Dialog open={deleteAccountOpen} onOpenChange={setDeleteAccountOpen}>
-        <SectionBottomActions align="end">
-          <DialogTrigger asChild>
-            <Button data-testid="delete-account" color="destructive" className="mt-1" StartIcon="trash-2">
-              {t("delete_account")}
-            </Button>
-          </DialogTrigger>
-        </SectionBottomActions>
-        <DialogContent
-          title={t("delete_account_modal_title")}
-          description={t("confirm_delete_account_modal", { appName: APP_NAME })}
-          type="creation"
-          Icon="triangle-alert">
-          <>
-            <div className="mb-10">
-              <p className="text-default mb-4">{t("delete_account_confirmation_message")}</p>
-              {isCALIdentityProvider && (
-                <PasswordField
-                  data-testid="password"
-                  name="password"
-                  id="password"
-                  autoComplete="current-password"
-                  required
-                  label="Password"
-                  ref={passwordRef}
-                />
-              )}
-
-              {user?.twoFactorEnabled && isCALIdentityProvider && (
-                <Form handleSubmit={onConfirm} className="pb-4" form={form}>
-                  <TwoFactor center={false} />
-                </Form>
-              )}
-
-              {hasDeleteErrors && <Alert severity="error" title={deleteErrorMessage} />}
-            </div>
-            <DialogFooter showDivider>
-              <DialogClose />
-              <Button
-                color="primary"
-                data-testid="delete-account-confirm"
-                onClick={(e) => onConfirmButton(e)}
-                loading={isAccountDeleting}>
-                {t("delete_my_account")}
-              </Button>
-            </DialogFooter>
-          </>
-        </DialogContent>
-      </Dialog>
-
-      {/* If changing email, confirm password */}
-      <Dialog open={confirmPasswordOpen} onOpenChange={setConfirmPasswordOpen}>
-        <DialogContent
-          title={t("confirm_password")}
-          description={t("confirm_password_change_email")}
-          type="creation"
-          Icon="triangle-alert">
-          <div className="mb-10">
-            <div className="mb-4 grid gap-2 md:grid-cols-2">
-              <div>
-                <span className="text-emphasis mb-2 block text-sm font-medium leading-none">
-                  {t("old_email_address")}
-                </span>
-                <p className="text-subtle leading-none">{user.email}</p>
-              </div>
-              <div>
-                <span className="text-emphasis mb-2 block text-sm font-medium leading-none">
-                  {t("new_email_address")}
-                </span>
-                <p className="text-subtle leading-none">{tempFormValues?.email}</p>
-              </div>
-            </div>
-            <PasswordField
-              data-testid="password"
-              name="password"
-              id="password"
-              autoComplete="current-password"
-              required
-              label="Password"
-              ref={passwordRef}
-            />
-
-            {confirmPasswordErrorMessage && <Alert severity="error" title={confirmPasswordErrorMessage} />}
-          </div>
-          <DialogFooter showDivider>
-            <Button
-              data-testid="profile-update-email-submit-button"
-              color="primary"
-              loading={confirmPasswordMutation.isPending}
-              onClick={(e) => onConfirmPassword(e)}>
-              {t("confirm")}
-            </Button>
-            <DialogClose />
-          </DialogFooter>
-        </DialogContent>
-      </Dialog>
-
-      <Dialog open={showCreateAccountPasswordDialog} onOpenChange={setShowCreateAccountPasswordDialog}>
-        <DialogContent
-          title={t("create_account_password")}
-          description={t("create_account_password_hint")}
-          type="creation"
-          Icon="triangle-alert">
-          <DialogFooter>
-            <DialogClose />
-          </DialogFooter>
-        </DialogContent>
-      </Dialog>
-
-      <Dialog open={showAccountDisconnectWarning} onOpenChange={setShowAccountDisconnectWarning}>
-        <DialogContent
-          title={t("disconnect_account")}
-          description={t("disconnect_account_hint")}
-          type="creation"
-          Icon="triangle-alert">
-          <DialogFooter>
-            <Button
-              color="primary"
-              onClick={() => {
-                unlinkConnectedAccountMutation.mutate();
-                setShowAccountDisconnectWarning(false);
-              }}>
-              {t("confirm")}
-            </Button>
-            <DialogClose />
-          </DialogFooter>
-        </DialogContent>
-      </Dialog>
-
-      {showSecondaryEmailModalOpen && (
-        <SecondaryEmailModal
-          isLoading={addSecondaryEmailMutation.isPending}
-          errorMessage={secondaryEmailAddErrorMessage}
-          handleAddEmail={(values) => {
-            setSecondaryEmailAddErrorMessage("");
-            addSecondaryEmailMutation.mutate(values);
-          }}
-          onCancel={() => {
-            setSecondaryEmailAddErrorMessage("");
-            setShowSecondaryEmailModalOpen(false);
-          }}
-          clearErrorMessage={() => {
-            addSecondaryEmailMutation.reset();
-            setSecondaryEmailAddErrorMessage("");
-          }}
-        />
-      )}
-      {!!newlyAddedSecondaryEmail && (
-        <SecondaryEmailConfirmModal
-          email={newlyAddedSecondaryEmail}
-          onCancel={() => setNewlyAddedSecondaryEmail(undefined)}
-        />
-      )}
-    </>
-  );
-};
-
-type SecondaryEmailApiPayload = {
-  id: number;
-  email: string;
-  isDeleted: boolean;
-};
-
-type ExtendedFormValues = Omit<FormValues, "secondaryEmails"> & {
-  secondaryEmails: SecondaryEmailApiPayload[];
-};
-
-const ProfileForm = ({
-  defaultValues,
-  onSubmit,
-  handleAddSecondaryEmail,
-  handleResendVerifyEmail,
-  handleAccountDisconnect,
-  extraField,
-  isPending = false,
-  isFallbackImg,
-  user,
-  userOrganization,
-  isCALIdentityProvider,
-}: {
-  defaultValues: FormValues;
-  onSubmit: (values: ExtendedFormValues) => void;
-  handleAddSecondaryEmail: () => void;
-  handleResendVerifyEmail: (email: string) => void;
-  handleAccountDisconnect: (values: ExtendedFormValues) => void;
-  extraField?: React.ReactNode;
-  isPending: boolean;
-  isFallbackImg: boolean;
-  user: RouterOutputs["viewer"]["me"];
-  userOrganization: RouterOutputs["viewer"]["me"]["organization"];
-  isCALIdentityProvider: boolean;
-}) => {
-  const { t } = useLocale();
-  const [firstRender, setFirstRender] = useState(true);
-
-  const profileFormSchema = z.object({
-    username: z.string(),
-    avatarUrl: z.string().nullable(),
-    name: z
-      .string()
-      .trim()
-      .min(1, t("you_need_to_add_a_name"))
-      .max(FULL_NAME_LENGTH_MAX_LIMIT, {
-        message: t("max_limit_allowed_hint", { limit: FULL_NAME_LENGTH_MAX_LIMIT }),
-      }),
-    email: z.string().email(),
-    bio: z.string(),
-    secondaryEmails: z.array(
-      z.object({
-        id: z.number(),
-        email: z.string().email(),
-        emailVerified: z.union([z.string(), z.null()]).optional(),
-        emailPrimary: z.boolean().optional(),
-      })
-    ),
-    metadata: z
-      .object({
-        phoneNumber: z
-          .string()
-          .refine(
-            (val) => {
-              return val === "" || isValidPhoneNumber(val);
-            },
-            { message: t("invalid_phone_number") }
-          )
-          .optional(),
-      })
-      .optional(),
-  });
-  const formMethods = useForm<FormValues>({
-    defaultValues,
-    resolver: zodResolver(profileFormSchema),
-  });
-
-  const [otpSent, setOtpSent] = useState(false);
-  const sendVerificationCodeMutation = trpc.viewer.workflows.sendVerificationCode.useMutation({
-    onMutate: () => {
-      setOtpSent(false);
-      setVerificationCode("");
-    },
-    onSuccess: async () => {
-      showToast(t("verification_code_sent"), "success");
-      setOtpSent(true);
-    },
-    onError: async (error) => {
-      showToast(error.message, "error");
-    },
-  });
-
-  const { data: _verifiedNumbers } = trpc.viewer.workflows.getVerifiedNumbers.useQuery({ teamId: undefined });
-
-  const [verificationCode, setVerificationCode] = useState("");
-
-  const verifiedNumbers = _verifiedNumbers?.map((number) => number.phoneNumber) || [];
-
-  const getNumberVerificationStatus = (phoneNumber: string) => {
-    return !!verifiedNumbers.find(
-      (number: string) => number.replace(/\s/g, "") === phoneNumber.replace(/\s/g, "")
-    );
-  };
-
-  const [numberVerified, setNumberVerified] = useState(defaultValues.metadata.phoneNumber != "");
-
-  const [isNumberValid, setIsNumberValid] = useState<boolean>(
-    formMethods.getValues("metadata.phoneNumber") != ""
-      ? isValidPhoneNumber(formMethods.getValues("metadata.phoneNumber"))
-      : false
-  );
-
-  const verifyPhoneNumberMutation = trpc.viewer.workflows.verifyPhoneNumber.useMutation({
-    onSuccess: async (isVerified) => {
-      showToast(isVerified ? t("verified_successfully") : t("wrong_code"), "success");
-      setNumberVerified(isVerified);
-    },
-    onError: (err) => {
-      if (err instanceof HttpError) {
-        const message = `${err.statusCode}: ${err.message}`;
-        showToast(message, "error");
-        setNumberVerified(false);
-      }
-    },
-  });
-
-  const {
-    fields: secondaryEmailFields,
-    remove: deleteSecondaryEmail,
-    replace: updateAllSecondaryEmailFields,
-  } = useFieldArray({
-    control: formMethods.control,
-    name: "secondaryEmails",
-    keyName: "itemId",
-  });
-
-  const getUpdatedFormValues = (values: FormValues): ExtendedFormValues => {
-    const changedFields = formMethods.formState.dirtyFields?.secondaryEmails || [];
-
-    const updatedValues: FormValues = {
-      ...values,
-    };
-
-    // If the primary email is changed, we will need to update
-    const primaryEmailIndex = updatedValues.secondaryEmails.findIndex(
-      (secondaryEmail) => secondaryEmail.emailPrimary
-    );
-    if (primaryEmailIndex >= 0) {
-      // Add the new updated value as primary email
-      updatedValues.email = updatedValues.secondaryEmails[primaryEmailIndex].email;
-    }
-
-    // We will only send the emails which have already changed
-    const updatedEmails: Email[] = [];
-    changedFields.map((field, index) => {
-      // If the email changed and if its only secondary email, we add it for updation, the first
-      // item in the list is always primary email
-      if (field?.email && updatedValues.secondaryEmails[index]?.id) {
-        updatedEmails.push(updatedValues.secondaryEmails[index]);
-      }
-    });
-
-    const deletedEmails = (user?.secondaryEmails || []).filter(
-      (secondaryEmail) => !updatedValues.secondaryEmails.find((val) => val.id && val.id === secondaryEmail.id)
-    );
-    const secondaryEmails = [
-      ...updatedEmails.map((email) => ({ ...email, isDeleted: false })),
-      ...deletedEmails.map((email) => ({ ...email, isDeleted: true })),
-    ].map((secondaryEmail) => pick(secondaryEmail, ["id", "email", "isDeleted"]));
-
-    return {
-      ...updatedValues,
-      secondaryEmails,
-    };
-  };
-
-  const handleFormSubmit = (values: FormValues) => {
-    if (
-      formMethods.formState.dirtyFields.metadata &&
-      formMethods.formState.dirtyFields.metadata.phoneNumber === true &&
-      !numberVerified
-    ) {
-      showToast(t("please_verify_phone_number"), "error");
-      return;
-    }
-    onSubmit(getUpdatedFormValues(values));
-  };
-
-  const onDisconnect = () => {
-    handleAccountDisconnect(getUpdatedFormValues(formMethods.getValues()));
-  };
-
-  const {
-    formState: { isSubmitting, isDirty, errors },
-  } = formMethods;
-
-  const isDisabled = isSubmitting || !isDirty;
-  return (
-    <Form form={formMethods} handleSubmit={handleFormSubmit}>
-      <div className="border-subtle border-x px-4 pb-10 pt-8 sm:px-6">
-        <div className="flex items-center">
-          <Controller
-            control={formMethods.control}
-            name="avatarUrl"
-            render={({ field: { value, onChange } }) => {
-              const showRemoveAvatarButton = value !== null;
-              return (
-                <>
-                  <UserAvatar data-testid="profile-upload-avatar" previewSrc={value} size="lg" user={user} />
-                  <div className="ms-4">
-                    <h2 className="mb-2 text-sm font-medium">{t("profile_picture")}</h2>
-                    <div className="flex gap-2">
-                      <ImageUploader
-                        target="avatar"
-                        id="avatar-upload"
-                        buttonMsg={t("upload_avatar")}
-                        handleAvatarChange={(newAvatar) => {
-                          onChange(newAvatar);
-                        }}
-                        imageSrc={getUserAvatarUrl({ avatarUrl: value })}
-                        triggerButtonColor={showRemoveAvatarButton ? "secondary" : "primary"}
-                      />
-
-                      {showRemoveAvatarButton && (
-                        <Button
-                          color="secondary"
-                          onClick={() => {
-                            onChange(null);
-                          }}>
-                          {t("remove")}
-                        </Button>
-                      )}
-                    </div>
-                  </div>
-                </>
-              );
-            }}
-          />
-        </div>
-        {extraField}
-        <div className="mt-6">
-          <TextField label={t("full_name")} {...formMethods.register("name")} />
-        </div>
-        <div className="mt-6">
-          <Label>{t("email")}</Label>
-          {secondaryEmailFields.map((field, index) => (
-            <CustomEmailTextField
-              key={field.itemId}
-              formMethods={formMethods}
-              formMethodFieldName={`secondaryEmails.${index}.email` as keyof FormValues}
-              errorMessage={errors.secondaryEmails?.[index]?.email?.message || ""}
-              emailVerified={Boolean(field.emailVerified)}
-              emailPrimary={field.emailPrimary}
-              dataTestId={`profile-form-email-${index}`}
-              handleChangePrimary={() => {
-                const fields = secondaryEmailFields.map((secondaryField, cIndex) => ({
-                  ...secondaryField,
-                  emailPrimary: cIndex === index,
-                }));
-                updateAllSecondaryEmailFields(fields);
-              }}
-              handleVerifyEmail={() => handleResendVerifyEmail(field.email)}
-              handleItemDelete={() => deleteSecondaryEmail(index)}
-            />
-          ))}
-          <div className="text-default mt-2 flex items-center text-sm">{t("change_email_hint")}</div>
-          <Button
-            color="minimal"
-            StartIcon="plus"
-            className="mt-2"
-            onClick={() => handleAddSecondaryEmail()}
-            data-testid="add-secondary-email">
-            {t("add_email")}
-          </Button>
-        </div>
-        <div className="mt-3 w-full">
-          <Label className="flex">
-            <p className="text-sm ">{t("phone_number")}</p>
-            <InfoBadge content={t("number_in_international_format")} />
-          </Label>
-          <div className="flex gap-3">
-            <div className="w-full md:w-1/3">
-              <PhoneInput
-                value={formMethods.getValues("metadata.phoneNumber")}
-                onChange={(val) => {
-                  formMethods.setValue("metadata.phoneNumber", val || "", { shouldDirty: true });
-                  const phoneNumber = val || "";
-                  setIsNumberValid(isValidPhoneNumber(phoneNumber));
-                  setNumberVerified(getNumberVerificationStatus(phoneNumber));
-                }}
-              />
-            </div>
-
-            <Button
-              color="secondary"
-              className="-ml-[2px] h-[38px] min-w-fit py-0 sm:block  "
-              disabled={!isNumberValid || numberVerified}
-              loading={sendVerificationCodeMutation.isPending}
-              onClick={() =>
-                sendVerificationCodeMutation.mutate({
-                  phoneNumber: formMethods.getValues("metadata.phoneNumber"),
-                })
-              }>
-              {t("send_code")}
-            </Button>
-
-            {isNumberValid && defaultValues.metadata.phoneNumber != "" && (
-              <Button
-                color="destructive"
-                className="-ml-[2px] h-[38px] min-w-fit py-0 sm:block  "
-                disabled={!isNumberValid}
-                onClick={() => {
-                  formMethods.setValue("metadata.phoneNumber", "", { shouldDirty: true });
-                  setIsNumberValid(false);
-                  onSubmit(getUpdatedFormValues(formMethods.getValues()));
-                }}>
-                {t("delete")}
-              </Button>
-            )}
-          </div>
-          {formMethods.formState.errors.metadata?.phoneNumber && (
-            <div className="mt-1 text-sm text-red-600">{t("invalid_phone_number")}</div>
-          )}
-          {numberVerified ? (
-            <div className="mt-1">
-              <Badge variant="green">{t("number_verified")}</Badge>
-            </div>
-          ) : (
-            <>
-              <div className="mt-3 flex gap-3">
-                <TextField
-                  className="h-[38px]"
-                  placeholder="Verification code"
-                  disabled={otpSent === false || verifyPhoneNumberMutation.isPending}
-                  value={verificationCode}
-                  onChange={(e) => {
-                    setVerificationCode(e.target.value);
-                  }}
-                  required
-                />
-                <Button
-                  color="secondary"
-                  className="-ml-[2px] h-[38px] min-w-fit py-0 sm:block "
-                  disabled={!verificationCode}
-                  loading={verifyPhoneNumberMutation.isPending}
-                  onClick={() => {
-                    verifyPhoneNumberMutation.mutate({
-                      phoneNumber: formMethods.getValues("metadata.phoneNumber") || "",
-                      code: verificationCode,
-                      teamId: undefined,
-                    });
-                  }}>
-                  {t("verify")}
-                </Button>
-              </div>
-            </>
-          )}
-        </div>
-        <div className="mt-6">
-          <Label>{t("about")}</Label>
-          <Editor
-            getText={() => md.render(formMethods.getValues("bio") || "")}
-            setText={(value: string) => {
-              formMethods.setValue("bio", turndown(value), { shouldDirty: true });
-            }}
-            excludedToolbarItems={["blockType"]}
-            disableLists
-            firstRender={firstRender}
-            setFirstRender={setFirstRender}
-          />
-        </div>
-        {/* // For Non-Cal indentities, we merge the values from DB and the user logging in,
-        so essentially there is no point in allowing them to disconnect, since when they log in they will get logged into the same account */}
-        {/* {!isCALIdentityProvider && user.email !== user.identityProviderEmail && (
-          <div className="mt-6">
-            <Label>Connected accounts</Label>
-            <div className="flex items-center">
-              <span className="text-default text-sm capitalize">{user.identityProvider.toLowerCase()}</span>
-              {user.identityProviderEmail && (
-                <span className="text-default ml-2 text-sm">{user.identityProviderEmail}</span>
-              )}
-              <div className="flex flex-1 justify-end">
-                <Button color="destructive" onClick={onDisconnect} size="sm">
-                  Disconnect
-                </Button>
-              </div>
-            </div>
-          </div>
-        )} */}
-      </div>
-      <SectionBottomActions align="end">
-        <Button
-          loading={isPending}
-          disabled={isDisabled}
-          color="primary"
-          type="submit"
-          data-testid="profile-submit-button">
-          {t("update")}
-        </Button>
-      </SectionBottomActions>
-    </Form>
-  );
-};
-
-ProfileView.getLayout = getLayout;
-ProfileView.PageWrapper = PageWrapper;
-=======
       <ProfileView />
     </>
   );
@@ -914,6 +23,5 @@
 
 Page.getLayout = getLayout;
 Page.PageWrapper = PageWrapper;
->>>>>>> 2fb1408d
 
 export default Page;