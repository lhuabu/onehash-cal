--- conflicted
+++ resolved
@@ -1,44 +1,11 @@
 import { getLayout } from "@calcom/features/settings/layouts/SettingsLayout";
 import { useLocale } from "@calcom/lib/hooks/useLocale";
-<<<<<<< HEAD
-import { Button, Meta, SkeletonButton, SkeletonContainer, SkeletonText } from "@calcom/ui";
-=======
 import { Meta } from "@calcom/ui";
->>>>>>> 2fb1408d
 
 import PageWrapper from "@components/PageWrapper";
 import { CalendarListContainer } from "@components/apps/CalendarListContainer";
 
-<<<<<<< HEAD
-const SkeletonLoader = () => {
-  return (
-    <SkeletonContainer>
-      <div className="border-subtle mt-8 space-y-6 rounded-lg border px-4 py-6 sm:px-6">
-        <SkeletonText className="h-8 w-full" />
-        <SkeletonText className="h-8 w-full" />
-        <SkeletonText className="h-8 w-full" />
-        <SkeletonText className="h-8 w-full" />
-
-        <SkeletonButton className="ml-auto h-8 w-20 rounded-md p-5" />
-      </div>
-    </SkeletonContainer>
-  );
-};
-
-const AddCalendarButton = () => {
-  const { t } = useLocale();
-
-  return (
-    <>
-      <Button color="secondary" StartIcon="plus" href="/apps/categories/calendar">
-        {t("add_calendar")}
-      </Button>
-    </>
-  );
-};
-=======
 import AddCalendarButton from "~/settings/my-account/components/AddCalendarButton";
->>>>>>> 2fb1408d
 
 const Page = () => {
   const { t } = useLocale();
