--- conflicted
+++ resolved
@@ -1,48 +1,20 @@
-<<<<<<< HEAD
-"use client";
-
-import { OrgAboutForm } from "@calcom/features/oe/organizations/components";
-=======
 import { getServerSideProps } from "@calcom/features/ee/organizations/pages/organization";
->>>>>>> 2fb1408d
 import { useLocale } from "@calcom/lib/hooks/useLocale";
 import { Meta } from "@calcom/ui";
 
 import PageWrapper from "@components/PageWrapper";
 
-<<<<<<< HEAD
-export { getServerSideProps } from "@calcom/features/oe/organizations/pages/organization";
-=======
 import AboutOrganizationForm, { LayoutWrapper } from "~/settings/organizations/[id]/about-view";
->>>>>>> 2fb1408d
 
 const Page = () => {
   const { t } = useLocale();
   return (
     <>
       <Meta title={t("about_your_organization")} description={t("about_your_organization_description")} />
-      <OrgAboutForm />
+      <AboutOrganizationForm />
     </>
   );
 };
-<<<<<<< HEAD
-export const LayoutWrapper = (page: React.ReactElement) => {
-  return (
-    <WizardLayout currentStep={2} maxSteps={4}>
-      {page}
-    </WizardLayout>
-  );
-};
-
-export const WrappedAboutOrganizationPage = (page: React.ReactElement) => {
-  return (
-    <WizardLayoutAppDir currentStep={2} maxSteps={4}>
-      {page}
-    </WizardLayoutAppDir>
-  );
-};
-=======
->>>>>>> 2fb1408d
 
 Page.getLayout = LayoutWrapper;
 Page.PageWrapper = PageWrapper;
