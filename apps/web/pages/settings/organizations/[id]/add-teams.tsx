--- conflicted
+++ resolved
@@ -1,54 +1,24 @@
-<<<<<<< HEAD
-"use client";
-
-import { OrgTeamsCreationForm } from "@calcom/features/oe/organizations/components";
-=======
 import { getServerSideProps } from "@calcom/features/ee/organizations/pages/organization";
->>>>>>> 2fb1408d
 import { useLocale } from "@calcom/lib/hooks/useLocale";
 import { Meta } from "@calcom/ui";
 
 import PageWrapper from "@components/PageWrapper";
 
-<<<<<<< HEAD
-export { getServerSideProps } from "@calcom/features/oe/organizations/pages/organization";
-=======
 import AddNewTeamsForm, { LayoutWrapper } from "~/settings/organizations/[id]/add-teams-view";
->>>>>>> 2fb1408d
 
 const Page = () => {
   const { t } = useLocale();
   return (
     <>
       <Meta title={t("create_your_teams")} description={t("create_your_teams_description")} />
-      <OrgTeamsCreationForm />
+      <AddNewTeamsForm />
     </>
   );
 };
 
-<<<<<<< HEAD
-AddNewTeamsPage.getLayout = (page: React.ReactElement) => {
-  return (
-    <WizardLayout currentStep={4} maxSteps={4}>
-      {page}
-    </WizardLayout>
-  );
-};
-
-AddNewTeamsPage.PageWrapper = PageWrapper;
-
-export const WrapperAddNewTeamsPage = (page: React.ReactElement) => {
-  return (
-    <WizardLayoutAppDir currentStep={4} maxSteps={4}>
-      {page}
-    </WizardLayoutAppDir>
-  );
-};
-=======
 Page.getLayout = LayoutWrapper;
 Page.PageWrapper = PageWrapper;
 
 export default Page;
->>>>>>> 2fb1408d
 
 export { getServerSideProps };