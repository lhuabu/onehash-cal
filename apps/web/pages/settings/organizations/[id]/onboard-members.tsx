<<<<<<< HEAD
"use client";

import { redirect, useRouter } from "next/navigation";

import AddNewTeamMembers from "@calcom/features/oe/teams/components/AddNewTeamMembers";
import { useCompatSearchParams } from "@calcom/lib/hooks/useCompatSearchParams";
=======
import { getServerSideProps } from "@calcom/features/ee/organizations/pages/organization";
>>>>>>> 2fb1408d
import { useLocale } from "@calcom/lib/hooks/useLocale";
import { Meta } from "@calcom/ui";

import PageWrapper from "@components/PageWrapper";

<<<<<<< HEAD
export { getServerSideProps } from "@calcom/features/oe/organizations/pages/organization";
=======
import OrgAddNewTeamMembers, { LayoutWrapper } from "~/settings/organizations/[id]/onboard-members-view";
>>>>>>> 2fb1408d

const Page = () => {
  const { t } = useLocale();

  return (
    <>
      <Meta
        title={t("invite_organization_admins")}
        description={t("invite_organization_admins_description")}
      />
      <OrgAddNewTeamMembers />
    </>
  );
};

<<<<<<< HEAD
OnboardTeamMembersPage.getLayout = (page: React.ReactElement) => {
  // eslint-disable-next-line react-hooks/rules-of-hooks
  const router = useRouter();
  // eslint-disable-next-line react-hooks/rules-of-hooks
  const query = useCompatSearchParams();

  return (
    <WizardLayout
      currentStep={3}
      maxSteps={4}
      isOptionalCallback={() => {
        router.push(`/settings/organizations/${query.get("id")}/add-teams`);
      }}>
      {page}
    </WizardLayout>
  );
};

export const buildWrappedOnboardTeamMembersPage = (
  id: string | string[] | undefined,
  page: React.ReactElement
) => {
  return (
    <WizardLayoutAppDir
      currentStep={3}
      maxSteps={4}
      isOptionalCallback={() => {
        redirect(`/settings/organizations/${id}/add-teams`);
      }}>
      {page}
    </WizardLayoutAppDir>
  );
};

OnboardTeamMembersPage.PageWrapper = PageWrapper;
=======
Page.getLayout = LayoutWrapper;
Page.PageWrapper = PageWrapper;
>>>>>>> 2fb1408d

export default Page;
export { getServerSideProps };<|MERGE_RESOLUTION|>--- conflicted
+++ resolved
@@ -1,23 +1,10 @@
-<<<<<<< HEAD
-"use client";
-
-import { redirect, useRouter } from "next/navigation";
-
-import AddNewTeamMembers from "@calcom/features/oe/teams/components/AddNewTeamMembers";
-import { useCompatSearchParams } from "@calcom/lib/hooks/useCompatSearchParams";
-=======
 import { getServerSideProps } from "@calcom/features/ee/organizations/pages/organization";
->>>>>>> 2fb1408d
 import { useLocale } from "@calcom/lib/hooks/useLocale";
 import { Meta } from "@calcom/ui";
 
 import PageWrapper from "@components/PageWrapper";
 
-<<<<<<< HEAD
-export { getServerSideProps } from "@calcom/features/oe/organizations/pages/organization";
-=======
 import OrgAddNewTeamMembers, { LayoutWrapper } from "~/settings/organizations/[id]/onboard-members-view";
->>>>>>> 2fb1408d
 
 const Page = () => {
   const { t } = useLocale();
@@ -33,46 +20,8 @@
   );
 };
 
-<<<<<<< HEAD
-OnboardTeamMembersPage.getLayout = (page: React.ReactElement) => {
-  // eslint-disable-next-line react-hooks/rules-of-hooks
-  const router = useRouter();
-  // eslint-disable-next-line react-hooks/rules-of-hooks
-  const query = useCompatSearchParams();
-
-  return (
-    <WizardLayout
-      currentStep={3}
-      maxSteps={4}
-      isOptionalCallback={() => {
-        router.push(`/settings/organizations/${query.get("id")}/add-teams`);
-      }}>
-      {page}
-    </WizardLayout>
-  );
-};
-
-export const buildWrappedOnboardTeamMembersPage = (
-  id: string | string[] | undefined,
-  page: React.ReactElement
-) => {
-  return (
-    <WizardLayoutAppDir
-      currentStep={3}
-      maxSteps={4}
-      isOptionalCallback={() => {
-        redirect(`/settings/organizations/${id}/add-teams`);
-      }}>
-      {page}
-    </WizardLayoutAppDir>
-  );
-};
-
-OnboardTeamMembersPage.PageWrapper = PageWrapper;
-=======
 Page.getLayout = LayoutWrapper;
 Page.PageWrapper = PageWrapper;
->>>>>>> 2fb1408d
 
 export default Page;
 export { getServerSideProps };