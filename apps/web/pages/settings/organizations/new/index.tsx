<<<<<<< HEAD
"use client";

import { CreateANewOrganizationForm } from "@calcom/features/oe/organizations/components";
=======
import LicenseRequired from "@calcom/features/ee/common/components/LicenseRequired";
>>>>>>> 2fb1408d
import { useLocale } from "@calcom/lib/hooks/useLocale";
import { Meta } from "@calcom/ui";

import { getServerSideProps } from "@lib/settings/organizations/new/getServerSideProps";

import PageWrapper from "@components/PageWrapper";

import CreateANewOrganizationForm, { LayoutWrapper } from "~/settings/organizations/new/create-new-view";

const Page = () => {
  const { t } = useLocale();
  return (
    <>
      <Meta title={t("set_up_your_organization")} description={t("organizations_description")} />
      <CreateANewOrganizationForm />
<<<<<<< HEAD
    </>
  );
};
const LayoutWrapper = (page: React.ReactElement) => {
  return (
    <WizardLayout currentStep={1} maxSteps={4}>
      {page}
    </WizardLayout>
  );
};

export const LayoutWrapperAppDir = (page: React.ReactElement) => {
  return (
    <WizardLayoutAppDir currentStep={1} maxSteps={4}>
      {page}
    </WizardLayoutAppDir>
  );
};
=======
    </LicenseRequired>
  );
};
>>>>>>> 2fb1408d

Page.getLayout = LayoutWrapper;
Page.PageWrapper = PageWrapper;

export default Page;

export { getServerSideProps };<|MERGE_RESOLUTION|>--- conflicted
+++ resolved
@@ -1,10 +1,4 @@
-<<<<<<< HEAD
-"use client";
-
-import { CreateANewOrganizationForm } from "@calcom/features/oe/organizations/components";
-=======
 import LicenseRequired from "@calcom/features/ee/common/components/LicenseRequired";
->>>>>>> 2fb1408d
 import { useLocale } from "@calcom/lib/hooks/useLocale";
 import { Meta } from "@calcom/ui";
 
@@ -17,33 +11,12 @@
 const Page = () => {
   const { t } = useLocale();
   return (
-    <>
+    <LicenseRequired>
       <Meta title={t("set_up_your_organization")} description={t("organizations_description")} />
       <CreateANewOrganizationForm />
-<<<<<<< HEAD
-    </>
-  );
-};
-const LayoutWrapper = (page: React.ReactElement) => {
-  return (
-    <WizardLayout currentStep={1} maxSteps={4}>
-      {page}
-    </WizardLayout>
-  );
-};
-
-export const LayoutWrapperAppDir = (page: React.ReactElement) => {
-  return (
-    <WizardLayoutAppDir currentStep={1} maxSteps={4}>
-      {page}
-    </WizardLayoutAppDir>
-  );
-};
-=======
     </LicenseRequired>
   );
 };
->>>>>>> 2fb1408d
 
 Page.getLayout = LayoutWrapper;
 Page.PageWrapper = PageWrapper;
