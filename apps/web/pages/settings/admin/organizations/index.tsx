<<<<<<< HEAD
import AdminOrgsPage from "@calcom/features/oe/organizations/pages/settings/admin/AdminOrgPage";
=======
import NoSSR from "@calcom/core/components/NoSSR";
import LicenseRequired from "@calcom/ee/common/components/LicenseRequired";
import AdminOrgTable from "@calcom/features/ee/organizations/pages/settings/admin/AdminOrgPage";
import { useLocale } from "@calcom/lib/hooks/useLocale";
import { Meta } from "@calcom/ui";
>>>>>>> 2fb1408d

import PageWrapper from "@components/PageWrapper";
import { getLayout } from "@components/auth/layouts/AdminLayout";

const Page = () => {
  const { t } = useLocale();
  return (
    <div>
      <LicenseRequired>
        <Meta title={t("organizations")} description={t("orgs_page_description")} />
        <NoSSR>
          <AdminOrgTable />
        </NoSSR>
      </LicenseRequired>
    </div>
  );
};
Page.PageWrapper = PageWrapper;
Page.getLayout = getLayout;

export default Page;<|MERGE_RESOLUTION|>--- conflicted
+++ resolved
@@ -1,12 +1,7 @@
-<<<<<<< HEAD
-import AdminOrgsPage from "@calcom/features/oe/organizations/pages/settings/admin/AdminOrgPage";
-=======
 import NoSSR from "@calcom/core/components/NoSSR";
-import LicenseRequired from "@calcom/ee/common/components/LicenseRequired";
 import AdminOrgTable from "@calcom/features/ee/organizations/pages/settings/admin/AdminOrgPage";
 import { useLocale } from "@calcom/lib/hooks/useLocale";
 import { Meta } from "@calcom/ui";
->>>>>>> 2fb1408d
 
 import PageWrapper from "@components/PageWrapper";
 import { getLayout } from "@components/auth/layouts/AdminLayout";
@@ -15,12 +10,12 @@
   const { t } = useLocale();
   return (
     <div>
-      <LicenseRequired>
-        <Meta title={t("organizations")} description={t("orgs_page_description")} />
-        <NoSSR>
-          <AdminOrgTable />
-        </NoSSR>
-      </LicenseRequired>
+      {/* <LicenseRequired> */}
+      <Meta title={t("organizations")} description={t("orgs_page_description")} />
+      <NoSSR>
+        <AdminOrgTable />
+      </NoSSR>
+      {/* </LicenseRequired> */}
     </div>
   );
 };
