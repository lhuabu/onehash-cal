--- conflicted
+++ resolved
@@ -1,11 +1,7 @@
 import type { NextApiRequest, NextApiResponse } from "next";
 import { z } from "zod";
 
-<<<<<<< HEAD
-// import { updateQuantitySubscriptionFromStripe } from "@calcom/features/oe/teams/lib/payments";
-=======
 import { TeamBilling } from "@calcom/ee/billing/teams";
->>>>>>> 931f3d33
 import prisma from "@calcom/prisma";
 
 const querySchema = z.object({
@@ -48,16 +44,9 @@
       break;
     }
 
-<<<<<<< HEAD
-    for (const team of teams) {
-      // await updateQuantitySubscriptionFromStripe(team.id);
-      await delay(100); // Adjust the delay as needed to avoid rate limiting
-    }
-=======
     const teamsBilling = TeamBilling.initMany(teams);
     const teamBillingPromises = teamsBilling.map((teamBilling) => teamBilling.updateQuantity());
     await Promise.allSettled(teamBillingPromises);
->>>>>>> 931f3d33
 
     pageNumber++;
   }
