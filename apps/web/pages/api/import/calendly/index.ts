import type {
  CalendlyEventType,
  CalendlyScheduledEventLocation,
  CalendlyScheduledEvent,
  CalendlyScheduledEventInvitee,
  CalendlyUserAvailabilityRules,
  CalendlyUserAvailabilitySchedules,
} from "@onehash/calendly";
import { CalendlyAPIService, CalendlyOAuthProvider } from "@onehash/calendly";
import { inngestClient } from "@pages/api/inngest";
import { NonRetriableError } from "inngest";
import type { createStepTools } from "inngest/components/InngestStepTools";
import type { Logger } from "inngest/middleware/logger";
import type { NextApiRequest, NextApiResponse } from "next";

import dayjs from "@calcom/dayjs";
import { sendImportDataEmail } from "@calcom/emails";
import { sendCampaigningEmail } from "@calcom/emails/email-manager";
import type { CalendlyCampaignEmailProps } from "@calcom/emails/src/templates/CalendlyCampaignEmail";
import type { ImportDataEmailProps } from "@calcom/emails/src/templates/ImportDataEmail";
import { getCalEventResponses } from "@calcom/features/bookings/lib/getCalEventResponses";
import { handleConfirmation } from "@calcom/features/bookings/lib/handleConfirmation";
import { isPrismaObjOrUndefined } from "@calcom/lib";
import { INNGEST_ID } from "@calcom/lib/constants";
import { defaultHandler, defaultResponder, getTranslation } from "@calcom/lib/server";
import { getUsersCredentials } from "@calcom/lib/server/getUsersCredentials";
import { getTimeFormatStringFromUserTimeFormat } from "@calcom/lib/timeFormat";
import { getServerTimezone } from "@calcom/lib/timezone";
import prisma from "@calcom/prisma";
import type { Prisma } from "@calcom/prisma/client";
import { BookingStatus, IntegrationProvider, SchedulingType } from "@calcom/prisma/client";
import type { CalendarEvent } from "@calcom/types/Calendar";

export const config = {
  api: {
    responseLimit: false,
    bodyParser: {
      sizeLimit: "8mb",
    },
  },
};

type CalendlyScheduledEventWithScheduler = CalendlyScheduledEvent & {
  scheduled_by: CalendlyScheduledEventInvitee[];
};

type EventTypeWithScheduledEvent = {
  event_type: CalendlyEventType;
  scheduled_events: CalendlyScheduledEventWithScheduler[];
};

type EventTypeWithScheduledEventInputSchema = {
  event_type_input: Prisma.EventTypeCreateInput;
  scheduled_events_input: Prisma.BookingCreateInput[];
};

type CombinedAvailabilityRules = {
  type: "wday" | "date";
  interval: {
    from: string;
    to: string;
  };
  wdays?: number[];
  date?: Date;
};

const quesTypeMapping: { [key: string]: string } = {
  string: "text",
  text: "text",
  phone_number: "phone",
  single_select: "select",
  multi_select: "multiselect",
};
//Maps the weekday to its corresponding number
const wdayMapping: { [key: string]: number } = {
  monday: 1,
  tuesday: 2,
  wednesday: 3,
  thursday: 4,
  friday: 5,
  saturday: 6,
  sunday: 7,
};

const {
  NEXT_PUBLIC_CALENDLY_CLIENT_ID,
  CALENDLY_CLIENT_SECRET,
  NEXT_PUBLIC_CALENDLY_REDIRECT_URI,
  NEXT_PUBLIC_CALENDLY_OAUTH_URL,
} = process.env;

//Updates the fresh tokens in db
const updateTokensInDb = async (params: {
  userId: string;
  accessToken: string;
  refreshToken: string;
  createdAt: number;
  expiresIn: number;
}) => {
  const updatedDoc = await prisma.integrationAccounts.update({
    where: {
      userId_provider: {
        userId: parseInt(params.userId),
        provider: IntegrationProvider.CALENDLY,
      },
    },
    data: {
      accessToken: params.accessToken,
      refreshToken: params.refreshToken,
      expiresIn: params.expiresIn,
      createdAt: params.createdAt,
    },
  });
  return updatedDoc;
};

//Refreshes the token if expired
const refreshTokenIfExpired = async (
  userCalendlyIntegrationProvider: {
    userId: number;
    provider: "CALENDLY";
    tokenType: string | null;
    expiresIn: number | null;
    createdAt: number | null;
    refreshToken: string;
    accessToken: string;
    scope: string | null;
    ownerUniqIdentifier: string | null;
  },
  userId: string
) => {
  const cOService = new CalendlyOAuthProvider({
    clientId: NEXT_PUBLIC_CALENDLY_CLIENT_ID ?? "",
    clientSecret: CALENDLY_CLIENT_SECRET ?? "",
    redirectUri: NEXT_PUBLIC_CALENDLY_REDIRECT_URI ?? "",
    oauthUrl: NEXT_PUBLIC_CALENDLY_OAUTH_URL ?? "",
  });

  // Checking if the user token is valid
  const isTokenValid = await cOService.introspectToken({
    accessToken: userCalendlyIntegrationProvider.accessToken,
    refreshToken: userCalendlyIntegrationProvider.refreshToken,
  });
  //If user access token is expired then request for new access token
  if (!isTokenValid) {
    const freshTokenData = await cOService.requestNewAccessToken(
      userCalendlyIntegrationProvider.refreshToken
    );
    //update the new tokens in db and the current token state "userCalendlyIntegrationProvider"
    const updatedConfig = await updateTokensInDb({
      userId,
      accessToken: freshTokenData.access_token,
      refreshToken: freshTokenData.refresh_token,
      createdAt: freshTokenData.created_at,
      expiresIn: freshTokenData.expires_in,
    });
    userCalendlyIntegrationProvider.accessToken = updatedConfig.accessToken;
    userCalendlyIntegrationProvider.refreshToken = updatedConfig.refreshToken;
    userCalendlyIntegrationProvider.createdAt = updatedConfig.createdAt;
    userCalendlyIntegrationProvider.expiresIn = updatedConfig.expiresIn;
  }
};

//Fetches user data from Calendly including event types, availability schedules and scheduled events
const fetchCalendlyData = async (
  userId: number,
  ownerUniqIdentifier: string,
  cAService: CalendlyAPIService,
  step: ReturnType<typeof createStepTools>,
  logger: Logger
): Promise<{
  userScheduledEvents: {
    events: CalendlyScheduledEvent[];
    hasNextPage: boolean;
  };
  userAvailabilitySchedules: CalendlyUserAvailabilitySchedules[];
  userEventTypes: CalendlyEventType[];
}> => {
  try {
    const userAvailabilitySchedules = await cAService.getUserAvailabilitySchedules({
      userUri: ownerUniqIdentifier,
      step,
    });

    const userEventTypes = await cAService.getUserEventTypes({
      userUri: ownerUniqIdentifier,
      active: true,
      step,
    });

    const sixHoursBefore = new Date(Date.now() - 6 * 60 * 60 * 1000).toISOString();

    const existingUser = await prisma.user.findUnique({
      where: { id: userId },
    });
    const calendlyNextPageUrl = isPrismaObjOrUndefined(existingUser?.metadata)?.calendlyNextPageUrl;
    const userScheduledEvents = await cAService.getUserScheduledEvents({
      userId,
      userUri: ownerUniqIdentifier,
      maxStartTime: sixHoursBefore.replace(/(\.\d{3})Z$/, "$1000Z"),
      step,
      ...(calendlyNextPageUrl && {
        next_page: calendlyNextPageUrl as string,
      }),
      // minStartTime: new Date().toISOString(),
      // status: "active",
    });

    // Return the results if successful
    return {
      userScheduledEvents,
      userAvailabilitySchedules,
      userEventTypes,
    };
  } catch (error) {
    console.error("Error - fetchCalendlyData:", error instanceof Error ? error.message : String(error));
    throw new Error(`Error - fetchCalendlyData: ${error instanceof Error ? error.message : error}`);
  }
};

//Combines rules returned by Calendly ,based on the interval and type
const combinedRules = (rules: CalendlyUserAvailabilityRules[]): CombinedAvailabilityRules[] => {
  const combinedIntervals: { [key: string]: CombinedAvailabilityRules } = {};

  rules.forEach((rule) => {
    const ruleWInterval = rule.intervals?.find((interval) => interval.from && interval.to);
    if (!ruleWInterval) return;
    const key = `${ruleWInterval.from}-${ruleWInterval.to}`;
    if (rule.type === "wday" && rule.wday) {
      if (!combinedIntervals[key]) {
        combinedIntervals[key] = {
          type: "wday",
          interval: {
            from: ruleWInterval.from,
            to: ruleWInterval.to,
          },
          wdays: [wdayMapping[rule.wday]],
        };
      } else {
        combinedIntervals[key].wdays?.push(wdayMapping[rule.wday]);
      }
    } else if (rule.type === "date" && rule.date) {
      //for dates each date should have a separate object no matter if the interval is same, so we form the key using the date and interval
      combinedIntervals[`${rule.date}-${key}`] = {
        type: "date",
        interval: ruleWInterval,
        date: new Date(rule.date),
      };
    }
  });
  return Object.values(combinedIntervals);
};

//Maps the scheduled events with its corresponding scheduler
const getEventScheduler = async (
  userScheduledEvents: CalendlyScheduledEvent[],
  getUserScheduledEventInvitees: ({
    uuids,
    batch,
    step,
  }: {
    uuids: string[];
    batch: number;
    step: ReturnType<typeof createStepTools>;
  }) => Promise<{ uuid: string; invitees: CalendlyScheduledEventInvitee[] }[]>,
  step: ReturnType<typeof createStepTools>
): Promise<CalendlyScheduledEventWithScheduler[]> => {
  const userScheduledEventsWithScheduler: CalendlyScheduledEventWithScheduler[] = [];
  const batchSize = 9;

  // Extract uuids from userScheduledEvents
  const uuids = userScheduledEvents.map((event) => event.uri.substring(event.uri.lastIndexOf("/") + 1));

  // Process uuids in batches
  for (let i = 0; i < uuids.length; i += batchSize) {
    const batchUuids = uuids.slice(i, i + batchSize);

    // Get invitees for the batch of uuids
    const inviteesResults = await getUserScheduledEventInvitees({
      uuids: batchUuids,
      batch: i / batchSize + 1,
      step,
    });

    // Map inviteesResults to a lookup for easy access
    const inviteesMap = new Map(inviteesResults.map(({ uuid, invitees }) => [uuid, invitees]));

    // Merge invitees back into the original events
    for (const userScheduledEvent of userScheduledEvents.slice(i, i + batchSize)) {
      const uuid = userScheduledEvent.uri.substring(userScheduledEvent.uri.lastIndexOf("/") + 1);
      const invitees = inviteesMap.get(uuid) || [];
      // const scheduled_by = invitees[0] || null;

      userScheduledEventsWithScheduler.push({
        ...userScheduledEvent,
        scheduled_by: invitees,
      });

      // if (scheduled_by?.payment === undefined || scheduled_by?.payment === null) {
      //   userScheduledEventsWithScheduler.push({
      //     ...userScheduledEvent,
      //     scheduled_by: invitees,
      //   });
      // }
    }
  }

  return userScheduledEventsWithScheduler;
};

//Merges the scheduled events with its corresponding event types while checking for overlapping bookings
const mergeEventTypeAndScheduledEvent = (
  eventTypeList: CalendlyEventType[],
  scheduledEventList: CalendlyScheduledEventWithScheduler[],
  userIntID: number
): EventTypeWithScheduledEvent[] => {
  try {
    const scheduledEventsMap: Record<string, CalendlyScheduledEventWithScheduler[]> = {};

    // const overlappingEvent = await Promise.all(
    //   scheduledEventList.map((scheduledEvent) => doesBookingOverlap(scheduledEvent, userIntID))
    // );

    scheduledEventList.map((scheduledEvent, index) => {
      const eventTypeURI = scheduledEvent.event_type;

      if (!scheduledEventsMap[eventTypeURI]) {
        scheduledEventsMap[eventTypeURI] = [];
      }

      // const isOverlapping = !!overlappingEvent[index];
      // if (!isOverlapping) {
      //   scheduledEventsMap[eventTypeURI].push(scheduledEvent);
      // }
      scheduledEventsMap[eventTypeURI].push(scheduledEvent);
    });

    return eventTypeList.map((eventType) => ({
      event_type: eventType,
      scheduled_events: scheduledEventsMap[eventType.uri] || [],
    }));
  } catch (error) {
    console.error(
      "Error - mergeEventTypeAndScheduledEvent :",
      error instanceof Error ? error.message : String(error)
    );
    throw error;
  }
};

//Checks if the booking overlaps with the existing bookings
const doesBookingOverlap = (userScheduledEvent: CalendlyScheduledEvent, userIntID: number) => {
  return prisma.booking.findFirst({
    where: {
      AND: [
        {
          OR: [
            {
              AND: [
                { startTime: { gte: userScheduledEvent.start_time } },
                { startTime: { lt: userScheduledEvent.end_time } },
              ],
            },
            {
              AND: [
                { startTime: { lt: userScheduledEvent.start_time } },
                { endTime: { gt: userScheduledEvent.start_time } },
              ],
            },
            {
              AND: [
                { startTime: { lt: userScheduledEvent.end_time } },
                { endTime: { gt: userScheduledEvent.start_time } },
              ],
            },
          ],
        },
        {
          AND: [{ status: { not: BookingStatus.CANCELLED } }, { status: { not: BookingStatus.REJECTED } }],
        },
        { userId: userIntID },
      ],
    },
  });
};

//Returns the datetime ISO string from the time
const getDateTimeISOString = (time: string) => {
  const [hours, minutes] = time.split(":").map(Number); // Convert to numbers

  // Get the current date in UTC
  const currentDate = dayjs().utc();

  // Create a new date object with the specified time
  const dateWithTime = currentDate.set("hour", hours).set("minute", minutes);

  // Convert to the specified timezone and format the output
  const formattedDate = dateWithTime.format("YYYY-MM-DDTHH:mm:ss.SSS[Z]");

  return formattedDate;
};

<<<<<<< HEAD
//Returns the server timezone
// const getServerTimezone = (): string => {
//   const timeZone = Intl.DateTimeFormat().resolvedOptions().timeZone;
//   return timeZone;
// };

=======
>>>>>>> 177055e0
//Returns the attendees with timezone
const getAttendeesWithTimezone = (
  scheduledEvent: CalendlyScheduledEventWithScheduler
): Prisma.AttendeeCreateWithoutBookingSeatInput[] => {
  const attendeeInput: Prisma.AttendeeCreateWithoutBookingSeatInput[] = [];

  for (const attendee of scheduledEvent.scheduled_by) {
    const timezone = attendee.timezone ?? getServerTimezone(); //using the scheduled_by timezone if available else using the server timezone

    const scheduledByAttendee: Prisma.AttendeeCreateWithoutBookingSeatInput = {
      name: attendee.name ?? "N/A",
      email: attendee.email ?? "N/A",
      timeZone: timezone,
    };
    attendeeInput.push(scheduledByAttendee);
  }

  const eventGuestTimezone = scheduledEvent.scheduled_by?.[0]?.timezone ?? getServerTimezone();

  if (scheduledEvent.event_guests && scheduledEvent.event_guests.length > 0) {
    const eventGuest: Prisma.AttendeeCreateWithoutBookingSeatInput[] = scheduledEvent.event_guests.map(
      (event_guest) => ({
        name: "",
        email: event_guest.email,
        timeZone: eventGuestTimezone,
      })
    );
    attendeeInput.push(...eventGuest);
  }

  return attendeeInput;
};

//Imports the user availability schedule from Calendly
const importUserAvailability = async (
  userAvailabilitySchedules: CalendlyUserAvailabilitySchedules[],
  userIntID: number
) => {
  try {
    // Map the userAvailabilitySchedules to Prisma input format
    const parsedUserAvailabilitySchedules: Prisma.ScheduleCreateInput[] = (
      userAvailabilitySchedules as CalendlyUserAvailabilitySchedules[]
    ).map((availabilitySchedule) => {
      const d: Prisma.ScheduleCreateInput = {
        user: { connect: { id: userIntID } },
        name: availabilitySchedule.name ?? "N/A",
        timeZone: availabilitySchedule.timezone,
        availability: {
          create: combinedRules(availabilitySchedule.rules).map((rule) => {
            return {
              startTime: getDateTimeISOString(rule.interval.from),
              endTime: getDateTimeISOString(rule.interval.to),
              days: rule.wdays,
              date: rule.date,
              userId: userIntID,
            };
          }),
        },
      };

      return d;
    });

    // Retrieve  availability schedules to be inserted in DB
    const newAvailabilitySchedules = await getNewAvailabilitySchedules(
      userIntID,
      parsedUserAvailabilitySchedules
    );

    // Create schedules in the database
    return await Promise.all(
      newAvailabilitySchedules.map((scheduleInput) =>
        prisma.schedule.create({
          data: scheduleInput,
        })
      )
    );
  } catch (error) {
    console.error("Error - importUserAvailability:", error instanceof Error ? error.message : String(error));
    throw error;
  }
};

const handleBookingLocation = (
  location: CalendlyScheduledEventLocation
): {
  location: string;
  videoCallUrl?: string;
} => {
  switch (location.type) {
    case "physical":
      return {
        location: `In Person Meeting\nAt ${location.location}`,
      };

    case "outbound_call":
      return {
        location: `Phone Call\nGuest's contact number ${location.location}`,
      };
    case "inbound_call":
      return {
        location: `Phone Call\nHost's contact number ${location.location}`,
      };
    case "custom":
    case "ask_invitee":
      return {
        location: String(location.location),
      };
    case "google_conference":
      return {
        location: "integrations:google:meet",
        videoCallUrl: location.join_url,
      };
    case "zoom":
      return {
        location: "integrations:zoom",
        videoCallUrl: location.join_url,
      };

    case "microsoft_teams_conference":
      return {
        location: "integrations:office365_video",
        videoCallUrl: location.join_url,
      };
    case "webex_conference":
      return {
        location: "integrations:webex_video",
        videoCallUrl: location.join_url,
      };
    // case "gotomeeting":
    //   return {
    //     location: "integrations:google:meet",
    //     videoCallUrl: location.join_url,
    //   };
    default: //location type not specified
      return {
        location: "",
      };
  }
};

//Maps the  event types with its corresponding scheduled events to input schema
const mapEventTypeAndBookingsToInputSchema = (
  mergedList: EventTypeWithScheduledEvent[],
  userIntID: number
): {
  event_type_input: Prisma.EventTypeCreateInput;
  scheduled_events_input: Prisma.BookingCreateInput[];
}[] => {
  return mergedList.map((mergedItem) => {
    const { event_type, scheduled_events } = mergedItem;

    //Event Type Input
    const event_type_input: Prisma.EventTypeCreateInput = {
      title: event_type.name,
      slug: event_type.slug,
      description: event_type.description_plain,
      length: event_type.duration,
      hidden: event_type.secret,
      schedulingType:
        event_type.pooling_type === "collective"
          ? SchedulingType.COLLECTIVE
          : event_type.pooling_type === "round_robin"
          ? SchedulingType.ROUND_ROBIN
          : undefined,
      owner: { connect: { id: userIntID } },
      users: { connect: { id: userIntID } },
      bookingFields: event_type.custom_questions.map((q) => {
        return {
          name: q.name.split(" ").join("_"),
          type: quesTypeMapping[q.type],
          defaultLabel: q.name,
          hidden: !q.enabled,
          required: q.required,
          options: q.answer_choices.map((ch) => {
            return {
              label: ch,
              value: ch,
            };
          }),
          sources: [
            {
              id: "user",
              type: "user",
              label: "User",
            },
          ],
          editable: "user",
          placeholder: "",
        };
      }),
    };
    //Scheduled Booking Input
    let scheduled_events_input: Prisma.BookingCreateInput[] = [];
    if (scheduled_events.length > 0) {
      scheduled_events_input = scheduled_events.map((scheduledEvent) => {
        const loc = handleBookingLocation(scheduledEvent.location);
        const metadata = { isImported: "yes" };
        const title =
          scheduledEvent.scheduled_by.length === 1
            ? `${scheduledEvent.name} between ${scheduledEvent.scheduled_by[0]?.name} and ${scheduledEvent.event_memberships[0].user_name}`
            : `Group ${scheduledEvent.name} `;
        const responses =
          scheduledEvent.scheduled_by.length === 1
            ? {
                name: scheduledEvent.scheduled_by[0]?.name ?? "N/A",
                email: scheduledEvent.scheduled_by[0]?.email ?? "N/A",
                guests: scheduledEvent.event_guests?.map((g) => g.email),
              }
            : {};
        //creating uid with userId so that a user can import the bookings to multiple accounts
        const uid = scheduledEvent.uri.substring(scheduledEvent.uri.lastIndexOf("/") + 1) + userIntID;
        return {
          uid,
          user: { connect: { id: userIntID } },
          title: title,
          responses: responses,
          startTime: new Date(scheduledEvent.start_time),
          endTime: new Date(scheduledEvent.end_time),
          attendees: {
            createMany: {
              data: getAttendeesWithTimezone(scheduledEvent),
            },
          },
          customInputs: {},
          location: loc.location,
          createdAt: new Date(scheduledEvent.created_at),
          updatedAt: new Date(scheduledEvent.updated_at),
          status: scheduledEvent.status === "canceled" ? BookingStatus.CANCELLED : BookingStatus.ACCEPTED,
          ...(scheduledEvent.status === "canceled" && {
            cancellationReason: scheduledEvent.cancellation?.reason,
          }),
          metadata: {
            ...metadata,
            ...(loc.videoCallUrl && { videoCallUrl: loc.videoCallUrl }),
          },
        };
      });
    }
    return {
      event_type_input,
      scheduled_events_input,
    };
  });
};

//Inserts the event types and its corresponding bookings to db
const insertEventTypeAndBookingsToDB = async (
  eventTypesAndBookingsToBeInserted: EventTypeWithScheduledEventInputSchema[],
  userIntID: number,
  step: ReturnType<typeof createStepTools>
) => {
  const batchSize = 10;

  const processBatch = async (bookings: Prisma.BookingCreateInput[], eventTypeId: number) => {
    const bookingPromises = bookings.map((scheduledEvent) =>
      prisma.booking.upsert({
        where: { uid: scheduledEvent.uid },
        update: {},
        create: {
          ...scheduledEvent,
          eventType: { connect: { id: eventTypeId } },
        },
        include: {
          attendees: {
            select: {
              locale: true,
              name: true,
              email: true,
              timeZone: true,
            },
          },
        },
      })
    );

    return await Promise.all(bookingPromises);
  };

  try {
    const eventTypesAndBookingsInsertedResults = [];

    for (const eventTypeAndBooking of eventTypesAndBookingsToBeInserted) {
      const { event_type_input, scheduled_events_input } = eventTypeAndBooking;

      // Upsert event type
      const eventType = await step.run(`Upserting eventType - ${event_type_input.slug}`, async () => {
        try {
          const _eventType = await prisma.eventType.upsert({
            create: event_type_input,
            update: {},
            where: {
              userId_slug: {
                userId: userIntID,
                slug: event_type_input.slug,
              },
            },
          });
          return _eventType;
        } catch (error) {
          throw new NonRetriableError(
            `Error - Upserting eventType : ${error instanceof Error ? error.message : error}`
          );
        }
      });

      const createdBookings = [];

      for (let i = 0; i < scheduled_events_input.length; i += batchSize) {
        const batch = scheduled_events_input.slice(i, i + batchSize);
        const bookingsInBatch = await step.run(
          `Upserting bookings batch - ${i / batchSize + 1}`,
          async () => {
            try {
              const _bookingsInBatch = await processBatch(batch, eventType.id);
              return _bookingsInBatch;
            } catch (error) {
              throw new NonRetriableError(
                `Error - Upserting bookings batch - ${i / batchSize + 1}: ${
                  error instanceof Error ? error.message : error
                }`
              );
            }
          }
        );

        createdBookings.push(...bookingsInBatch);
      }

      eventTypesAndBookingsInsertedResults.push({ upsertedEventType: eventType, createdBookings });
    }

    return eventTypesAndBookingsInsertedResults;
  } catch (error) {
    console.error(
      "Error - insertEventTypeAndBookingsToDB :",
      error instanceof Error ? error.message : String(error)
    );
    throw new Error(
      `Error - insertEventTypeAndBookingsToDB : ${error instanceof Error ? error.message : error}`
    );
  }
};

//Returns the availability schedules to be inserted (not currently existing in DB)
const getNewAvailabilitySchedules = async (
  userIntID: number,
  availabilitySchedules: Prisma.ScheduleCreateInput[]
): Promise<Prisma.ScheduleCreateInput[]> => {
  try {
    const existingSchedules = await prisma.schedule.findMany({
      where: {
        user: { id: userIntID },
        name: { in: availabilitySchedules.map((schedule) => schedule.name) },
      },
      select: {
        name: true,
        userId: true,
      },
    });

    const existingSchedulesSet = new Set(
      existingSchedules.map((existing) => `${existing.name}-${existing.userId}`)
    );
    const newAvailabilitySchedules = availabilitySchedules.filter(
      (schedule) => !existingSchedulesSet.has(`${schedule.name}-${userIntID}`)
    );
    return newAvailabilitySchedules;
  } catch (error) {
    //throw error to parent function
    throw error;
  }
};

//Imports the event types and its corresponding bookings in DB
const importEventTypesAndBookings = async (
  userIntID: number,
  cAService: CalendlyAPIService,
  userScheduledEvents: CalendlyScheduledEvent[],
  userEventTypes: CalendlyEventType[],
  step: ReturnType<typeof createStepTools>,
  logger: Logger
) => {
  try {
    if (userEventTypes.length === 0) {
      logger.warn("importEventTypesAndBookings:No user events-types");
      return;
    }

    const userScheduledEventsWithScheduler: CalendlyScheduledEventWithScheduler[] = await getEventScheduler(
      userScheduledEvents,
      cAService.getUserScheduledEventInvitees,
      step
    );

    //mapping the scheduled events to its corresponding event type
    const mergedList = await step.run("Map bookings to its event type", async () => {
      try {
        const _mergedList = mergeEventTypeAndScheduledEvent(
          userEventTypes as CalendlyEventType[],
          userScheduledEventsWithScheduler as CalendlyScheduledEventWithScheduler[],
          userIntID
        );
        logger.info("mergeEventTypeAndScheduledEvent:Successfully merged ");
        return _mergedList;
      } catch (error) {
        throw new NonRetriableError(
          `Error - mergeEventTypeAndScheduledEvent: ${error instanceof Error ? error.message : error}`
        );
      }
    });

    //mapping the data to input schema
    const eventTypesAndBookingsToBeInserted = await step.run("Map data to input schema", async () => {
      try {
        // event types with bookings to be inserted
        const _eventTypesAndBookingsToBeInserted = mapEventTypeAndBookingsToInputSchema(
          mergedList,
          userIntID
        );
        logger.info("eventTypesAndBookingsToBeInserted: Successfully mapped ");
        return _eventTypesAndBookingsToBeInserted;
      } catch (error) {
        throw new NonRetriableError(
          `Error - eventTypesAndBookingsToBeInserted: ${error instanceof Error ? error.message : error}`
        );
      }
    });

    //inserting event type and bookings to db via prisma
    const eventTypesAndBookingsInsertedResults = await insertEventTypeAndBookingsToDB(
      eventTypesAndBookingsToBeInserted as EventTypeWithScheduledEventInputSchema[],
      userIntID,
      step
    );

    return eventTypesAndBookingsInsertedResults;

    //TODO:we will not import future bookings as of now
    // // Extract booking IDs from each transaction result
    // const currentTime = new Date();
    // const allCreatedBookings = eventTypesAndBookingsInsertedResults
    //   .flatMap((result) => result.createdBookings)
    //   .reduce((acc: any[], booking) => {
    //     if (booking.status === BookingStatus.ACCEPTED && new Date(booking.startTime) > currentTime) {
    //       acc.push(booking);
    //     }
    //     return acc;
    //   }, []);

    // // const bookingIds = eventTypesAndBookingsInsertedResults
    // //   .flatMap((result) => result.createdBookings)
    // //   .reduce((acc: number[], booking) => {
    // // if (booking.status === BookingStatus.ACCEPTED && new Date(booking.startTime) > currentTime) {
    // //   acc.push(booking.id);
    // // }
    // //     return acc;
    // //   }, []);

    // await step.run(
    //   "Confirm bookings",
    //   async () => await confirmUpcomingImportedBookings(allCreatedBookings, userIntID)
    // );
  } catch (error) {
    console.error(
      "Error - importEventTypesAndBookings :",
      error instanceof Error ? error.message : String(error)
    );
    throw new Error(
      `Error - importEventTypesAndBookings : ${error instanceof Error ? error.message : error}`
    );
  }
};

async function confirmUpcomingImportedBookings(createdBookings: any[], userIntID: number) {
  try {
    // Fetching created bookings with desired fields using the extracted IDs
    // const createdBookings = await prisma.booking.findMany({
    //   where: {
    //     id: {
    //       in: bookingIds,
    //     },
    //   },
    //   include: {
    //     eventType: true,
    //     attendees: true,
    //     destinationCalendar: true,
    //   },
    // });

    //handle booking confirmation
    const handleBookingsConfirmation = async () => {
      try {
        const user = await prisma.user.findFirst({
          where: {
            id: userIntID,
          },
          include: {
            destinationCalendar: true,
          },
        });
        if (!user) throw new Error("Event organizer not found");
        // Fetch user credentials and translation
        const [credentials, tOrganizer] = await Promise.all([
          getUsersCredentials(user),
          getTranslation(user.locale ?? "en", "common"),
        ]);
        const userWithCredentials = { ...user, credentials };

        const bookingConfirmationPromises = createdBookings.map(async (booking) => {
          // Retrieving translations for attendees' locales
          const translations = new Map();
          const attendeesListPromises = booking.attendees.map(async (attendee: any) => {
            const locale = attendee.locale ?? "en";
            let translate = translations.get(locale);
            if (!translate) {
              translate = await getTranslation(locale, "common");
              translations.set(locale, translate);
            }
            return {
              name: attendee.name,
              email: attendee.email,
              timeZone: attendee.timeZone,
              language: { translate, locale },
            };
          });
          const attendeesList = await Promise.all(attendeesListPromises);

          // Construct calendar event
          const evt: CalendarEvent = {
            type: booking?.eventType?.slug as string,
            title: booking.title,
            description: booking.description,
            ...getCalEventResponses({
              bookingFields: booking.eventType?.bookingFields ?? null,
              booking,
            }),
            customInputs: isPrismaObjOrUndefined(booking.customInputs),
            startTime: booking.startTime.toISOString(),
            endTime: booking.endTime.toISOString(),
            organizer: {
              email: user.email,
              name: user.name || "Unnamed",
              username: user.username || undefined,
              timeZone: user.timeZone,
              timeFormat: getTimeFormatStringFromUserTimeFormat(user.timeFormat),
              language: { translate: tOrganizer, locale: user.locale ?? "en" },
            },
            location: booking.location,
            attendees: attendeesList,
            uid: booking.uid,
            destinationCalendar: booking?.destinationCalendar
              ? [booking.destinationCalendar]
              : user.destinationCalendar
              ? [user.destinationCalendar]
              : [],
            requiresConfirmation: booking?.eventType?.requiresConfirmation ?? false,
            eventTypeId: booking.eventType?.id,
          };

          // Handle confirmation for the booking
          return handleConfirmation({
            user: userWithCredentials,
            evt: evt,
            prisma: prisma,
            bookingId: booking.id,
            booking: {
              eventType: booking.eventType,
              smsReminderNumber: booking.smsReminderNumber,
              eventTypeId: booking.eventType?.id ?? null,
              userId: userIntID,
              id: booking.id,
              startTime: booking.startTime,
            },
          });
        });
        // Processing each booking concurrently
        await Promise.all(bookingConfirmationPromises);
      } catch (innerError) {
        console.error("Error handling bookings confirmation:", innerError);
        throw innerError; // Rethrow the error to be caught by the outer catch block
      }
    };

    await handleBookingsConfirmation();
  } catch (error) {
    console.error(
      "Error - confirmUpcomingImportedBookings:",
      error instanceof Error ? error.message : String(error)
    );
    throw new Error(
      `Error - confirmUpcomingImportedBookings: ${error instanceof Error ? error.message : error}`
    );
  }
}
const key = INNGEST_ID === "onehash-cal" ? "prod" : "stag";

async function getHandler(req: NextApiRequest, res: NextApiResponse) {
  const { userId, sendCampaignEmails } = req.query as { userId: string; sendCampaignEmails: string };
  if (!userId) {
    return res.status(400).json({ message: "Missing User ID" });
  }
  const userIntID = parseInt(userId);
  try {
    //Checking if the user has authorized Calendly
    const userCalendlyIntegrationProvider = await prisma.integrationAccounts.findFirst({
      where: {
        userId: userIntID,
        provider: IntegrationProvider.CALENDLY,
      },
      include: {
        user: {
          select: {
            name: true,
            email: true,
            locale: true,
            username: true,
          },
        },
      },
    });
    if (!userCalendlyIntegrationProvider) {
      return res.status(401).json({ message: "Unauthorized" });
    }

    //Initializing the CalendlyOAuthProvider with the required params
    await refreshTokenIfExpired(userCalendlyIntegrationProvider, userId);

    if (!userCalendlyIntegrationProvider.ownerUniqIdentifier) {
      return res.status(400).json({ message: "Missing User Unique Identifier" });
    }

    await inngestClient.send({
      name: `import-from-calendly-${key}`,
      data: {
        sendCampaignEmails: sendCampaignEmails === "true",
        userCalendlyIntegrationProvider: {
          accessToken: userCalendlyIntegrationProvider.accessToken,
          refreshToken: userCalendlyIntegrationProvider.refreshToken,
          ownerUniqIdentifier: userCalendlyIntegrationProvider.ownerUniqIdentifier,
          createdAt: userCalendlyIntegrationProvider.createdAt,
          expiresIn: userCalendlyIntegrationProvider.expiresIn,
        },
        user: {
          id: userIntID,
          name: userCalendlyIntegrationProvider.user.name,
          email: userCalendlyIntegrationProvider.user.email,
          slug: userCalendlyIntegrationProvider.user.username,
        },
      },
    });

    return res.status(200).json({ message: "Success" });
  } catch (e) {
    console.error("Error fetching Calendly data:", e);
    return res.status(500).json({ message: "Internal Server Error", error: String(e) });
  }
}
export default defaultHandler({
  GET: Promise.resolve({ default: defaultResponder(getHandler) }),
});

export const handleCalendlyImportEvent = async (
  sendCampaignEmails: boolean,
  userCalendlyIntegrationProvider: {
    refreshToken: string;
    accessToken: string;
    ownerUniqIdentifier: string;
    createdAt: number;
    expiresIn: number;
  },
  user: {
    id: number;
    name: string;
    email: string;
    slug: string;
  },
  step: ReturnType<typeof createStepTools>,
  logger: Logger
) => {
  try {
    const cAService = new CalendlyAPIService({
      accessToken: userCalendlyIntegrationProvider.accessToken,
      refreshToken: userCalendlyIntegrationProvider.refreshToken,
      clientID: NEXT_PUBLIC_CALENDLY_CLIENT_ID ?? "",
      clientSecret: CALENDLY_CLIENT_SECRET ?? "",
      oauthUrl: NEXT_PUBLIC_CALENDLY_OAUTH_URL ?? "",
      userId: user.id,
      createdAt: userCalendlyIntegrationProvider.createdAt,
      expiresIn: userCalendlyIntegrationProvider.expiresIn,
    });

    //0. Getting user data from calendly
    const { userAvailabilitySchedules, userEventTypes, userScheduledEvents } = await fetchCalendlyData(
      user.id,
      userCalendlyIntegrationProvider.ownerUniqIdentifier,
      cAService,
      step,
      logger
    );

    //run sequentially to ensure proper import of entire dataset
    //1.First importing the user availability schedules
    await step.run("Import user availability schedules", async () => {
      try {
        return await importUserAvailability(
          userAvailabilitySchedules as CalendlyUserAvailabilitySchedules[],
          user.id
        );
      } catch (error) {
        throw new NonRetriableError(
          `Error - importUserAvailability: ${error instanceof Error ? error.message : error}`
        );
      }
    });

    //2. Then importing the user event types and bookings
    const importedData = await importEventTypesAndBookings(
      user.id,
      cAService,
      userScheduledEvents.events as CalendlyScheduledEvent[],
      userEventTypes as CalendlyEventType[],
      step,
      logger
    );

    const allEventsProcessed = !userScheduledEvents.hasNextPage;
    if (allEventsProcessed) {
      //3. Notifying the user about the import status
      await step.run("Notify user", async () => {
        try {
          const status = !!importedData;
          const data: ImportDataEmailProps = {
            status,
            provider: "Calendly",
            user: {
              email: user.email,
              name: user.name,
            },
          };
          await sendImportDataEmail(data);
          logger.info(`User notified with ${status ? "success" : "failure"} import status`);
        } catch (error) {
          throw new NonRetriableError(
            `Error - Notify User : ${error instanceof Error ? error.message : error}`
          );
        }
      });

      //4. Sending campaign emails to Calendly user scheduled events bookers
      if (importedData && sendCampaignEmails)
        await sendCampaigningEmails(
          {
            fullName: user.name,
            slug: user.slug,
            emails: Array.from(
              importedData.reduce<Set<string>>((emailsSet, event) => {
                event.createdBookings.forEach((booking) => {
                  booking.attendees.forEach((attendee) => {
                    if (attendee.email !== user.email) {
                      emailsSet.add(attendee.email);
                    }
                  });
                });
                return emailsSet;
              }, new Set())
            ),
          },
          step
        );
    } else {
      //Scheduling new event to continue process the next set of events
<<<<<<< HEAD
      await inngestClient.send({
        name: `import-from-calendly-${key}`,
        data: {
          sendCampaignEmails,
          userCalendlyIntegrationProvider,
          user,
        },
      });
=======

      try {
        await step.run("Triggering continued event", async () => {
          await inngestClient.send({
            name: `import-from-calendly-${key}`,
            data: {
              sendCampaignEmails,
              userCalendlyIntegrationProvider,
              user,
            },
          });
        });
      } catch (error) {
        logger.error(`Error triggering event: ${error instanceof Error ? error.message : error}`);

        // Notify user only if step fails
        await step.run("Notify user of failure", async () => {
          const status = false;
          const data: ImportDataEmailProps = {
            status,
            provider: "Calendly",
            user: {
              email: user.email,
              name: user.name,
            },
          };
          await sendImportDataEmail(data);
          logger.info(`User notified with failure import status`);
        });

        throw new NonRetriableError(
          `Error - Triggering event : ${error instanceof Error ? error.message : error}`
        );
      }
>>>>>>> 177055e0
    }

    logger.info("Calendly import completed");
  } catch (error) {
    throw new NonRetriableError(
      `Error - Calendly Import - Failed Status: ${error instanceof Error ? error.message : error}`
    );
    // console.error("Error importing Calendly data:", e);
    // await step.run("Notify user", async () => {
    //   try {
    //     const data: ImportDataEmailProps = {
    //       status: false,
    //       provider: "Calendly",
    //       user: {
    //         email: user.email,
    //         name: user.name,
    //       },
    //     };
    //     await sendImportDataEmail(data);
    //     logger.info("User notified with failure import status");
    //   } catch (error) {
    //     throw new NonRetriableError(
    //       `Error - Notify User - Failed Status: ${error instanceof Error ? error.message : error}`
    //     );
    //   }
    // });
  }
};

const sendCampaigningEmails = async (
  { fullName, slug, emails }: { fullName: string; slug: string; emails: string[] },
  step: ReturnType<typeof createStepTools>
) => {
  const batchSize = 10;
  const name = fullName.includes("@") ? fullName.split("@")[0] : fullName;
  for (let i = 0; i < emails.length; i += batchSize) {
    const batch = emails.slice(i, i + batchSize);
    await step.run(`Email Campaigning Batch ${i / batchSize + 1}`, async () => {
      try {
        await Promise.all(
          batch.map((batchEmail) =>
            sendBatchEmail({
              fullName: name,
              slug,
              email: batchEmail,
            })
          )
        );
        return { status: "success" };
      } catch (error) {
        throw new NonRetriableError(
          `Error - Email Campaigning Batch ${i + 1}: ${error instanceof Error ? error.message : error}`
        );
      }
    });
  }
};

const sendBatchEmail = async ({
  fullName,
  slug,
  email,
}: {
  fullName: string;
  slug: string;
  email: string;
}) => {
  try {
    const data: CalendlyCampaignEmailProps = {
      receiverEmail: email,
      user: {
        fullName,
        slug,
      },
    };
    await sendCampaigningEmail(data);
  } catch (error) {
    throw error;
  }
};<|MERGE_RESOLUTION|>--- conflicted
+++ resolved
@@ -400,15 +400,6 @@
   return formattedDate;
 };
 
-<<<<<<< HEAD
-//Returns the server timezone
-// const getServerTimezone = (): string => {
-//   const timeZone = Intl.DateTimeFormat().resolvedOptions().timeZone;
-//   return timeZone;
-// };
-
-=======
->>>>>>> 177055e0
 //Returns the attendees with timezone
 const getAttendeesWithTimezone = (
   scheduledEvent: CalendlyScheduledEventWithScheduler
@@ -1181,16 +1172,6 @@
         );
     } else {
       //Scheduling new event to continue process the next set of events
-<<<<<<< HEAD
-      await inngestClient.send({
-        name: `import-from-calendly-${key}`,
-        data: {
-          sendCampaignEmails,
-          userCalendlyIntegrationProvider,
-          user,
-        },
-      });
-=======
 
       try {
         await step.run("Triggering continued event", async () => {
@@ -1225,7 +1206,6 @@
           `Error - Triggering event : ${error instanceof Error ? error.message : error}`
         );
       }
->>>>>>> 177055e0
     }
 
     logger.info("Calendly import completed");
