--- conflicted
+++ resolved
@@ -8,91 +8,6 @@
 import logger from "@calcom/lib/logger";
 import { signupSchema } from "@calcom/prisma/zod-utils";
 
-<<<<<<< HEAD
-  if (process.env.NEXT_PUBLIC_DISABLE_SIGNUP === "true") {
-    res.status(403).json({ message: "Signup is disabled" });
-    return;
-  }
-  const data = req.body;
-  const { email, password, language, token } = signupSchema.parse(data);
-
-  const username = slugify(data.username);
-  const userEmail = email.toLowerCase();
-
-  const validationResponse = (
-    incomingEmail: string,
-    validation: { isValid: boolean; email: string | undefined }
-  ) => {
-    const { isValid, email } = validation;
-    if (!isValid) {
-      const message: string =
-        email !== incomingEmail ? "Username already taken" : "Email address is already registered";
-      return res.status(409).json({ message });
-    }
-  };
-
-  if (!username) {
-    res.status(422).json({ message: "Invalid username" });
-    return;
-  }
-
-  const userValidation = await validateUsername(username, userEmail);
-  const validation_check = validationResponse(userEmail, userValidation);
-  if (validation_check !== undefined) {
-    return validation_check;
-  }
-
-  const foundToken: { id: number; teamId: number | null; expires: Date } | null = null;
-  const hashedPassword = await hashPassword(password);
-
-  await prisma.user.upsert({
-    where: { email: userEmail },
-    update: {
-      username,
-      password: hashedPassword,
-      emailVerified: new Date(Date.now()),
-      identityProvider: IdentityProvider.CAL,
-    },
-    create: {
-      username,
-      email: userEmail,
-      password: hashedPassword,
-      identityProvider: IdentityProvider.CAL,
-    },
-  });
-
-  await sendEmailVerification({
-    email: userEmail,
-    username,
-    language,
-  });
-
-  if (token) {
-    const foundToken = await prisma.verificationToken.findFirst({
-      where: {
-        token,
-      },
-      select: {
-        id: true,
-        expires: true,
-        teamId: true,
-      },
-    });
-
-    if (!foundToken) {
-      return res.status(401).json({ message: "Invalid Token" });
-    }
-
-    if (dayjs(foundToken?.expires).isBefore(dayjs())) {
-      return res.status(401).json({ message: "Token expired" });
-    }
-    if (foundToken?.teamId) {
-      const teamUserValidation = await validateUsernameInTeam(username, userEmail, foundToken?.teamId);
-      if (!teamUserValidation.isValid) {
-        return res.status(409).json({ message: "Username or email is already taken" });
-      }
-    }
-=======
 function ensureSignupIsEnabled(req: RequestWithUsernameStatus) {
   const { token } = signupSchema
     .pick({
@@ -108,23 +23,14 @@
       statusCode: 403,
       message: "Signup is disabled",
     });
->>>>>>> 412e7ecb
   }
 }
 
-<<<<<<< HEAD
-  if (foundToken && foundToken?.teamId) {
-    const team = await prisma.team.findUnique({
-      where: {
-        id: foundToken.teamId,
-      },
-=======
 function ensureReqIsPost(req: RequestWithUsernameStatus) {
   if (req.method !== "POST") {
     throw new HttpError({
       statusCode: 405,
       message: "Method not allowed",
->>>>>>> 412e7ecb
     });
   }
 }
@@ -151,10 +57,7 @@
     if (e instanceof HttpError) {
       return res.status(e.statusCode).json({ message: e.message });
     }
-<<<<<<< HEAD
-=======
     logger.error(e);
     return res.status(500).json({ message: "Internal server error" });
->>>>>>> 412e7ecb
   }
 }