--- conflicted
+++ resolved
@@ -165,10 +165,6 @@
   const [premiumUsername, setPremiumUsername] = useState(false);
   const [usernameTaken, setUsernameTaken] = useState(false);
   const [isGoogleLoading, setIsGoogleLoading] = useState(false);
-<<<<<<< HEAD
-
-=======
->>>>>>> 221a449b
   const searchParams = useCompatSearchParams();
   const telemetry = useTelemetry();
   const { t, i18n } = useLocale();
