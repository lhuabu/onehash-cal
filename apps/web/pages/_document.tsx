import type { IncomingMessage } from "http";
import { dir } from "i18next";
import type { NextPageContext } from "next";
import type { DocumentContext, DocumentProps } from "next/document";
import Document, { Head, Html, Main, NextScript } from "next/document";
import { z } from "zod";

import { IS_PRODUCTION } from "@calcom/lib/constants";

import { csp } from "@lib/csp";

type Props = Record<string, unknown> & DocumentProps & { newLocale: string };
function setHeader(ctx: NextPageContext, name: string, value: string) {
  try {
    ctx.res?.setHeader(name, value);
  } catch (e) {
    // Getting "Error [ERR_HTTP_HEADERS_SENT]: Cannot set headers after they are sent to the client" when revalidate calendar chache
    console.log(`Error setting header ${name}=${value} for ${ctx.asPath || "unknown asPath"}`, e);
  }
}
class MyDocument extends Document<Props> {
  static async getInitialProps(ctx: DocumentContext) {
    const { nonce } = csp(ctx.req || null, ctx.res || null);
    if (!process.env.CSP_POLICY) {
      setHeader(ctx, "x-csp", "not-opted-in");
    } else if (!ctx.res?.getHeader("x-csp")) {
      // If x-csp not set by gSSP, then it's initialPropsOnly
      setHeader(ctx, "x-csp", "initialPropsOnly");
    }

    const getLocaleModule = ctx.req ? await import("@calcom/features/auth/lib/getLocale") : null;

    const newLocale =
      ctx.req && getLocaleModule
        ? // eslint-disable-next-line @typescript-eslint/no-explicit-any
          await getLocaleModule.getLocale(ctx.req as IncomingMessage & { cookies: Record<string, any> })
        : "en";

    const asPath = ctx.asPath || "";
    // Use a dummy URL as default so that URL parsing works for relative URLs as well. We care about searchParams and pathname only
    const parsedUrl = new URL(asPath, "https://dummyurl");
    const isEmbedSnippetGeneratorPath = parsedUrl.pathname.startsWith("/event-types");
    // FIXME: Revisit this logic to remove embedType query param check completely. Ideally, /embed should always be there at the end of the URL. Test properly and then remove it.
    const isEmbed =
      (parsedUrl.pathname.endsWith("/embed") || parsedUrl.searchParams.get("embedType") !== null) &&
      !isEmbedSnippetGeneratorPath;
    const embedColorScheme = parsedUrl.searchParams.get("ui.color-scheme");
    const initialProps = await Document.getInitialProps(ctx);
    return { isEmbed, embedColorScheme, nonce, ...initialProps, newLocale };
  }

  render() {
    const { isEmbed, embedColorScheme } = this.props;
    const newLocale = this.props.newLocale || "en";
    const newDir = dir(newLocale);

    const nonceParsed = z.string().safeParse(this.props.nonce);
    const nonce = nonceParsed.success ? nonceParsed.data : "";

    return (
      <Html
        lang={newLocale}
        dir={newDir}
        style={embedColorScheme ? { colorScheme: embedColorScheme as string } : undefined}>
        <Head nonce={nonce}>
          <script
            nonce={nonce}
            id="newLocale"
            dangerouslySetInnerHTML={{
              __html: `window.calNewLocale = "${newLocale}";`,
            }}
          />
<<<<<<< HEAD
          {/* Microsoft Clarity Script */}
=======
>>>>>>> 221a449b
          <script
            id="microsoft-clarity-init"
            dangerouslySetInnerHTML={{
              __html: `
                (function(c,l,a,r,i,t,y){
                    c[a]=c[a]||function(){(c[a].q=c[a].q||[]).push(arguments)};
                    t=l.createElement(r);t.async=1;t.src="https://www.clarity.ms/tag/"+i;
                    y=l.getElementsByTagName(r)[0];y.parentNode.insertBefore(t,y);
                })(window, document, "clarity", "script", "${process.env.NEXT_PUBLIC_MICROSOFT_CLARITY}");
                `,
            }}
          />
<<<<<<< HEAD
          {/* Facebook Pixel Script */}
          <script
            dangerouslySetInnerHTML={{
              __html: `
                  !function(f,b,e,v,n,t,s)
                  {if(f.fbq)return;n=f.fbq=function(){n.callMethod?
                  n.callMethod.apply(n,arguments):n.queue.push(arguments)};
                  if(!f._fbq)f._fbq=n;n.push=n;n.loaded=!0;n.version='2.0';
                  n.queue=[];t=b.createElement(e);t.async=!0;
                  t.src=v;s=b.getElementsByTagName(e)[0];
                  s.parentNode.insertBefore(t,s)}(window, document,'script',
                  'https://connect.facebook.net/en_US/fbevents.js');
                  fbq('init', '${process.env.NEXT_PUBLIC_PIXEL}');
                  fbq('track', 'PageView');
                `,
            }}
          />
=======
>>>>>>> 221a449b
          <link rel="apple-touch-icon" sizes="180x180" href="/api/logo?type=apple-touch-icon" />
          <link rel="icon" type="image/png" sizes="32x32" href="/api/logo?type=favicon-32" />
          <link rel="icon" type="image/png" sizes="16x16" href="/api/logo?type=favicon-16" />
          <link rel="manifest" href="/site.webmanifest" />
          <link rel="mask-icon" href="/safari-pinned-tab.svg" color="#000000" />
          <meta name="msapplication-TileColor" content="#ff0000" />
          <meta name="theme-color" media="(prefers-color-scheme: light)" content="#F9FAFC" />
          <meta name="theme-color" media="(prefers-color-scheme: dark)" content="#1F1F1F" />
          {!IS_PRODUCTION && process.env.VERCEL_ENV === "preview" && (
            // eslint-disable-next-line @next/next/no-sync-scripts
            <script
              data-project-id="KjpMrKTnXquJVKfeqmjdTffVPf1a6Unw2LZ58iE4"
              src="https://snippet.meticulous.ai/v1/stagingMeticulousSnippet.js"
            />
          )}
        </Head>

        <body
          className="dark:bg-darkgray-50 todesktop:!bg-transparent bg-subtle antialiased"
          style={
            isEmbed
              ? {
                  background: "transparent",
                  // Keep the embed hidden till parent initializes and
                  // - gives it the appropriate styles if UI instruction is there.
                  // - gives iframe the appropriate height(equal to document height) which can only be known after loading the page once in browser.
                  // - Tells iframe which mode it should be in (dark/light) - if there is a a UI instruction for that
                  visibility: "hidden",
                }
              : {}
          }>
          <Main />
          <NextScript nonce={nonce} />
        </body>
      </Html>
    );
  }
}

export default MyDocument;<|MERGE_RESOLUTION|>--- conflicted
+++ resolved
@@ -70,10 +70,7 @@
               __html: `window.calNewLocale = "${newLocale}";`,
             }}
           />
-<<<<<<< HEAD
           {/* Microsoft Clarity Script */}
-=======
->>>>>>> 221a449b
           <script
             id="microsoft-clarity-init"
             dangerouslySetInnerHTML={{
@@ -86,7 +83,6 @@
                 `,
             }}
           />
-<<<<<<< HEAD
           {/* Facebook Pixel Script */}
           <script
             dangerouslySetInnerHTML={{
@@ -104,8 +100,6 @@
                 `,
             }}
           />
-=======
->>>>>>> 221a449b
           <link rel="apple-touch-icon" sizes="180x180" href="/api/logo?type=apple-touch-icon" />
           <link rel="icon" type="image/png" sizes="32x32" href="/api/logo?type=favicon-32" />
           <link rel="icon" type="image/png" sizes="16x16" href="/api/logo?type=favicon-16" />
