"use client";

import DailyIframe from "@daily-co/daily-js";
import MarkdownIt from "markdown-it";
import type { GetServerSidePropsContext } from "next";
import Head from "next/head";
import { useState, useEffect, useRef } from "react";

import dayjs from "@calcom/dayjs";
import { getServerSession } from "@calcom/features/auth/lib/getServerSession";
import classNames from "@calcom/lib/classNames";
import { APP_NAME, SEO_IMG_OGIMG_VIDEO, WEBSITE_URL } from "@calcom/lib/constants";
import { formatToLocalizedDate, formatToLocalizedTime } from "@calcom/lib/date-fns";
import { useLocale } from "@calcom/lib/hooks/useLocale";
import { markdownToSafeHTML } from "@calcom/lib/markdownToSafeHTML";
import prisma, { bookingMinimalSelect } from "@calcom/prisma";
import type { inferSSRProps } from "@calcom/types/inferSSRProps";
import { ChevronRight } from "@calcom/ui/components/icon";

import PageWrapper from "@components/PageWrapper";

import { ssrInit } from "@server/lib/ssr";

export type JoinCallPageProps = Omit<inferSSRProps<typeof getServerSideProps>, "trpcState">;
const md = new MarkdownIt("default", { html: true, breaks: true, linkify: true });

export default function JoinCall(props: JoinCallPageProps) {
  const { t } = useLocale();
  const { meetingUrl, meetingPassword, booking } = props;

  useEffect(() => {
    const callFrame = DailyIframe.createFrame({
      theme: {
        colors: {
          accent: "#FFF",
          accentText: "#111111",
          background: "#111111",
          backgroundAccent: "#111111",
          baseText: "#FFF",
          border: "#007ee5",
          mainAreaBg: "#111111",
          mainAreaBgAccent: "#1A1A1A",
          mainAreaText: "#FFF",
          supportiveText: "#FFF",
        },
      },
      showLeaveButton: true,
      iframeStyle: {
        position: "fixed",
        width: "100%",
        height: "100%",
      },
      url: meetingUrl,
      ...(typeof meetingPassword === "string" && { token: meetingPassword }),
    });
    callFrame.join();
    return () => {
      callFrame.destroy();
    };
    // eslint-disable-next-line react-hooks/exhaustive-deps
  }, []);

  const title = `${APP_NAME} Video`;
  return (
    <>
      <Head>
        <title>{title}</title>
        <meta name="description" content={t("quick_video_meeting")} />
        <meta property="og:image" content={SEO_IMG_OGIMG_VIDEO} />
        <meta property="og:type" content="website" />
        <meta property="og:url" content={`${WEBSITE_URL}/video`} />
        <meta property="og:title" content={`${APP_NAME} Video`} />
        <meta property="og:description" content={t("quick_video_meeting")} />
        <meta property="twitter:image" content={SEO_IMG_OGIMG_VIDEO} />
        <meta property="twitter:card" content="summary_large_image" />
        <meta property="twitter:url" content={`${WEBSITE_URL}/video`} />
        <meta property="twitter:title" content={`${APP_NAME} Video`} />
        <meta property="twitter:description" content={t("quick_video_meeting")} />
      </Head>
      <div style={{ zIndex: 2, position: "relative" }}>
<<<<<<< HEAD
        <img
          className="h-5·w-auto fixed z-10 hidden sm:inline-block"
          src={`${WEBSITE_URL}/cal-logo-word-dark.svg`}
          alt="OneHash Logo"
          style={{
            top: 46,
            left: 24,
          }}
        />
=======
        {booking?.user?.organization?.calVideoLogo ? (
          <img
            className="min-w-16 min-h-16 fixed z-10 hidden aspect-square h-16 w-16 rounded-full sm:inline-block"
            src={booking.user.organization.calVideoLogo}
            alt="My Org Logo"
            style={{
              top: 32,
              left: 32,
            }}
          />
        ) : (
          <img
            className="fixed z-10 hidden sm:inline-block"
            src={`${WEBSITE_URL}/cal-logo-word-dark.svg`}
            alt="Logo"
            style={{
              top: 32,
              left: 32,
            }}
          />
        )}
>>>>>>> 412e7ecb
      </div>
      <VideoMeetingInfo booking={booking} />
    </>
  );
}

interface ProgressBarProps {
  startTime: string;
  endTime: string;
}

function ProgressBar(props: ProgressBarProps) {
  const { t } = useLocale();
  const { startTime, endTime } = props;
  const currentTime = dayjs().second(0).millisecond(0);
  const startingTime = dayjs(startTime).second(0).millisecond(0);
  const isPast = currentTime.isAfter(startingTime);
  const currentDifference = dayjs().diff(startingTime, "minutes");
  const startDuration = dayjs(endTime).diff(startingTime, "minutes");
  const [duration, setDuration] = useState(() => {
    if (currentDifference >= 0 && isPast) {
      return startDuration - currentDifference;
    } else {
      return startDuration;
    }
  });

  const timeoutRef = useRef<NodeJS.Timeout | null>(null);
  const intervalRef = useRef<NodeJS.Timeout | null>(null);

  useEffect(() => {
    const now = dayjs();
    const remainingMilliseconds = (60 - now.get("seconds")) * 1000 - now.get("milliseconds");

    timeoutRef.current = setTimeout(() => {
      const past = dayjs().isAfter(startingTime);

      if (past) {
        setDuration((prev) => prev - 1);
      }

      intervalRef.current = setInterval(() => {
        if (dayjs().isAfter(startingTime)) {
          setDuration((prev) => prev - 1);
        }
      }, 60000);
    }, remainingMilliseconds);

    return () => {
      if (timeoutRef.current) {
        clearTimeout(timeoutRef.current);
        timeoutRef.current = null;
      }
      if (intervalRef.current) {
        clearInterval(intervalRef.current);
        intervalRef.current = null;
      }
    };
    // eslint-disable-next-line react-hooks/exhaustive-deps
  }, []);

  const prev = startDuration - duration;
  const percentage = prev * (100 / startDuration);
  return (
    <div>
      <p>
        {duration} {t("minutes")}
      </p>
      <div className="relative h-2 max-w-xl overflow-hidden rounded-full">
        <div className="absolute h-full w-full bg-gray-500/10" />
        <div className={classNames("relative h-full bg-green-500")} style={{ width: `${percentage}%` }} />
      </div>
    </div>
  );
}

interface VideoMeetingInfo {
  booking: JoinCallPageProps["booking"];
}

export function VideoMeetingInfo(props: VideoMeetingInfo) {
  const [open, setOpen] = useState(false);
  const { booking } = props;
  const { t } = useLocale();

  const endTime = new Date(booking.endTime);
  const startTime = new Date(booking.startTime);

  return (
    <>
      <aside
        className={classNames(
          "no-scrollbar fixed left-0 top-0 z-30 flex h-full w-64 transform justify-between overflow-x-hidden overflow-y-scroll transition-all duration-300 ease-in-out",
          open ? "translate-x-0" : "-translate-x-[232px]"
        )}>
        <main className="prose-sm prose max-w-64 prose-a:text-white prose-h3:text-white prose-h3:font-cal scroll-bar scrollbar-track-w-20 w-full overflow-scroll overflow-x-hidden border-r border-gray-300/20 bg-black/80 p-4 text-white shadow-sm backdrop-blur-lg">
          <h3>{t("what")}:</h3>
          <p>{booking.title}</p>
          <h3>{t("invitee_timezone")}:</h3>
          <p>{booking.user?.timeZone}</p>
          <h3>{t("when")}:</h3>
          <p suppressHydrationWarning={true}>
            {formatToLocalizedDate(startTime)} <br />
            {formatToLocalizedTime(startTime)}
          </p>
          <h3>{t("time_left")}</h3>
          <ProgressBar
            key={String(open)}
            endTime={endTime.toISOString()}
            startTime={startTime.toISOString()}
          />

          <h3>{t("who")}:</h3>
          <p>
            {booking?.user?.name} - {t("organizer")}:{" "}
            <a href={`mailto:${booking?.user?.email}`}>{booking?.user?.email}</a>
          </p>

          {booking.attendees.length
            ? booking.attendees.map((attendee) => (
                <p key={attendee.id}>
                  {attendee.name} – <a href={`mailto:${attendee.email}`}>{attendee.email}</a>
                </p>
              ))
            : null}

          {booking.description && (
            <>
              <h3>{t("description")}:</h3>

              <div
                className="prose-sm prose prose-invert"
                dangerouslySetInnerHTML={{ __html: markdownToSafeHTML(booking.description) }}
              />
            </>
          )}
        </main>
        <div className="flex items-center justify-center">
          <button
            aria-label={`${open ? "close" : "open"} booking description sidebar`}
            className="h-20 w-6 rounded-r-md border border-l-0 border-gray-300/20 bg-black/60 text-white shadow-sm backdrop-blur-lg"
            onClick={() => setOpen(!open)}>
            <ChevronRight
              aria-hidden
              className={classNames(open && "rotate-180", "w-5 transition-all duration-300 ease-in-out")}
            />
          </button>
        </div>
      </aside>
    </>
  );
}

JoinCall.PageWrapper = PageWrapper;

export async function getServerSideProps(context: GetServerSidePropsContext) {
  const { req, res } = context;

  const ssr = await ssrInit(context);

  const booking = await prisma.booking.findUnique({
    where: {
      uid: context.query.uid as string,
    },
    select: {
      ...bookingMinimalSelect,
      uid: true,
      description: true,
      isRecorded: true,
      user: {
        select: {
          id: true,
          timeZone: true,
          name: true,
          email: true,
          organization: {
            select: {
              calVideoLogo: true,
            },
          },
        },
      },
      references: {
        select: {
          uid: true,
          type: true,
          meetingUrl: true,
          meetingPassword: true,
        },
        where: {
          type: "daily_video",
        },
      },
    },
  });

  if (!booking || booking.references.length === 0 || !booking.references[0].meetingUrl) {
    return {
      redirect: {
        destination: "/video/no-meeting-found",
        permanent: false,
      },
    };
  }

  //daily.co calls have a 60 minute exit buffer when a user enters a call when it's not available it will trigger the modals
  const now = new Date();
  const exitDate = new Date(now.getTime() - 60 * 60 * 1000);

  //find out if the meeting is in the past
  const isPast = booking?.endTime <= exitDate;
  if (isPast) {
    return {
      redirect: {
        destination: `/video/meeting-ended/${booking?.uid}`,
        permanent: false,
      },
    };
  }

  const bookingObj = Object.assign({}, booking, {
    startTime: booking.startTime.toString(),
    endTime: booking.endTime.toString(),
  });

  const session = await getServerSession({ req, res });

  // set meetingPassword to null for guests
  if (session?.user.id !== bookingObj.user?.id) {
    bookingObj.references.forEach((bookRef) => {
      bookRef.meetingPassword = null;
    });
  }

  return {
    props: {
      meetingUrl: bookingObj.references[0].meetingUrl ?? "",
      ...(typeof bookingObj.references[0].meetingPassword === "string" && {
        meetingPassword: bookingObj.references[0].meetingPassword,
      }),
      booking: {
        ...bookingObj,
        ...(bookingObj.description && { description: md.render(bookingObj.description) }),
      },
      trpcState: ssr.dehydrate(),
    },
  };
}<|MERGE_RESOLUTION|>--- conflicted
+++ resolved
@@ -78,17 +78,6 @@
         <meta property="twitter:description" content={t("quick_video_meeting")} />
       </Head>
       <div style={{ zIndex: 2, position: "relative" }}>
-<<<<<<< HEAD
-        <img
-          className="h-5·w-auto fixed z-10 hidden sm:inline-block"
-          src={`${WEBSITE_URL}/cal-logo-word-dark.svg`}
-          alt="OneHash Logo"
-          style={{
-            top: 46,
-            left: 24,
-          }}
-        />
-=======
         {booking?.user?.organization?.calVideoLogo ? (
           <img
             className="min-w-16 min-h-16 fixed z-10 hidden aspect-square h-16 w-16 rounded-full sm:inline-block"
@@ -110,7 +99,6 @@
             }}
           />
         )}
->>>>>>> 412e7ecb
       </div>
       <VideoMeetingInfo booking={booking} />
     </>
