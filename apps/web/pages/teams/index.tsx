<<<<<<< HEAD
"use client";

import { TeamsListing } from "@calcom/features/oe/teams/components";
import Shell from "@calcom/features/shell/Shell";
import { WEBAPP_URL } from "@calcom/lib/constants";
import { useLocale } from "@calcom/lib/hooks/useLocale";
import { trpc } from "@calcom/trpc/react";
import { Button } from "@calcom/ui";

=======
>>>>>>> 2fb1408d
import PageWrapper from "@components/PageWrapper";

import type { PageProps } from "~/teams/teams-view";
import Teams from "~/teams/teams-view";

<<<<<<< HEAD
function Teams() {
  const { t } = useLocale();
  const [user] = trpc.viewer.me.useSuspenseQuery();

  return (
    <Shell
      withoutMain={false}
      heading={t("teams")}
      title="Teams"
      description="Create and manage teams to use collaborative features."
      hideHeadingOnMobile
      subtitle={t("create_manage_teams_collaborative")}
      CTA={
        (!user.organizationId || user.organization.isOrgAdmin) && (
          <Button
            data-testid="new-team-btn"
            variant="fab"
            StartIcon="plus"
            type="button"
            href={`${WEBAPP_URL}/settings/teams/new?returnTo=${WEBAPP_URL}/teams`}>
            {t("new")}
          </Button>
        )
      }>
      <TeamsListing />
    </Shell>
  );
}
=======
export { getServerSideProps } from "@lib/teams/getServerSideProps";
>>>>>>> 2fb1408d

const Page = (props: PageProps) => <Teams {...props} />;
Page.PageWrapper = PageWrapper;
export default Page;<|MERGE_RESOLUTION|>--- conflicted
+++ resolved
@@ -1,52 +1,9 @@
-<<<<<<< HEAD
-"use client";
-
-import { TeamsListing } from "@calcom/features/oe/teams/components";
-import Shell from "@calcom/features/shell/Shell";
-import { WEBAPP_URL } from "@calcom/lib/constants";
-import { useLocale } from "@calcom/lib/hooks/useLocale";
-import { trpc } from "@calcom/trpc/react";
-import { Button } from "@calcom/ui";
-
-=======
->>>>>>> 2fb1408d
 import PageWrapper from "@components/PageWrapper";
 
 import type { PageProps } from "~/teams/teams-view";
 import Teams from "~/teams/teams-view";
 
-<<<<<<< HEAD
-function Teams() {
-  const { t } = useLocale();
-  const [user] = trpc.viewer.me.useSuspenseQuery();
-
-  return (
-    <Shell
-      withoutMain={false}
-      heading={t("teams")}
-      title="Teams"
-      description="Create and manage teams to use collaborative features."
-      hideHeadingOnMobile
-      subtitle={t("create_manage_teams_collaborative")}
-      CTA={
-        (!user.organizationId || user.organization.isOrgAdmin) && (
-          <Button
-            data-testid="new-team-btn"
-            variant="fab"
-            StartIcon="plus"
-            type="button"
-            href={`${WEBAPP_URL}/settings/teams/new?returnTo=${WEBAPP_URL}/teams`}>
-            {t("new")}
-          </Button>
-        )
-      }>
-      <TeamsListing />
-    </Shell>
-  );
-}
-=======
 export { getServerSideProps } from "@lib/teams/getServerSideProps";
->>>>>>> 2fb1408d
 
 const Page = (props: PageProps) => <Teams {...props} />;
 Page.PageWrapper = PageWrapper;
