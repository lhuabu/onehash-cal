--- conflicted
+++ resolved
@@ -1,13 +1,7 @@
 "use client";
 
-<<<<<<< HEAD
-import { getLayout } from "@calcom/features/MainLayout";
 import { TeamsListing } from "@calcom/features/oe/teams/components";
-import { ShellMain } from "@calcom/features/shell/Shell";
-=======
-import { TeamsListing } from "@calcom/features/ee/teams/components";
 import Shell from "@calcom/features/shell/Shell";
->>>>>>> 51090754
 import { WEBAPP_URL } from "@calcom/lib/constants";
 import { useLocale } from "@calcom/lib/hooks/useLocale";
 import { trpc } from "@calcom/trpc/react";
