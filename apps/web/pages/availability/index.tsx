<<<<<<< HEAD
import { useAutoAnimate } from "@formkit/auto-animate/react";
import Link from "next/link";
import { useRouter, usePathname } from "next/navigation";
import { useCallback, useState } from "react";

import { BulkEditDefaultForEventsModal } from "@calcom/features/eventtypes/components/BulkEditDefaultForEventsModal";
import { NewScheduleButton, ScheduleListItem } from "@calcom/features/schedules";
import Shell from "@calcom/features/shell/Shell";
import { AvailabilitySliderTable } from "@calcom/features/timezone-buddy/components/AvailabilitySliderTable";
import { useCompatSearchParams } from "@calcom/lib/hooks/useCompatSearchParams";
import { useLocale } from "@calcom/lib/hooks/useLocale";
import { HttpError } from "@calcom/lib/http-error";
import { MembershipRole } from "@calcom/prisma/enums";
import type { RouterOutputs } from "@calcom/trpc/react";
import { trpc } from "@calcom/trpc/react";
import useMeQuery from "@calcom/trpc/react/hooks/useMeQuery";
import { EmptyScreen, showToast, ToggleGroup } from "@calcom/ui";

import { QueryCell } from "@lib/QueryCell";

import PageWrapper from "@components/PageWrapper";
import SkeletonLoader from "@components/availability/SkeletonLoader";

export function AvailabilityList({ schedules }: RouterOutputs["viewer"]["availability"]["list"]) {
  const { t } = useLocale();
  const [bulkUpdateModal, setBulkUpdateModal] = useState(false);
  const utils = trpc.useUtils();

  const meQuery = trpc.viewer.me.useQuery();

  const router = useRouter();

  const deleteMutation = trpc.viewer.availability.schedule.delete.useMutation({
    onMutate: async ({ scheduleId }) => {
      await utils.viewer.availability.list.cancel();
      const previousValue = utils.viewer.availability.list.getData();
      if (previousValue) {
        const filteredValue = previousValue.schedules.filter(({ id }) => id !== scheduleId);
        utils.viewer.availability.list.setData(undefined, { ...previousValue, schedules: filteredValue });
      }

      return { previousValue };
    },

    onError: (err, variables, context) => {
      if (context?.previousValue) {
        utils.viewer.availability.list.setData(undefined, context.previousValue);
      }
      if (err instanceof HttpError) {
        const message = `${err.statusCode}: ${err.message}`;
        showToast(message, "error");
      }
    },
    onSettled: () => {
      utils.viewer.availability.list.invalidate();
    },
    onSuccess: () => {
      showToast(t("schedule_deleted_successfully"), "success");
    },
  });

  const updateMutation = trpc.viewer.availability.schedule.update.useMutation({
    onSuccess: async ({ schedule }) => {
      await utils.viewer.availability.list.invalidate();
      showToast(
        t("availability_updated_successfully", {
          scheduleName: schedule.name,
        }),
        "success"
      );
      setBulkUpdateModal(true);
    },
    onError: (err) => {
      if (err instanceof HttpError) {
        const message = `${err.statusCode}: ${err.message}`;
        showToast(message, "error");
      }
    },
  });

  const bulkUpdateDefaultAvailabilityMutation =
    trpc.viewer.availability.schedule.bulkUpdateToDefaultAvailability.useMutation({
      onSuccess: () => {
        utils.viewer.availability.list.invalidate();
        setBulkUpdateModal(false);
        showToast(t("success"), "success");
      },
    });

  const duplicateMutation = trpc.viewer.availability.schedule.duplicate.useMutation({
    onSuccess: async ({ schedule }) => {
      await router.push(`/availability/${schedule.id}`);
      showToast(t("schedule_created_successfully", { scheduleName: schedule.name }), "success");
    },
    onError: (err) => {
      if (err instanceof HttpError) {
        const message = `${err.statusCode}: ${err.message}`;
        showToast(message, "error");
      }
    },
  });

  // Adds smooth delete button - item fades and old item slides into place

  const [animationParentRef] = useAutoAnimate<HTMLUListElement>();

  return (
    <>
      {schedules.length === 0 ? (
        <div className="flex justify-center">
          <EmptyScreen
            Icon="clock"
            headline={t("new_schedule_heading")}
            description={t("new_schedule_description")}
            className="w-full"
            buttonRaw={<NewScheduleButton />}
          />
        </div>
      ) : (
        <>
          <div className="border-subtle bg-default overflow-hidden rounded-md border">
            <ul className="divide-subtle divide-y" data-testid="schedules" ref={animationParentRef}>
              {schedules.map((schedule) => (
                <ScheduleListItem
                  displayOptions={{
                    hour12: meQuery.data?.timeFormat ? meQuery.data.timeFormat === 12 : undefined,
                    timeZone: meQuery.data?.timeZone,
                  }}
                  key={schedule.id}
                  schedule={schedule}
                  isDeletable={schedules.length !== 1}
                  updateDefault={updateMutation.mutate}
                  deleteFunction={deleteMutation.mutate}
                  duplicateFunction={duplicateMutation.mutate}
                />
              ))}
            </ul>
          </div>
          <div className="text-default mb-16 mt-4 hidden text-center text-sm md:block">
            {t("temporarily_out_of_office")}{" "}
            <Link href="settings/my-account/out-of-office" className="underline">
              {t("add_a_redirect")}
            </Link>
          </div>
          {bulkUpdateModal && (
            <BulkEditDefaultForEventsModal
              isPending={bulkUpdateDefaultAvailabilityMutation.isPending}
              open={bulkUpdateModal}
              setOpen={setBulkUpdateModal}
              bulkUpdateFunction={bulkUpdateDefaultAvailabilityMutation.mutate}
            />
          )}
        </>
      )}
    </>
  );
}

function AvailabilityListWithQuery() {
  const query = trpc.viewer.availability.list.useQuery();

  return (
    <QueryCell
      query={query}
      success={({ data }) => <AvailabilityList {...data} />}
      customLoader={<SkeletonLoader />}
    />
  );
}

export default function AvailabilityPage() {
  const { t } = useLocale();
  const searchParams = useCompatSearchParams();
  const router = useRouter();
  const pathname = usePathname();
  const me = useMeQuery();
  const { data } = trpc.viewer.organizations.listCurrent.useQuery();
=======
import PageWrapper from "@components/PageWrapper";

import _AvailabilityPage from "~/availability/availability-view";
>>>>>>> 2fb1408d

const AvailabilityPage = () => <_AvailabilityPage />;

<<<<<<< HEAD
      return params.toString();
    },
    [searchParams]
  );

  const isOrgAdminOrOwner =
    data && (data.user.role === MembershipRole.OWNER || data.user.role === MembershipRole.ADMIN);
  const isOrgAndPrivate = data?.isOrganization && data.isPrivate;
  const toggleGroupOptions = [{ value: "mine", label: t("my_availability") }];

  if (!isOrgAndPrivate || isOrgAdminOrOwner) {
    toggleGroupOptions.push({ value: "team", label: t("team_availability") });
  }

  return (
    <div>
      <Shell
        heading={t("availability")}
        title="Availability"
        description="Configure times when you are available for bookings."
        hideHeadingOnMobile
        withoutMain={false}
        subtitle={t("configure_availability")}
        CTA={
          <div className="flex gap-2">
            <ToggleGroup
              className="hidden md:block"
              defaultValue={searchParams?.get("type") ?? "mine"}
              onValueChange={(value) => {
                if (!value) return;
                router.push(`${pathname}?${createQueryString("type", value)}`);
              }}
              options={toggleGroupOptions}
            />
            <NewScheduleButton />
          </div>
        }>
        {searchParams?.get("type") === "team" && (!isOrgAndPrivate || isOrgAdminOrOwner) ? (
          <AvailabilitySliderTable userTimeFormat={me?.data?.timeFormat ?? null} />
        ) : (
          <AvailabilityListWithQuery />
        )}
      </Shell>
    </div>
  );
}
=======
AvailabilityPage.PageWrapper = PageWrapper;
>>>>>>> 2fb1408d

export default AvailabilityPage;<|MERGE_RESOLUTION|>--- conflicted
+++ resolved
@@ -1,238 +1,9 @@
-<<<<<<< HEAD
-import { useAutoAnimate } from "@formkit/auto-animate/react";
-import Link from "next/link";
-import { useRouter, usePathname } from "next/navigation";
-import { useCallback, useState } from "react";
-
-import { BulkEditDefaultForEventsModal } from "@calcom/features/eventtypes/components/BulkEditDefaultForEventsModal";
-import { NewScheduleButton, ScheduleListItem } from "@calcom/features/schedules";
-import Shell from "@calcom/features/shell/Shell";
-import { AvailabilitySliderTable } from "@calcom/features/timezone-buddy/components/AvailabilitySliderTable";
-import { useCompatSearchParams } from "@calcom/lib/hooks/useCompatSearchParams";
-import { useLocale } from "@calcom/lib/hooks/useLocale";
-import { HttpError } from "@calcom/lib/http-error";
-import { MembershipRole } from "@calcom/prisma/enums";
-import type { RouterOutputs } from "@calcom/trpc/react";
-import { trpc } from "@calcom/trpc/react";
-import useMeQuery from "@calcom/trpc/react/hooks/useMeQuery";
-import { EmptyScreen, showToast, ToggleGroup } from "@calcom/ui";
-
-import { QueryCell } from "@lib/QueryCell";
-
-import PageWrapper from "@components/PageWrapper";
-import SkeletonLoader from "@components/availability/SkeletonLoader";
-
-export function AvailabilityList({ schedules }: RouterOutputs["viewer"]["availability"]["list"]) {
-  const { t } = useLocale();
-  const [bulkUpdateModal, setBulkUpdateModal] = useState(false);
-  const utils = trpc.useUtils();
-
-  const meQuery = trpc.viewer.me.useQuery();
-
-  const router = useRouter();
-
-  const deleteMutation = trpc.viewer.availability.schedule.delete.useMutation({
-    onMutate: async ({ scheduleId }) => {
-      await utils.viewer.availability.list.cancel();
-      const previousValue = utils.viewer.availability.list.getData();
-      if (previousValue) {
-        const filteredValue = previousValue.schedules.filter(({ id }) => id !== scheduleId);
-        utils.viewer.availability.list.setData(undefined, { ...previousValue, schedules: filteredValue });
-      }
-
-      return { previousValue };
-    },
-
-    onError: (err, variables, context) => {
-      if (context?.previousValue) {
-        utils.viewer.availability.list.setData(undefined, context.previousValue);
-      }
-      if (err instanceof HttpError) {
-        const message = `${err.statusCode}: ${err.message}`;
-        showToast(message, "error");
-      }
-    },
-    onSettled: () => {
-      utils.viewer.availability.list.invalidate();
-    },
-    onSuccess: () => {
-      showToast(t("schedule_deleted_successfully"), "success");
-    },
-  });
-
-  const updateMutation = trpc.viewer.availability.schedule.update.useMutation({
-    onSuccess: async ({ schedule }) => {
-      await utils.viewer.availability.list.invalidate();
-      showToast(
-        t("availability_updated_successfully", {
-          scheduleName: schedule.name,
-        }),
-        "success"
-      );
-      setBulkUpdateModal(true);
-    },
-    onError: (err) => {
-      if (err instanceof HttpError) {
-        const message = `${err.statusCode}: ${err.message}`;
-        showToast(message, "error");
-      }
-    },
-  });
-
-  const bulkUpdateDefaultAvailabilityMutation =
-    trpc.viewer.availability.schedule.bulkUpdateToDefaultAvailability.useMutation({
-      onSuccess: () => {
-        utils.viewer.availability.list.invalidate();
-        setBulkUpdateModal(false);
-        showToast(t("success"), "success");
-      },
-    });
-
-  const duplicateMutation = trpc.viewer.availability.schedule.duplicate.useMutation({
-    onSuccess: async ({ schedule }) => {
-      await router.push(`/availability/${schedule.id}`);
-      showToast(t("schedule_created_successfully", { scheduleName: schedule.name }), "success");
-    },
-    onError: (err) => {
-      if (err instanceof HttpError) {
-        const message = `${err.statusCode}: ${err.message}`;
-        showToast(message, "error");
-      }
-    },
-  });
-
-  // Adds smooth delete button - item fades and old item slides into place
-
-  const [animationParentRef] = useAutoAnimate<HTMLUListElement>();
-
-  return (
-    <>
-      {schedules.length === 0 ? (
-        <div className="flex justify-center">
-          <EmptyScreen
-            Icon="clock"
-            headline={t("new_schedule_heading")}
-            description={t("new_schedule_description")}
-            className="w-full"
-            buttonRaw={<NewScheduleButton />}
-          />
-        </div>
-      ) : (
-        <>
-          <div className="border-subtle bg-default overflow-hidden rounded-md border">
-            <ul className="divide-subtle divide-y" data-testid="schedules" ref={animationParentRef}>
-              {schedules.map((schedule) => (
-                <ScheduleListItem
-                  displayOptions={{
-                    hour12: meQuery.data?.timeFormat ? meQuery.data.timeFormat === 12 : undefined,
-                    timeZone: meQuery.data?.timeZone,
-                  }}
-                  key={schedule.id}
-                  schedule={schedule}
-                  isDeletable={schedules.length !== 1}
-                  updateDefault={updateMutation.mutate}
-                  deleteFunction={deleteMutation.mutate}
-                  duplicateFunction={duplicateMutation.mutate}
-                />
-              ))}
-            </ul>
-          </div>
-          <div className="text-default mb-16 mt-4 hidden text-center text-sm md:block">
-            {t("temporarily_out_of_office")}{" "}
-            <Link href="settings/my-account/out-of-office" className="underline">
-              {t("add_a_redirect")}
-            </Link>
-          </div>
-          {bulkUpdateModal && (
-            <BulkEditDefaultForEventsModal
-              isPending={bulkUpdateDefaultAvailabilityMutation.isPending}
-              open={bulkUpdateModal}
-              setOpen={setBulkUpdateModal}
-              bulkUpdateFunction={bulkUpdateDefaultAvailabilityMutation.mutate}
-            />
-          )}
-        </>
-      )}
-    </>
-  );
-}
-
-function AvailabilityListWithQuery() {
-  const query = trpc.viewer.availability.list.useQuery();
-
-  return (
-    <QueryCell
-      query={query}
-      success={({ data }) => <AvailabilityList {...data} />}
-      customLoader={<SkeletonLoader />}
-    />
-  );
-}
-
-export default function AvailabilityPage() {
-  const { t } = useLocale();
-  const searchParams = useCompatSearchParams();
-  const router = useRouter();
-  const pathname = usePathname();
-  const me = useMeQuery();
-  const { data } = trpc.viewer.organizations.listCurrent.useQuery();
-=======
 import PageWrapper from "@components/PageWrapper";
 
 import _AvailabilityPage from "~/availability/availability-view";
->>>>>>> 2fb1408d
 
 const AvailabilityPage = () => <_AvailabilityPage />;
 
-<<<<<<< HEAD
-      return params.toString();
-    },
-    [searchParams]
-  );
-
-  const isOrgAdminOrOwner =
-    data && (data.user.role === MembershipRole.OWNER || data.user.role === MembershipRole.ADMIN);
-  const isOrgAndPrivate = data?.isOrganization && data.isPrivate;
-  const toggleGroupOptions = [{ value: "mine", label: t("my_availability") }];
-
-  if (!isOrgAndPrivate || isOrgAdminOrOwner) {
-    toggleGroupOptions.push({ value: "team", label: t("team_availability") });
-  }
-
-  return (
-    <div>
-      <Shell
-        heading={t("availability")}
-        title="Availability"
-        description="Configure times when you are available for bookings."
-        hideHeadingOnMobile
-        withoutMain={false}
-        subtitle={t("configure_availability")}
-        CTA={
-          <div className="flex gap-2">
-            <ToggleGroup
-              className="hidden md:block"
-              defaultValue={searchParams?.get("type") ?? "mine"}
-              onValueChange={(value) => {
-                if (!value) return;
-                router.push(`${pathname}?${createQueryString("type", value)}`);
-              }}
-              options={toggleGroupOptions}
-            />
-            <NewScheduleButton />
-          </div>
-        }>
-        {searchParams?.get("type") === "team" && (!isOrgAndPrivate || isOrgAdminOrOwner) ? (
-          <AvailabilitySliderTable userTimeFormat={me?.data?.timeFormat ?? null} />
-        ) : (
-          <AvailabilityListWithQuery />
-        )}
-      </Shell>
-    </div>
-  );
-}
-=======
 AvailabilityPage.PageWrapper = PageWrapper;
->>>>>>> 2fb1408d
 
 export default AvailabilityPage;