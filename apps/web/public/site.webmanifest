--- conflicted
+++ resolved
@@ -1,12 +1,7 @@
 {
-<<<<<<< HEAD
     "name": "OneHash",
     "short_name": "OneHash",
-=======
-    "name": "Cal.com",
-    "short_name": "Cal.com",
     "description": "Scheduling infrastructure for absolutely everyone.",
->>>>>>> 2fb1408d
     "icons": [
         {
             "src": "/api/logo?type=android-chrome-192",
