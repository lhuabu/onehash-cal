--- conflicted
+++ resolved
@@ -1,36 +1,6 @@
+self.addEventListener("push", async (event) => {
+  let notificationData = event.data.json();
 
-<<<<<<< HEAD
-// import {WEBAPP_URL} from "@calcom/lib/constants"
-// self.addEventListener("push", async (event) => {
-//   let notificationData = event.data.json();
-
-//   const allClients = await clients.matchAll({
-//     type: 'window',
-//     includeUncontrolled: true
-//   });
-
-//   if(!allClients.length) {
-//     console.log("No open tabs, skipping the push notification.");
-//     return;
-//   }
-
-
-//   const title = notificationData.title || "You have a new notification from Cal.com";
-//   const image = "https://cal.id/api/logo?type=icon";
-//   const newNotificationOptions = {
-//     requireInteraction: true,
-//     ...notificationData,
-//     icon: image,
-//     badge: image,
-//     data: {
-//       url: notificationData.data?.url || WEBAPP_URL,
-//     },
-//     silent: false,
-//     vibrate: [300, 100, 400],
-//     tag: `notification-${Date.now()}-${Math.random()}`,
-//   };
-
-=======
   const allClients = await clients.matchAll({
     type: "window",
     includeUncontrolled: true,
@@ -57,54 +27,34 @@
   };
 
   const existingNotifications = await self.registration.getNotifications();
->>>>>>> 931f3d33
 
-//   const existingNotifications = await self.registration.getNotifications();
+  // Display each existing notification again to make sure old ones can still be clicked
+  existingNotifications.forEach((notification) => {
+    const options = {
+      body: notification.body,
+      icon: notification.icon,
+      badge: notification.badge,
+      data: notification.data,
+      silent: notification.silent,
+      vibrate: notification.vibrate,
+      requireInteraction: notification.requireInteraction,
+      tag: notification.tag,
+    };
+    self.registration.showNotification(notification.title, options);
+  });
 
-<<<<<<< HEAD
-//   // Display each existing notification again to make sure old ones can still be clicked
-//   existingNotifications.forEach((notification) => {
-//     const options = {
-//       body: notification.body,
-//       icon: notification.icon,
-//       badge: notification.badge,
-//       data: notification.data,
-//       silent: notification.silent,
-//       vibrate: notification.vibrate,
-//       requireInteraction: notification.requireInteraction,
-//       tag: notification.tag,
-//     };
-//     self.registration.showNotification(notification.title, options);
-//   });
-
-=======
   // Show the new notification
   self.registration.showNotification(title, newNotificationOptions);
 });
->>>>>>> 931f3d33
 
-//   // Show the new notification
-//   self.registration.showNotification(title, newNotificationOptions);
-// });
+self.addEventListener("notificationclick", (event) => {
+  if (!event.action) {
+    // Normal Notification Click
+    event.notification.close();
+    const url = event.notification.data.url;
+    event.waitUntil(self.clients.openWindow(url));
+  }
 
-<<<<<<< HEAD
-// self.addEventListener("notificationclick", (event) => {
-//   if (!event.action) {
-//     // Normal Notification Click
-//     event.notification.close();
-//     const url = event.notification.data.url;
-//     event.waitUntil(self.clients.openWindow(url));
-//   }
-
-//   switch (event.action) {
-//     case 'connect-action':
-//       event.notification.close();
-//       const url = event.notification.data.url;
-//       event.waitUntil(self.clients.openWindow(url));
-//       break;
-//   }
-// });
-=======
   switch (event.action) {
     case "connect-action":
       event.notification.close();
@@ -112,5 +62,4 @@
       event.waitUntil(self.clients.openWindow(url));
       break;
   }
-});
->>>>>>> 931f3d33
+});