--- conflicted
+++ resolved
@@ -1,8 +1,5 @@
-<<<<<<< HEAD
+import type { AssignmentReason } from "@prisma/client";
 import Image from "next/image";
-=======
-import type { AssignmentReason } from "@prisma/client";
->>>>>>> 931f3d33
 import Link from "next/link";
 import { useState } from "react";
 
@@ -114,7 +111,6 @@
 };
 
 function BookingListItem(booking: BookingItemProps) {
-<<<<<<< HEAD
   const { userId, userTimeZone, userTimeFormat, userEmail } = booking.loggedInUser;
   //TODO:INSTANT MEETING
   let isOrganizer = false;
@@ -122,11 +118,6 @@
   if (booking.user) {
     isOrganizer = booking.user.id === userId || !!booking.eventType.team;
   }
-=======
-  const parsedBooking = buildParsedBooking(booking);
->>>>>>> 931f3d33
-
-  const { userTimeZone, userTimeFormat, userEmail } = booking.loggedInUser;
   const {
     t,
     i18n: { language },
@@ -136,12 +127,9 @@
   const [rejectionDialogIsOpen, setRejectionDialogIsOpen] = useState(false);
   const [chargeCardDialogIsOpen, setChargeCardDialogIsOpen] = useState(false);
   const [viewRecordingsDialogIsOpen, setViewRecordingsDialogIsOpen] = useState<boolean>(false);
-<<<<<<< HEAD
   const [markNoShowDialogIsOpen, setMarkNoShowDialogIsOpen] = useState<boolean>(false);
 
-=======
   const [isNoShowDialogOpen, setIsNoShowDialogOpen] = useState<boolean>(false);
->>>>>>> 931f3d33
   const cardCharged = booking?.payment[0]?.success;
   const mutation = trpc.viewer.bookings.confirm.useMutation({
     onSuccess: (data) => {
@@ -173,13 +161,9 @@
   const paymentAppData = getPaymentAppData(booking.eventType);
 
   const location = booking.location as ReturnType<typeof getEventLocationValue>;
-<<<<<<< HEAD
   const parsedMetadata = bookingMetadataSchema.parse(booking?.metadata || {});
 
   const { videoCallUrl: locationVideoCallUrl, meetingNote, isImported } = parsedMetadata || {};
-=======
-  const locationVideoCallUrl = parsedBooking.metadata?.videoCallUrl;
->>>>>>> 931f3d33
 
   const { resolvedTheme, forcedTheme } = useGetTheme();
   const hasDarkTheme = !forcedTheme && resolvedTheme === "dark";
@@ -526,14 +510,11 @@
     },
   });
 
-<<<<<<< HEAD
   const onSubmitNoShow = (data: { attendees: AttendeeProps[] }) => {
     noShowMutation.mutate({ bookingUid: booking.uid, attendees: data.attendees });
     setAttendeeList(data.attendees);
     setMarkNoShowDialogIsOpen(false);
   };
-=======
->>>>>>> 931f3d33
   return (
     <>
       <RescheduleDialog
@@ -578,7 +559,6 @@
           timeFormat={userTimeFormat ?? null}
         />
       )}
-<<<<<<< HEAD
       <MarkNoShowDialog
         isOpenDialog={markNoShowDialogIsOpen}
         setIsOpenDialog={setMarkNoShowDialogIsOpen}
@@ -593,7 +573,6 @@
         handleMeetingNoteSave={handleMeetingNoteSave}
       />
       {/* NOTE: Should refactor this dialog component as is being rendered multiple times */}
-=======
       {isNoShowDialogOpen && (
         <NoShowAttendeesDialog
           bookingUid={booking.uid}
@@ -602,7 +581,6 @@
           isOpen={isNoShowDialogOpen}
         />
       )}
->>>>>>> 931f3d33
       <Dialog open={rejectionDialogIsOpen} onOpenChange={setRejectionDialogIsOpen}>
         <DialogContent title={t("rejection_reason_title")} description={t("rejection_reason_description")}>
           <div>
@@ -632,7 +610,6 @@
           </DialogFooter>
         </DialogContent>
       </Dialog>
-<<<<<<< HEAD
       <tr
         data-testid="booking-item"
         onClick={() => {
@@ -640,7 +617,7 @@
           setExpanded(!expanded);
         }}
         className="hover:bg-muted group flex cursor-pointer flex-col sm:flex-row">
-        <td className="hidden align-top ltr:pl-6 rtl:pr-6 sm:table-cell sm:min-w-[12rem]">
+        <td className="hidden align-top sm:table-cell sm:min-w-[12rem] ltr:pl-6 rtl:pr-6">
           <div className="cursor-pointer py-4">
             <div className="text-emphasis text-sm leading-6">{startTime}</div>
             <div className="text-subtle text-sm">
@@ -748,163 +725,9 @@
                     attendees={booking.attendees}
                   />
                 </div>
-              </div>
-
-              {isPending && (
-                <Badge className="ltr:mr-2 rtl:ml-2 sm:hidden" variant="orange">
-                  {t("unconfirmed")}
-                </Badge>
-              )}
-              {booking.eventType?.team && (
-                <Badge className="ltr:mr-2 rtl:ml-2 sm:hidden" variant="gray">
-                  {booking.eventType.team.name}
-                </Badge>
-              )}
-              {showPendingPayment && (
-                <Badge className="ltr:mr-2 rtl:ml-2 sm:hidden" variant="orange">
-                  {t("pending_payment")}
-                </Badge>
-              )}
-              {recurringDates !== undefined && (
-                <div className="text-muted text-sm sm:hidden">
-                  <RecurringBookingsTooltip
-                    userTimeFormat={userTimeFormat}
-                    userTimeZone={userTimeZone}
-                    booking={booking}
-                    recurringDates={recurringDates}
-                  />
-                </div>
-              )}
-            </div>
-
-            <div className="cursor-pointer py-4">
-              <div
-                title={title}
-                className={classNames(
-                  "max-w-10/12 text-emphasis sm:max-w-56 text-sm font-medium leading-6 md:max-w-full",
-                  isCancelled ? "line-through" : ""
-                )}>
-                {title}
-                <span> </span>
-=======
-      <tr data-testid="booking-item" className="hover:bg-muted group transition ">
-        <div className="flex flex-col sm:flex-row">
-          <td className="hidden align-top ltr:pl-3 rtl:pr-6 sm:table-cell sm:min-w-[12rem]">
-            <div className="flex h-full items-center">
-              {eventTypeColor && (
-                <div className="h-[70%] w-0.5" style={{ backgroundColor: eventTypeColor }} />
-              )}
-              <Link href={bookingLink} className="ml-3">
-                <div className="cursor-pointer py-4">
-                  <div className="text-emphasis text-sm leading-6">{startTime}</div>
-                  <div className="text-subtle text-sm">
-                    {formatTime(booking.startTime, userTimeFormat, userTimeZone)} -{" "}
-                    {formatTime(booking.endTime, userTimeFormat, userTimeZone)}
-                    <MeetingTimeInTimezones
-                      timeFormat={userTimeFormat}
-                      userTimezone={userTimeZone}
-                      startTime={booking.startTime}
-                      endTime={booking.endTime}
-                      attendees={booking.attendees}
-                    />
-                  </div>
-                  {!isPending && (
-                    <div>
-                      {(provider?.label || locationToDisplay?.startsWith("https://")) &&
-                        locationToDisplay.startsWith("http") && (
-                          <a
-                            href={locationToDisplay}
-                            onClick={(e) => e.stopPropagation()}
-                            target="_blank"
-                            title={locationToDisplay}
-                            rel="noreferrer"
-                            className="text-sm leading-6 text-blue-600 hover:underline dark:text-blue-400">
-                            <div className="flex items-center gap-2">
-                              {provider?.iconUrl && (
-                                <img
-                                  src={provider.iconUrl}
-                                  className="h-4 w-4 rounded-sm"
-                                  alt={`${provider?.label} logo`}
-                                />
-                              )}
-                              {provider?.label
-                                ? t("join_event_location", { eventLocationType: provider?.label })
-                                : t("join_meeting")}
-                            </div>
-                          </a>
-                        )}
-                    </div>
-                  )}
-                </div>
-              </Link>
-            </div>
-          </td>
-          <td data-testid="title-and-attendees" className={`w-full px-4${isRejected ? " line-through" : ""}`}>
-            <Link href={bookingLink}>
-              {/* Time and Badges for mobile */}
-              <div className="w-full pb-2 pt-4 sm:hidden">
-                <div className="flex w-full items-center justify-between sm:hidden">
-                  <div className="text-emphasis text-sm leading-6">{startTime}</div>
-                  <div className="text-subtle pr-2 text-sm">
-                    {formatTime(booking.startTime, userTimeFormat, userTimeZone)} -{" "}
-                    {formatTime(booking.endTime, userTimeFormat, userTimeZone)}
-                    <MeetingTimeInTimezones
-                      timeFormat={userTimeFormat}
-                      userTimezone={userTimeZone}
-                      startTime={booking.startTime}
-                      endTime={booking.endTime}
-                      attendees={booking.attendees}
-                    />
-                  </div>
-                </div>
-
-                {isPending && (
-                  <Badge className="ltr:mr-2 rtl:ml-2 sm:hidden" variant="orange">
-                    {t("unconfirmed")}
-                  </Badge>
-                )}
-                {booking.eventType?.team && (
-                  <Badge className="ltr:mr-2 rtl:ml-2 sm:hidden" variant="gray">
-                    {booking.eventType.team.name}
-                  </Badge>
-                )}
-                {showPendingPayment && (
-                  <Badge className="ltr:mr-2 rtl:ml-2 sm:hidden" variant="orange">
-                    {t("pending_payment")}
-                  </Badge>
-                )}
-                {recurringDates !== undefined && (
-                  <div className="text-muted text-sm sm:hidden">
-                    <RecurringBookingsTooltip
-                      userTimeFormat={userTimeFormat}
-                      userTimeZone={userTimeZone}
-                      booking={booking}
-                      recurringDates={recurringDates}
-                    />
-                  </div>
-                )}
-              </div>
-
-              <div className="cursor-pointer py-4">
-                <div
-                  title={title}
-                  className={classNames(
-                    "max-w-10/12 sm:max-w-56 text-emphasis text-sm font-medium leading-6 md:max-w-full",
-                    isCancelled ? "line-through" : ""
-                  )}>
-                  {title}
-                  <span> </span>
->>>>>>> 931f3d33
-
-                  {showPendingPayment && (
-                    <Badge className="hidden sm:inline-flex" variant="orange">
-                      {t("pending_payment")}
-                    </Badge>
-                  )}
-                </div>
                 {booking.description && (
                   <div
-                    className="max-w-10/12 sm:max-w-32 md:max-w-52 xl:max-w-80 text-default truncate text-sm"
+                    className="max-w-10/12 text-default truncate text-sm sm:max-w-32 md:max-w-52 xl:max-w-80"
                     title={booking.description}>
                     &quot;{booking.description}&quot;
                   </div>
@@ -918,16 +741,28 @@
                     isBookingInPast={isBookingInPast}
                   />
                 )}
-                {isCancelled && booking.rescheduled && (
-                  <div className="mt-2 inline-block md:hidden">
-                    <RequestSentMessage />
-                  </div>
+              </div>
+            </div>
+
+            <div className="cursor-pointer py-4">
+              <div
+                title={title}
+                className={classNames(
+                  "max-w-10/12 text-emphasis text-sm font-medium leading-6 sm:max-w-56 md:max-w-full",
+                  isCancelled ? "line-through" : ""
+                )}>
+                {title}
+                <span> </span>
+
+                {showPendingPayment && (
+                  <Badge className="hidden sm:inline-flex" variant="orange">
+                    {t("pending_payment")}
+                  </Badge>
                 )}
               </div>
-<<<<<<< HEAD
               {booking.description && (
                 <div
-                  className="max-w-10/12 text-default sm:max-w-32 md:max-w-52 xl:max-w-80 truncate text-sm"
+                  className="max-w-10/12 text-default truncate text-sm sm:max-w-32 md:max-w-52 xl:max-w-80"
                   title={booking.description}>
                   &quot;{booking.description}&quot;
                 </div>
@@ -949,7 +784,7 @@
             </div>
           </div>
         </td>
-        <td className="flex w-full flex-col flex-wrap items-end justify-end space-x-2 space-y-2 py-4 pl-4 text-right text-sm font-medium ltr:pr-4 rtl:pl-4 sm:flex-row sm:flex-nowrap sm:space-y-0 sm:pl-0 md:items-center">
+        <td className="flex w-full flex-col flex-wrap items-end justify-end space-x-2 space-y-2 py-4 pl-4 text-right text-sm font-medium sm:flex-row sm:flex-nowrap sm:space-y-0 sm:pl-0 md:items-center ltr:pr-4 rtl:pl-4">
           {isUpcoming && !isCancelled ? (
             <>
               {isPending && (userId === booking.user?.id || booking.isUserTeamAdminOrOwner) && (
@@ -974,6 +809,13 @@
               <TableActions actions={chargeCardActions} />
             </div>
           )}
+          <BookingItemBadges
+            booking={booking}
+            isPending={isPending}
+            recurringDates={recurringDates}
+            userTimeFormat={userTimeFormat}
+            userTimeZone={userTimeZone}
+          />
           {isOrganizer ? (
             <div className="text-md flex items-center pl-3">
               <p className="mt-px">{t("details")}</p>
@@ -990,6 +832,13 @@
           )}
         </td>
       </tr>
+      {isBookingReroutable(parsedBooking) && (
+        <RerouteDialog
+          isOpenDialog={rerouteDialogIsOpen}
+          setIsOpenDialog={setRerouteDialogIsOpen}
+          booking={{ ...parsedBooking, eventType: parsedBooking.eventType }}
+        />
+      )}
       {expanded && (
         <div className="px-3 pb-3 md:px-6">
           <hr className="mb-3 h-px border-0 bg-gray-200 dark:bg-gray-700" />
@@ -1131,52 +980,6 @@
             </div>
           </div>
         </div>
-=======
-            </Link>
-          </td>
-          <td className="flex w-full flex-col flex-wrap items-end justify-end space-x-2 space-y-2 py-4 pl-4 text-right text-sm font-medium ltr:pr-4 rtl:pl-4 sm:flex-row sm:flex-nowrap sm:items-start sm:space-y-0 sm:pl-0">
-            {isUpcoming && !isCancelled ? (
-              <>
-                {isPending && <TableActions actions={pendingActions} />}
-                {isConfirmed && <TableActions actions={bookedActions} />}
-                {isRejected && <div className="text-subtle text-sm">{t("rejected")}</div>}
-              </>
-            ) : null}
-            {isBookingInPast && isPending && !isConfirmed ? <TableActions actions={bookedActions} /> : null}
-            {isBookingInPast && isConfirmed ? <TableActions actions={bookedActions} /> : null}
-            {(showViewRecordingsButton || showCheckRecordingButton) && (
-              <TableActions actions={showRecordingActions} />
-            )}
-            {isCancelled && booking.rescheduled && (
-              <div className="hidden h-full items-center md:flex">
-                <RequestSentMessage />
-              </div>
-            )}
-            {booking.status === "ACCEPTED" &&
-              booking.paid &&
-              booking.payment[0]?.paymentOption === "HOLD" && (
-                <div className="ml-2">
-                  <TableActions actions={chargeCardActions} />
-                </div>
-              )}
-          </td>
-        </div>
-        <BookingItemBadges
-          booking={booking}
-          isPending={isPending}
-          recurringDates={recurringDates}
-          userTimeFormat={userTimeFormat}
-          userTimeZone={userTimeZone}
-        />
-      </tr>
-
-      {isBookingReroutable(parsedBooking) && (
-        <RerouteDialog
-          isOpenDialog={rerouteDialogIsOpen}
-          setIsOpenDialog={setRerouteDialogIsOpen}
-          booking={{ ...parsedBooking, eventType: parsedBooking.eventType }}
-        />
->>>>>>> 931f3d33
       )}
     </>
   );
@@ -1510,7 +1313,6 @@
         </button>
       </DropdownMenuTrigger>
       <DropdownMenuContent>
-<<<<<<< HEAD
         <div className="flex flex-col gap-3 px-4 py-3">
           {attendees.slice(1).map((attendee) => {
             return (
@@ -1520,44 +1322,6 @@
             );
           })}
         </div>
-=======
-        <DropdownMenuLabel className="text-xs font-medium uppercase">
-          {t("mark_as_no_show_title")}
-        </DropdownMenuLabel>
-        <form onSubmit={handleSubmit(onSubmit)}>
-          {fields.slice(1).map((field, index) => (
-            <Controller
-              key={field.id}
-              name={`attendees.${index + 1}.noShow`}
-              control={control}
-              render={({ field: { onChange, value } }) => (
-                <DropdownMenuCheckboxItem
-                  checked={value || false}
-                  onCheckedChange={onChange}
-                  className="pr-8 focus:outline-none"
-                  onClick={(e) => {
-                    e.preventDefault();
-                    onChange(!value);
-                  }}>
-                  <span className={value ? "line-through" : ""}>{field.email}</span>
-                </DropdownMenuCheckboxItem>
-              )}
-            />
-          ))}
-          <DropdownMenuSeparator />
-          <div className="flex justify-end p-2 ">
-            <Button
-              data-testid="update-no-show"
-              color="secondary"
-              onClick={(e) => {
-                e.preventDefault();
-                handleSubmit(onSubmit)();
-              }}>
-              {t("mark_as_no_show_title")}
-            </Button>
-          </div>
-        </form>
->>>>>>> 931f3d33
       </DropdownMenuContent>
     </Dropdown>
   );
@@ -1741,7 +1505,6 @@
   );
 };
 
-<<<<<<< HEAD
 const DisplayLocation = ({
   locationToDisplay,
   providerName,
@@ -1764,7 +1527,6 @@
   ) : (
     <p className={className}>{locationToDisplay}</p>
   );
-=======
 const AssignmentReasonTooltip = ({ assignmentReason }: { assignmentReason: AssignmentReason }) => {
   const { t } = useLocale();
   const badgeTitle = assignmentReasonBadgeTitleMap(assignmentReason.reasonEnum);
@@ -1778,6 +1540,5 @@
     </Tooltip>
   );
 };
->>>>>>> 931f3d33
 
 export default BookingListItem;