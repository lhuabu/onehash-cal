--- conflicted
+++ resolved
@@ -50,11 +50,7 @@
             loading={isLoading}
             onClick={handleSubscribe}
             className="flex w-[100%] items-center justify-center">
-<<<<<<< HEAD
-            {pricing ? "Subscribe" : "Schedule a time"}
-=======
             {pricing !== undefined ? "Subscribe" : "Schedule a time"}
->>>>>>> 931f3d33
           </Button>
         </div>
       )}
