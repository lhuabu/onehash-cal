"use client";

import { type DehydratedState } from "@tanstack/react-query";
import type { SSRConfig } from "next-i18next";
// import I18nLanguageHandler from "@components/I18nLanguageHandler";
import { usePathname } from "next/navigation";
import Script from "next/script";
import type { ReactNode } from "react";

import "@calcom/embed-core/src/embed-iframe";

import type { AppProps } from "@lib/app-providers-app-dir";
import AppProviders from "@lib/app-providers-app-dir";

export interface CalPageWrapper {
  (props?: AppProps): JSX.Element;
  PageWrapper?: AppProps["Component"]["PageWrapper"];
}

export type PageWrapperProps = Readonly<{
  getLayout: ((page: React.ReactElement) => ReactNode) | null;
  children: React.ReactNode;
  requiresLicense: boolean;
  nonce: string | undefined;
  themeBasis: string | null;
  dehydratedState?: DehydratedState;
  isThemeSupported?: boolean;
  isBookingPage?: boolean;
  i18n?: SSRConfig;
}>;

function PageWrapper(props: PageWrapperProps) {
  const pathname = usePathname();
  let pageStatus = "200";

  if (pathname === "/404") {
    pageStatus = "404";
  } else if (pathname === "/500") {
    pageStatus = "500";
  }

  // On client side don't let nonce creep into DOM
  // It also avoids hydration warning that says that Client has the nonce value but server has "" because browser removes nonce attributes before DOM is built
  // See https://github.com/kentcdodds/nonce-hydration-issues
  // Set "" only if server had it set otherwise keep it undefined because server has to match with client to avoid hydration error
  const nonce = typeof window !== "undefined" ? (props.nonce ? "" : undefined) : props.nonce;
  const providerProps: PageWrapperProps = {
    ...props,
    nonce,
  };

  const getLayout: (page: React.ReactElement) => ReactNode = props.getLayout ?? ((page) => page);

  return (
    <AppProviders {...providerProps}>
      {/* <I18nLanguageHandler locales={props.router.locales || []} /> */}
      <>
        <Script
          nonce={nonce}
          id="page-status"
          dangerouslySetInnerHTML={{ __html: `window.CalComPageStatus = '${pageStatus}'` }}
        />
        {getLayout(
<<<<<<< HEAD
          // props.requiresLicense ? <LicenseRequired>{props.children}</LicenseRequired> : props.children
          props.children
=======
          props.requiresLicense ? <LicenseRequired>{props.children}</LicenseRequired> : <>{props.children}</>
>>>>>>> cc0ff17d
        )}
      </>
    </AppProviders>
  );
}

export default PageWrapper;<|MERGE_RESOLUTION|>--- conflicted
+++ resolved
@@ -8,6 +8,7 @@
 import type { ReactNode } from "react";
 
 import "@calcom/embed-core/src/embed-iframe";
+import LicenseRequired from "@calcom/features/ee/common/components/LicenseRequired";
 
 import type { AppProps } from "@lib/app-providers-app-dir";
 import AppProviders from "@lib/app-providers-app-dir";
@@ -61,12 +62,7 @@
           dangerouslySetInnerHTML={{ __html: `window.CalComPageStatus = '${pageStatus}'` }}
         />
         {getLayout(
-<<<<<<< HEAD
-          // props.requiresLicense ? <LicenseRequired>{props.children}</LicenseRequired> : props.children
-          props.children
-=======
           props.requiresLicense ? <LicenseRequired>{props.children}</LicenseRequired> : <>{props.children}</>
->>>>>>> cc0ff17d
         )}
       </>
     </AppProviders>
