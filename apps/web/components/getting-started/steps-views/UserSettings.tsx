--- conflicted
+++ resolved
@@ -112,13 +112,8 @@
       </div>
       <Button
         type="submit"
-<<<<<<< HEAD
         className="mt-8 flex w-full flex-row justify-center bg-blue-500 hover:bg-blue-600"
-        disabled={mutation.isLoading}>
-=======
-        className="mt-8 flex w-full flex-row justify-center"
         disabled={mutation.isPending}>
->>>>>>> cc0ff17d
         {t("next_step_text")}
         <ArrowRight className="ml-2 h-4 w-4 self-center" aria-hidden="true" />
       </Button>
