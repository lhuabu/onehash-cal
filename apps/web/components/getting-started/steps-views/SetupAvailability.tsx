import { useForm } from "react-hook-form";

import { Schedule } from "@calcom/features/schedules";
import { DEFAULT_SCHEDULE } from "@calcom/lib/availability";
import { useLocale } from "@calcom/lib/hooks/useLocale";
import type { TRPCClientErrorLike } from "@calcom/trpc/react";
import { trpc } from "@calcom/trpc/react";
import type { AppRouter } from "@calcom/trpc/server/routers/_app";
<<<<<<< HEAD
import { Button, Form, Icon, showToast } from "@calcom/ui";
=======
import { Button, Form, Icon } from "@calcom/ui";
>>>>>>> 2fb1408d

interface ISetupAvailabilityProps {
  nextStep: () => void;
  defaultScheduleId?: number | null;
}

const SetupAvailability = (props: ISetupAvailabilityProps) => {
  const { defaultScheduleId } = props;

  const { t } = useLocale();
  const { nextStep } = props;

  const scheduleId = defaultScheduleId === null ? undefined : defaultScheduleId;
  const queryAvailability = trpc.viewer.availability.schedule.get.useQuery(
    { scheduleId: defaultScheduleId ?? undefined },
    {
      enabled: !!scheduleId,
    }
  );

  const availabilityForm = useForm({
    defaultValues: {
      schedule: queryAvailability?.data?.availability || DEFAULT_SCHEDULE,
    },
  });

  const mutation = trpc.viewer.updateProfile.useMutation({
    onSuccess: async (_data, _context) => {
      nextStep();
    },
    onError: () => {
      showToast(t("problem_saving_user_profile"), "error");
    },
  });

  const handleNextStep = () => {
    mutation.mutate({
      metadata: {
        currentOnboardingStep: "user-profile",
      },
    });
  };

  const mutationOptions = {
    onError: (error: TRPCClientErrorLike<AppRouter>) => {
      throw new Error(error.message);
    },
    onSuccess: () => {
      handleNextStep();
    },
  };
  const createSchedule = trpc.viewer.availability.schedule.create.useMutation(mutationOptions);
  const updateSchedule = trpc.viewer.availability.schedule.update.useMutation(mutationOptions);

  return (
    <Form
      form={availabilityForm}
      handleSubmit={async (values) => {
        try {
          if (defaultScheduleId) {
            await updateSchedule.mutate({
              scheduleId: defaultScheduleId,
              name: t("default_schedule_name"),
              ...values,
            });
          } else {
            await createSchedule.mutate({
              name: t("default_schedule_name"),
              ...values,
            });
          }
        } catch (error) {
          if (error instanceof Error) {
            // setError(error);
            // @TODO: log error
          }
        }
      }}>
      <div className="bg-default dark:text-inverted text-emphasis border-subtle w-full rounded-md border dark:bg-opacity-5">
        <Schedule control={availabilityForm.control} name="schedule" weekStart={1} />
      </div>

      <div>
        <Button
          data-testid="save-availability"
          type="submit"
          className="mt-2 w-full justify-center p-2 text-sm sm:mt-8"
          loading={availabilityForm.formState.isSubmitting}
          disabled={availabilityForm.formState.isSubmitting}>
          {t("next_step_text")} <Icon name="arrow-right" className="ml-2 h-4 w-4 self-center" />
        </Button>
      </div>
    </Form>
  );
};

export { SetupAvailability };<|MERGE_RESOLUTION|>--- conflicted
+++ resolved
@@ -6,11 +6,7 @@
 import type { TRPCClientErrorLike } from "@calcom/trpc/react";
 import { trpc } from "@calcom/trpc/react";
 import type { AppRouter } from "@calcom/trpc/server/routers/_app";
-<<<<<<< HEAD
 import { Button, Form, Icon, showToast } from "@calcom/ui";
-=======
-import { Button, Form, Icon } from "@calcom/ui";
->>>>>>> 2fb1408d
 
 interface ISetupAvailabilityProps {
   nextStep: () => void;
