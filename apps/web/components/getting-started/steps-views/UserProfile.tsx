import type { FormEvent } from "react";
import { useRef, useState } from "react";
import { useForm } from "react-hook-form";

import { useLocale } from "@calcom/lib/hooks/useLocale";
import { md } from "@calcom/lib/markdownIt";
import turndown from "@calcom/lib/turndownService";
import { trpc } from "@calcom/trpc/react";
import { Button, Editor, ImageUploader, Label, showToast } from "@calcom/ui";
import { UserAvatar } from "@calcom/ui";
import { ArrowRight } from "@calcom/ui/components/icon";

type FormData = {
  bio: string;
};
interface IUserProfileProps {
  nextStep: () => void;
}

const UserProfile = (props: IUserProfileProps) => {
  const [user] = trpc.viewer.me.useSuspenseQuery();
  const { nextStep } = props;

  const { t } = useLocale();
  const avatarRef = useRef<HTMLInputElement>(null);
  const { setValue, handleSubmit, getValues } = useForm<FormData>({
    defaultValues: { bio: user?.bio || "" },
  });

  const { data: eventTypes } = trpc.viewer.eventTypes.list.useQuery();
  const [imageSrc, setImageSrc] = useState<string>(user?.avatar || "");
  const utils = trpc.useContext();
  const createEventType = trpc.viewer.eventTypes.create.useMutation();
  const [firstRender, setFirstRender] = useState(true);

  const mutation = trpc.viewer.updateProfile.useMutation({
    onSuccess: async (_data, context) => {
      if (context.avatar) {
        showToast(t("your_user_profile_updated_successfully"), "success");
        await utils.viewer.me.refetch();
      } else
        try {
          if (eventTypes?.length === 0) {
            await Promise.all(
              DEFAULT_EVENT_TYPES.map(async (event) => {
                return createEventType.mutate(event);
              })
            );
          }
        } catch (error) {
          console.error(error);
        }

<<<<<<< HEAD
        await utils.viewer.me.refetch();
        nextStep();
      }
=======
      await utils.viewer.me.refetch();
      const redirectUrl = localStorage.getItem("onBoardingRedirect");
      localStorage.removeItem("onBoardingRedirect");

      redirectUrl ? router.push(redirectUrl) : router.push("/");
>>>>>>> 51090754
    },
    onError: () => {
      showToast(t("problem_saving_user_profile"), "error");
    },
  });
  const onSubmit = handleSubmit((data: { bio: string }) => {
    const { bio } = data;

    mutation.mutate({
      bio,
    });
  });

  async function updateProfileHandler(event: FormEvent<HTMLFormElement>) {
    event.preventDefault();
    const enteredAvatar = avatarRef.current?.value;
    mutation.mutate({
      avatar: enteredAvatar,
    });
  }

  const DEFAULT_EVENT_TYPES = [
    {
      title: t("15min_meeting"),
      slug: "15min",
      length: 15,
    },
    {
      title: t("30min_meeting"),
      slug: "30min",
      length: 30,
    },
    {
      title: t("secret_meeting"),
      slug: "secret",
      length: 15,
      hidden: true,
    },
  ];

  return (
    <form onSubmit={onSubmit}>
      <div className="flex flex-row items-center justify-start rtl:justify-end">
        {user && <UserAvatar size="lg" user={user} previewSrc={imageSrc} />}
        <input
          ref={avatarRef}
          type="hidden"
          name="avatar"
          id="avatar"
          placeholder="URL"
          className="border-default focus:ring-empthasis mt-1 block w-full rounded-sm border px-3 py-2 text-sm focus:border-gray-800 focus:outline-none"
          defaultValue={imageSrc}
        />
        <div className="flex items-center px-4">
          <ImageUploader
            target="avatar"
            id="avatar-upload"
            buttonMsg={t("add_profile_photo")}
            handleAvatarChange={(newAvatar) => {
              if (avatarRef.current) {
                avatarRef.current.value = newAvatar;
              }
              const nativeInputValueSetter = Object.getOwnPropertyDescriptor(
                window.HTMLInputElement.prototype,
                "value"
              )?.set;
              nativeInputValueSetter?.call(avatarRef.current, newAvatar);
              const ev2 = new Event("input", { bubbles: true });
              avatarRef.current?.dispatchEvent(ev2);
              updateProfileHandler(ev2 as unknown as FormEvent<HTMLFormElement>);
              setImageSrc(newAvatar);
            }}
            imageSrc={imageSrc}
          />
        </div>
      </div>
      <fieldset className="mt-8">
        <Label className="text-default mb-2 block text-sm font-medium">{t("about")}</Label>
        <Editor
          getText={() => md.render(getValues("bio") || user?.bio || "")}
          setText={(value: string) => setValue("bio", turndown(value))}
          excludedToolbarItems={["blockType"]}
          firstRender={firstRender}
          setFirstRender={setFirstRender}
        />
        <p className="text-default mt-2 font-sans text-sm font-normal">{t("few_sentences_about_yourself")}</p>
      </fieldset>
      <Button
        EndIcon={ArrowRight}
        type="submit"
        className="mt-8 w-full items-center justify-center bg-blue-500 hover:bg-blue-600">
        {t("next_step_text")}
      </Button>
    </form>
  );
};

export default UserProfile;<|MERGE_RESOLUTION|>--- conflicted
+++ resolved
@@ -51,17 +51,8 @@
           console.error(error);
         }
 
-<<<<<<< HEAD
-        await utils.viewer.me.refetch();
-        nextStep();
-      }
-=======
       await utils.viewer.me.refetch();
-      const redirectUrl = localStorage.getItem("onBoardingRedirect");
-      localStorage.removeItem("onBoardingRedirect");
-
-      redirectUrl ? router.push(redirectUrl) : router.push("/");
->>>>>>> 51090754
+      nextStep();
     },
     onError: () => {
       showToast(t("problem_saving_user_profile"), "error");
