<<<<<<< HEAD
import Image from "next/image";

=======
import Link from "next/link";

import type { TDependencyData } from "@calcom/app-store/_appRegistry";
>>>>>>> 2fb1408d
import { InstallAppButtonWithoutPlanCheck } from "@calcom/app-store/components";
import { WEBAPP_URL } from "@calcom/lib/constants";
import { useLocale } from "@calcom/lib/hooks/useLocale";
import { trpc } from "@calcom/trpc/react";
import type { App } from "@calcom/types/App";
import { Badge, Button, Icon } from "@calcom/ui";

interface IAppConnectionItem {
  title: string;
  description?: string;
  logo: string;
  type: App["type"];
  installed?: boolean;
  isDefault?: boolean;
  defaultInstall?: boolean;
  slug?: string;
  dependencyData?: TDependencyData;
}

const AppConnectionItem = (props: IAppConnectionItem) => {
  const { title, logo, type, installed, isDefault, defaultInstall, slug } = props;
  const { t } = useLocale();
  const setDefaultConferencingApp = trpc.viewer.appsRouter.setDefaultConferencingApp.useMutation();
  const dependency = props.dependencyData?.find((data) => !data.installed);
  return (
    <div className="flex flex-row items-center justify-between p-5">
      <div className="flex items-center space-x-3">
<<<<<<< HEAD
        <Image src={logo} alt={title} width={32} height={32} /> <p className="text-sm font-bold">{title}</p>
      </div>
      <InstallAppButtonWithoutPlanCheck
        type={type}
        redirectUrl={window.location.href}
=======
        <img src={logo} alt={title} className="h-8 w-8" />
        <p className="text-sm font-bold">{title}</p>
        {isDefault && <Badge variant="green">{t("default")}</Badge>}
      </div>
      <InstallAppButtonWithoutPlanCheck
        type={type}
        options={{
          onSuccess: () => {
            if (defaultInstall && slug) {
              setDefaultConferencingApp.mutate({ slug });
            }
          },
        }}
>>>>>>> 2fb1408d
        render={(buttonProps) => (
          <Button
            {...buttonProps}
            color="secondary"
            disabled={installed || !!dependency}
            type="button"
<<<<<<< HEAD
            loading={buttonProps.loading}
=======
            loading={buttonProps?.isPending}
            tooltip={
              dependency ? (
                <div className="items-start space-x-2.5">
                  <div className="flex items-start">
                    <div>
                      <Icon name="circle-alert" className="mr-2 mt-1 font-semibold" />
                    </div>
                    <div>
                      <span className="text-xs font-semibold">
                        {t("this_app_requires_connected_account", {
                          appName: title,
                          dependencyName: dependency.name,
                        })}
                      </span>

                      <div>
                        <div>
                          <>
                            <Link
                              href={`${WEBAPP_URL}/getting-started/connected-calendar`}
                              className="flex items-center text-xs underline">
                              <span className="mr-1">
                                {t("connect_app", { dependencyName: dependency.name })}
                              </span>
                              <Icon name="arrow-right" className="inline-block h-3 w-3" />
                            </Link>
                          </>
                        </div>
                      </div>
                    </div>
                  </div>
                </div>
              ) : undefined
            }
>>>>>>> 2fb1408d
            onClick={(event) => {
              // Save cookie key to return url step
              document.cookie = `return_to=${window.location.href};path=/;max-age=3600;SameSite=Lax`;
              buttonProps && buttonProps.onClick && buttonProps?.onClick(event);
            }}>
            {installed ? t("installed") : t("connect")}
          </Button>
        )}
      />
    </div>
  );
};

export { AppConnectionItem };<|MERGE_RESOLUTION|>--- conflicted
+++ resolved
@@ -1,11 +1,7 @@
-<<<<<<< HEAD
 import Image from "next/image";
-
-=======
 import Link from "next/link";
 
 import type { TDependencyData } from "@calcom/app-store/_appRegistry";
->>>>>>> 2fb1408d
 import { InstallAppButtonWithoutPlanCheck } from "@calcom/app-store/components";
 import { WEBAPP_URL } from "@calcom/lib/constants";
 import { useLocale } from "@calcom/lib/hooks/useLocale";
@@ -33,14 +29,7 @@
   return (
     <div className="flex flex-row items-center justify-between p-5">
       <div className="flex items-center space-x-3">
-<<<<<<< HEAD
-        <Image src={logo} alt={title} width={32} height={32} /> <p className="text-sm font-bold">{title}</p>
-      </div>
-      <InstallAppButtonWithoutPlanCheck
-        type={type}
-        redirectUrl={window.location.href}
-=======
-        <img src={logo} alt={title} className="h-8 w-8" />
+        <Image src={logo} alt={title} width={32} height={32} />
         <p className="text-sm font-bold">{title}</p>
         {isDefault && <Badge variant="green">{t("default")}</Badge>}
       </div>
@@ -53,16 +42,12 @@
             }
           },
         }}
->>>>>>> 2fb1408d
         render={(buttonProps) => (
           <Button
             {...buttonProps}
             color="secondary"
             disabled={installed || !!dependency}
             type="button"
-<<<<<<< HEAD
-            loading={buttonProps.loading}
-=======
             loading={buttonProps?.isPending}
             tooltip={
               dependency ? (
@@ -98,7 +83,6 @@
                 </div>
               ) : undefined
             }
->>>>>>> 2fb1408d
             onClick={(event) => {
               // Save cookie key to return url step
               document.cookie = `return_to=${window.location.href};path=/;max-age=3600;SameSite=Lax`;
