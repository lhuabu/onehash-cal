<<<<<<< HEAD
import Image from "next/image";
=======
"use client";

>>>>>>> 2fb1408d
import { usePathname, useRouter } from "next/navigation";
import type { ReactNode } from "react";
import { useEffect, useRef, useState } from "react";
import { z } from "zod";

import type { CredentialOwner } from "@calcom/app-store/types";
import { useCompatSearchParams } from "@calcom/lib/hooks/useCompatSearchParams";
import { useTypedQuery } from "@calcom/lib/hooks/useTypedQuery";
<<<<<<< HEAD
import { Avatar, Badge, Icon, ListItemText } from "@calcom/ui";
=======
import { AppListCard as AppListCardComponent } from "@calcom/ui";
>>>>>>> 2fb1408d

type ShouldHighlight =
  | {
      slug: string;
      shouldHighlight: true;
    }
  | {
      shouldHighlight?: never;
      slug?: never;
    };

export type AppListCardProps = {
  logo?: string;
  title: string;
  description: string;
  actions?: ReactNode;
  isDefault?: boolean;
  isTemplate?: boolean;
  invalidCredential?: boolean;
  children?: ReactNode;
  credentialOwner?: CredentialOwner;
  className?: string;
} & ShouldHighlight;

const schema = z.object({ hl: z.string().optional() });

export default function AppListCard(props: AppListCardProps) {
  const { slug, shouldHighlight } = props;
  const {
    data: { hl },
  } = useTypedQuery(schema);
  const router = useRouter();
  const [highlight, setHighlight] = useState(shouldHighlight && hl === slug);
  const timeoutRef = useRef<NodeJS.Timeout | null>(null);
  const searchParams = useCompatSearchParams();
  const pathname = usePathname();

  useEffect(() => {
    if (shouldHighlight && highlight && searchParams !== null && pathname !== null) {
      timeoutRef.current = setTimeout(() => {
        const _searchParams = new URLSearchParams(searchParams);
        _searchParams.delete("hl");
        _searchParams.delete("category"); // this comes from params, not from search params

        setHighlight(false);

        const stringifiedSearchParams = _searchParams.toString();

        router.replace(`${pathname}${stringifiedSearchParams !== "" ? `?${stringifiedSearchParams}` : ""}`);
      }, 3000);
    }
    return () => {
      if (timeoutRef.current) {
        clearTimeout(timeoutRef.current);
        timeoutRef.current = null;
      }
    };
  }, [highlight, pathname, router, searchParams, shouldHighlight]);

<<<<<<< HEAD
  return (
    <div className={classNames(highlight && "dark:bg-muted bg-yellow-100", className)}>
      <div className="flex items-center gap-x-3 px-4 py-4 sm:px-6">
        {logo ? (
          <Image
            className={classNames(logo.includes("-dark") && "dark:invert", "h-10 w-10")}
            src={logo}
            alt={`${title} logo`}
            height={40}
            width={40}
          />
        ) : null}
        <div className="flex grow flex-col gap-y-1 truncate">
          <div className="flex items-center gap-x-2">
            <h3 className="text-emphasis truncate text-sm font-semibold">{title}</h3>
            <div className="flex items-center gap-x-2">
              {isDefault && <Badge variant="green">{t("default")}</Badge>}
              {isTemplate && <Badge variant="red">Template</Badge>}
            </div>
          </div>
          <ListItemText component="p">{description}</ListItemText>
          {invalidCredential && (
            <div className="flex gap-x-2 pt-2">
              <Icon name="circle-alert" className="h-8 w-8 text-red-500 sm:h-4 sm:w-4" />
              <ListItemText component="p" className="whitespace-pre-wrap text-red-500">
                {t("invalid_credential")}
              </ListItemText>
            </div>
          )}
        </div>
        {credentialOwner && (
          <div>
            <Badge variant="gray">
              <div className="flex items-center">
                <Avatar
                  className="mr-2"
                  alt={credentialOwner.name || "Nameless"}
                  size="xs"
                  imageSrc={getPlaceholderAvatar(credentialOwner.avatar, credentialOwner?.name as string)}
                />
                {credentialOwner.name}
              </div>
            </Badge>
          </div>
        )}

        {actions}
      </div>
      {children && <div className="w-full">{children}</div>}
    </div>
  );
=======
  return <AppListCardComponent {...props} />;
>>>>>>> 2fb1408d
}<|MERGE_RESOLUTION|>--- conflicted
+++ resolved
@@ -1,9 +1,5 @@
-<<<<<<< HEAD
-import Image from "next/image";
-=======
 "use client";
 
->>>>>>> 2fb1408d
 import { usePathname, useRouter } from "next/navigation";
 import type { ReactNode } from "react";
 import { useEffect, useRef, useState } from "react";
@@ -12,11 +8,7 @@
 import type { CredentialOwner } from "@calcom/app-store/types";
 import { useCompatSearchParams } from "@calcom/lib/hooks/useCompatSearchParams";
 import { useTypedQuery } from "@calcom/lib/hooks/useTypedQuery";
-<<<<<<< HEAD
-import { Avatar, Badge, Icon, ListItemText } from "@calcom/ui";
-=======
 import { AppListCard as AppListCardComponent } from "@calcom/ui";
->>>>>>> 2fb1408d
 
 type ShouldHighlight =
   | {
@@ -76,59 +68,5 @@
     };
   }, [highlight, pathname, router, searchParams, shouldHighlight]);
 
-<<<<<<< HEAD
-  return (
-    <div className={classNames(highlight && "dark:bg-muted bg-yellow-100", className)}>
-      <div className="flex items-center gap-x-3 px-4 py-4 sm:px-6">
-        {logo ? (
-          <Image
-            className={classNames(logo.includes("-dark") && "dark:invert", "h-10 w-10")}
-            src={logo}
-            alt={`${title} logo`}
-            height={40}
-            width={40}
-          />
-        ) : null}
-        <div className="flex grow flex-col gap-y-1 truncate">
-          <div className="flex items-center gap-x-2">
-            <h3 className="text-emphasis truncate text-sm font-semibold">{title}</h3>
-            <div className="flex items-center gap-x-2">
-              {isDefault && <Badge variant="green">{t("default")}</Badge>}
-              {isTemplate && <Badge variant="red">Template</Badge>}
-            </div>
-          </div>
-          <ListItemText component="p">{description}</ListItemText>
-          {invalidCredential && (
-            <div className="flex gap-x-2 pt-2">
-              <Icon name="circle-alert" className="h-8 w-8 text-red-500 sm:h-4 sm:w-4" />
-              <ListItemText component="p" className="whitespace-pre-wrap text-red-500">
-                {t("invalid_credential")}
-              </ListItemText>
-            </div>
-          )}
-        </div>
-        {credentialOwner && (
-          <div>
-            <Badge variant="gray">
-              <div className="flex items-center">
-                <Avatar
-                  className="mr-2"
-                  alt={credentialOwner.name || "Nameless"}
-                  size="xs"
-                  imageSrc={getPlaceholderAvatar(credentialOwner.avatar, credentialOwner?.name as string)}
-                />
-                {credentialOwner.name}
-              </div>
-            </Badge>
-          </div>
-        )}
-
-        {actions}
-      </div>
-      {children && <div className="w-full">{children}</div>}
-    </div>
-  );
-=======
   return <AppListCardComponent {...props} />;
->>>>>>> 2fb1408d
 }