"use client";

import { ShellMain } from "@calcom/features/shell/Shell";
import { UpgradeTip } from "@calcom/features/tips";
import { useLocale } from "@calcom/lib/hooks/useLocale";
import { Button, ButtonGroup, Icon } from "@calcom/ui";

export default function EnterprisePage() {
  const { t } = useLocale();

  const features = [
    {
      icon: <Icon name="globe" className="h-5 w-5 text-red-500" />,
      title: t("branded_subdomain"),
      description: t("branded_subdomain_description"),
    },
    {
<<<<<<< HEAD
      icon: <Icon name="bar-chart" className="h-5 w-5 text-blue-500" />,
=======
      icon: <Icon name="chart-bar" className="h-5 w-5 text-blue-500" />,
>>>>>>> 2fb1408d
      title: t("org_insights"),
      description: t("org_insights_description"),
    },
    {
      icon: <Icon name="paintbrush" className="h-5 w-5 text-pink-500" />,
      title: t("extensive_whitelabeling"),
      description: t("extensive_whitelabeling_description"),
    },
    {
      icon: <Icon name="users" className="h-5 w-5 text-orange-500" />,
      title: t("unlimited_teams"),
      description: t("unlimited_teams_description"),
    },
    {
      icon: <Icon name="credit-card" className="h-5 w-5 text-green-500" />,
      title: t("unified_billing"),
      description: t("unified_billing_description"),
    },
    {
      icon: <Icon name="lock" className="h-5 w-5 text-purple-500" />,
      title: t("advanced_managed_events"),
      description: t("advanced_managed_events_description"),
    },
  ];
  return (
    <div>
      <ShellMain heading="Enterprise" subtitle={t("enterprise_description")}>
        <UpgradeTip
          plan="enterprise"
          title={t("create_your_org")}
          description={t("create_your_org_description")}
          features={features}
          background="/tips/enterprise"
          buttons={
            <div className="space-y-2 rtl:space-x-reverse sm:space-x-2">
              <ButtonGroup>
                <Button color="primary" href="https://cal.id/team/sales" target="_blank">
                  {t("contact_sales")}
                </Button>
                <Button color="minimal" href="https://www.onehash.ai/cal" target="_blank">
                  {t("learn_more")}
                </Button>
              </ButtonGroup>
            </div>
          }>
          <>Create Org</>
        </UpgradeTip>
      </ShellMain>
    </div>
  );
}<|MERGE_RESOLUTION|>--- conflicted
+++ resolved
@@ -15,11 +15,7 @@
       description: t("branded_subdomain_description"),
     },
     {
-<<<<<<< HEAD
-      icon: <Icon name="bar-chart" className="h-5 w-5 text-blue-500" />,
-=======
       icon: <Icon name="chart-bar" className="h-5 w-5 text-blue-500" />,
->>>>>>> 2fb1408d
       title: t("org_insights"),
       description: t("org_insights_description"),
     },
