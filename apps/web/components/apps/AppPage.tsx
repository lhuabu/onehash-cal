import Image from "next/image";
import Link from "next/link";
import { useRouter } from "next/navigation";
import type { IframeHTMLAttributes } from "react";
import React, { useEffect, useState } from "react";

import useAddAppMutation from "@calcom/app-store/_utils/useAddAppMutation";
import { AppDependencyComponent, InstallAppButton } from "@calcom/app-store/components";
import { doesAppSupportTeamInstall, isConferencing } from "@calcom/app-store/utils";
import DisconnectIntegration from "@calcom/features/apps/components/DisconnectIntegration";
import { AppOnboardingSteps } from "@calcom/lib/apps/appOnboardingSteps";
import { getAppOnboardingUrl } from "@calcom/lib/apps/getAppOnboardingUrl";
import classNames from "@calcom/lib/classNames";
<<<<<<< HEAD
import { APP_NAME, COMPANY_NAME, SUPPORT_MAIL_ADDRESS } from "@calcom/lib/constants";
=======
import { APP_NAME, COMPANY_NAME, SUPPORT_MAIL_ADDRESS, WEBAPP_URL } from "@calcom/lib/constants";
>>>>>>> 2fb1408d
import { useCompatSearchParams } from "@calcom/lib/hooks/useCompatSearchParams";
import { useLocale } from "@calcom/lib/hooks/useLocale";
import { trpc } from "@calcom/trpc/react";
import type { App as AppType } from "@calcom/types/App";
import { Badge, Button, Icon, SkeletonButton, SkeletonText, showToast } from "@calcom/ui";

import { InstallAppButtonChild } from "./InstallAppButtonChild";

export type AppPageProps = {
  name: string;
  description: AppType["description"];
  type: AppType["type"];
  isGlobal?: AppType["isGlobal"];
  logo: string;
  slug: string;
  dirName: string | undefined;
  variant: string;
  body: React.ReactNode;
  categories: string[];
  author: string;
  pro?: boolean;
  price?: number;
  commission?: number;
  feeType?: AppType["feeType"];
  docs?: string;
  website?: string;
  email: string; // required
  tos?: string;
  privacy?: string;
  licenseRequired: AppType["licenseRequired"];
  teamsPlanRequired: AppType["teamsPlanRequired"];
  descriptionItems?: Array<string | { iframe: IframeHTMLAttributes<HTMLIFrameElement> }>;
  isTemplate?: boolean;
  disableInstall?: boolean;
  dependencies?: string[];
  concurrentMeetings: AppType["concurrentMeetings"];
  paid?: AppType["paid"];
};

export const AppPage = ({
  name,
  type,
  logo,
  slug,
  variant,
  body,
  categories,
  author,
  price = 0,
  commission,
  isGlobal = false,
  feeType,
  docs,
  website,
  email,
  tos,
  privacy,
  teamsPlanRequired,
  descriptionItems,
  isTemplate,
  dependencies,
  concurrentMeetings,
  paid,
  dirName,
}: AppPageProps) => {
  const { t, i18n } = useLocale();
<<<<<<< HEAD
=======
  const router = useRouter();
>>>>>>> 2fb1408d
  const searchParams = useCompatSearchParams();

  const hasDescriptionItems = descriptionItems && descriptionItems.length > 0;

  const mutation = useAddAppMutation(null, {
    onSuccess: (data) => {
      if (data?.setupPending) return;
      setIsLoading(false);
      showToast(t("app_successfully_installed"), "success");
    },
    onError: (error) => {
      if (error instanceof Error) showToast(error.message || t("app_could_not_be_installed"), "error");
      setIsLoading(false);
    },
  });

  /**
   * @todo Refactor to eliminate the isLoading state by using mutation.isPending directly.
   * Currently, the isLoading state is used to manage the loading indicator due to the delay in loading the next page,
   * which is caused by heavy queries in getServersideProps. This causes the loader to turn off before the page changes.
   */
  const [isLoading, setIsLoading] = useState<boolean>(mutation.isPending);

  const handleAppInstall = () => {
    setIsLoading(true);
    if (isConferencing(categories)) {
      mutation.mutate({
        type,
        variant,
        slug,
        returnTo:
          WEBAPP_URL +
          getAppOnboardingUrl({
            slug,
            step: AppOnboardingSteps.EVENT_TYPES_STEP,
          }),
      });
    } else if (
      !doesAppSupportTeamInstall({
        appCategories: categories,
        concurrentMeetings: concurrentMeetings,
        isPaid: !!paid,
      })
    ) {
      mutation.mutate({ type });
    } else {
      router.push(getAppOnboardingUrl({ slug, step: AppOnboardingSteps.ACCOUNTS_STEP }));
    }
  };

  const priceInDollar = Intl.NumberFormat("en-US", {
    style: "currency",
    currency: "USD",
    useGrouping: false,
  }).format(price);

  const [existingCredentials, setExistingCredentials] = useState<number[]>([]);
  const [showDisconnectIntegration, setShowDisconnectIntegration] = useState(false);

  const appDbQuery = trpc.viewer.appCredentialsByType.useQuery({ appType: type });

  useEffect(
    function refactorMeWithoutEffect() {
      const data = appDbQuery.data;

      const credentialsCount = data?.credentials.length || 0;
      setShowDisconnectIntegration(
        data?.userAdminTeams.length ? credentialsCount >= data?.userAdminTeams.length : credentialsCount > 0
      );
      setExistingCredentials(data?.credentials.map((credential) => credential.id) || []);
    },
    [appDbQuery.data]
  );

  const dependencyData = trpc.viewer.appsRouter.queryForDependencies.useQuery(dependencies, {
    enabled: !!dependencies,
  });

  const disableInstall =
    dependencyData.data && dependencyData.data.some((dependency) => !dependency.installed);

  // const disableInstall = requiresGCal && !gCalInstalled.data;

  // variant not other allows, an app to be shown in calendar category without requiring an actual calendar connection e.g. vimcal
  // Such apps, can only be installed once.
  const allowedMultipleInstalls = categories.indexOf("calendar") > -1 && variant !== "other";
  useEffect(() => {
    if (searchParams?.get("defaultInstall") === "true") {
      mutation.mutate({ type, variant, slug, defaultInstall: true });
    }
  }, []);

  return (
    <div className="relative flex-1 flex-col items-start justify-start px-4 md:flex md:px-8 lg:flex-row lg:px-0">
      {hasDescriptionItems && (
        <div className="align-center bg-subtle -ml-4 -mr-4 mb-4 flex min-h-[450px] w-auto basis-3/5 snap-x snap-mandatory flex-row overflow-auto whitespace-nowrap p-4  md:-ml-8 md:-mr-8 md:mb-8 md:p-8 lg:mx-0 lg:mb-0 lg:max-w-2xl lg:flex-col lg:justify-center lg:rounded-md">
          {descriptionItems ? (
            descriptionItems.map((descriptionItem, index) =>
              typeof descriptionItem === "object" ? (
                <div
                  key={`iframe-${index}`}
                  className="mr-4 max-h-full min-h-[315px] min-w-[90%] max-w-full snap-center overflow-hidden rounded-md last:mb-0 lg:mb-4 lg:mr-0 [&_iframe]:h-full [&_iframe]:min-h-[315px] [&_iframe]:w-full">
                  <iframe allowFullScreen {...descriptionItem.iframe} />
                </div>
              ) : (
                <Image
                  key={descriptionItem}
                  src={descriptionItem}
                  alt={`Screenshot of app ${name}`}
                  className="mr-4 h-auto max-h-80 max-w-[90%] snap-center rounded-md object-contain last:mb-0 md:max-h-min lg:mb-4 lg:mr-0 lg:max-w-full"
                  width={800} // Example width, adjust according to your design or aspect ratio
                  height={600} // Example height, adjust according to your design or aspect ratio
                />
              )
            )
          ) : (
            <SkeletonText />
          )}
        </div>
      )}
      <div
        className={classNames(
          "sticky top-0 -mt-4 max-w-xl basis-2/5 pb-12 text-sm lg:pb-0",
          hasDescriptionItems && "lg:ml-8"
        )}>
        <div className="mb-8 flex pt-4">
          <header>
            <div className="mb-4 flex items-center">
              <Image
                className={classNames(logo.includes("-dark") && "dark:invert", "h-16 min-h-16 w-16 min-w-16")}
                src={logo}
                alt={name}
                width={64}
                height={64}
              />
              <h1 className="font-cal text-emphasis ml-4 text-3xl">{name}</h1>
            </div>
            <h2 className="text-default text-sm font-medium">
              <Link
                href={`categories/${categories[0]}`}
                className="bg-subtle text-emphasis rounded-md p-1 text-xs capitalize">
                {categories[0]}
              </Link>{" "}
              {paid && (
                <>
                  <Badge className="mr-1">
                    {Intl.NumberFormat(i18n.language, {
                      style: "currency",
                      currency: "USD",
                      useGrouping: false,
                      maximumFractionDigits: 0,
                    }).format(paid.priceInUsd)}
                    /{t("month")}
                  </Badge>
                </>
              )}
              •{" "}
              <a target="_blank" rel="noreferrer" href={website}>
                {t("published_by", { author })}
              </a>
            </h2>
            {isTemplate && (
              <Badge variant="red" className="mt-4">
                Template - Available in Dev Environment only for testing
              </Badge>
            )}
          </header>
        </div>
        {!appDbQuery.isPending ? (
          isGlobal ||
          (existingCredentials.length > 0 && allowedMultipleInstalls ? (
            <div className="flex space-x-3">
              <Button StartIcon="check" color="secondary" disabled>
                {existingCredentials.length > 0
                  ? t("active_install", { count: existingCredentials.length })
                  : t("default")}
              </Button>
              {!isGlobal && (
                <InstallAppButton
                  type={type}
                  disableInstall={disableInstall}
                  teamsPlanRequired={teamsPlanRequired}
                  render={({ useDefaultComponent, ...props }) => {
                    if (useDefaultComponent) {
                      props = {
                        ...props,
                        onClick: () => {
                          handleAppInstall();
                        },
                        loading: isLoading,
                      };
                    }
<<<<<<< HEAD
                    return (
                      <InstallAppButtonChild
                        appCategories={categories}
                        userAdminTeams={appDbQuery.data?.userAdminTeams}
                        addAppMutationInput={{ type, variant, slug }}
                        multiInstall
                        concurrentMeetings={concurrentMeetings}
                        paid={paid}
                        dirName={dirName}
                        {...props}
                      />
                    );
=======
                    return <InstallAppButtonChild multiInstall paid={paid} {...props} />;
>>>>>>> 2fb1408d
                  }}
                />
              )}
            </div>
          ) : showDisconnectIntegration ? (
            <DisconnectIntegration
              buttonProps={{ color: "secondary" }}
              label={t("disconnect")}
              credentialId={existingCredentials[0]}
              onSuccess={() => {
                appDbQuery.refetch();
              }}
            />
          ) : (
            <InstallAppButton
              type={type}
              disableInstall={disableInstall}
              teamsPlanRequired={teamsPlanRequired}
              render={({ useDefaultComponent, ...props }) => {
                if (useDefaultComponent) {
                  props = {
                    ...props,
                    onClick: () => {
                      handleAppInstall();
                    },
                    loading: isLoading,
                  };
                }
                return (
<<<<<<< HEAD
                  <InstallAppButtonChild
                    appCategories={categories}
                    userAdminTeams={appDbQuery.data?.userAdminTeams}
                    addAppMutationInput={{ type, variant, slug }}
                    credentials={appDbQuery.data?.credentials}
                    concurrentMeetings={concurrentMeetings}
                    paid={paid}
                    dirName={dirName}
                    {...props}
                  />
=======
                  <InstallAppButtonChild credentials={appDbQuery.data?.credentials} paid={paid} {...props} />
>>>>>>> 2fb1408d
                );
              }}
            />
          ))
        ) : (
          <SkeletonButton className="h-10 w-24" />
        )}

        {dependencies &&
          (!dependencyData.isPending ? (
            <div className="mt-6">
              <AppDependencyComponent appName={name} dependencyData={dependencyData.data} />
            </div>
          ) : (
            <SkeletonButton className="mt-6 h-20 grow" />
          ))}

        {price !== 0 && !paid && (
          <span className="block text-right">
            {feeType === "usage-based" ? `${commission}% + ${priceInDollar}/booking` : priceInDollar}
            {feeType === "monthly" && `/${t("month")}`}
          </span>
        )}

        <div className="prose-sm prose prose-a:text-default prose-headings:text-emphasis prose-code:text-default prose-strong:text-default text-default mt-8">
          {body}
        </div>
        {!paid && (
          <>
            <h4 className="text-emphasis mt-8 font-semibold ">{t("pricing")}</h4>
            <span className="text-default">
              {teamsPlanRequired ? (
                t("teams_plan_required")
              ) : price === 0 ? (
                t("free_to_use_apps")
              ) : (
                <>
                  {Intl.NumberFormat(i18n.language, {
                    style: "currency",
                    currency: "USD",
                    useGrouping: false,
                  }).format(price)}
                  {feeType === "monthly" && `/${t("month")}`}
                </>
              )}
            </span>
          </>
        )}

        <h4 className="text-emphasis mb-2 mt-8 font-semibold ">{t("contact")}</h4>
        <ul className="prose-sm -ml-1 -mr-1 leading-5">
          {docs && (
            <li>
              <a
                target="_blank"
                rel="noreferrer"
                className="text-emphasis text-sm font-normal no-underline hover:underline"
                href={docs}>
                <Icon name="book-open" className="text-subtle -mt-1 mr-1 inline h-4 w-4" />
                {t("documentation")}
              </a>
            </li>
          )}
          {website && (
            <li>
              <a
                target="_blank"
                rel="noreferrer"
                className="text-emphasis font-normal no-underline hover:underline"
                href={website}>
                <Icon name="external-link" className="text-subtle -mt-px mr-1 inline h-4 w-4" />
                {website.replace("https://", "")}
              </a>
            </li>
          )}
          {email && (
            <li>
              <a
                target="_blank"
                rel="noreferrer"
                className="text-emphasis font-normal no-underline hover:underline"
                href={`mailto:${email}`}>
                <Icon name="mail" className="text-subtle -mt-px mr-1 inline h-4 w-4" />

                {email}
              </a>
            </li>
          )}
          {tos && (
            <li>
              <a
                target="_blank"
                rel="noreferrer"
                className="text-emphasis font-normal no-underline hover:underline"
                href={tos}>
                <Icon name="file" className="text-subtle -mt-px mr-1 inline h-4 w-4" />
                {t("terms_of_service")}
              </a>
            </li>
          )}
          {privacy && (
            <li>
              <a
                target="_blank"
                rel="noreferrer"
                className="text-emphasis font-normal no-underline hover:underline"
                href={privacy}>
                <Icon name="shield" className="text-subtle -mt-px mr-1 inline h-4 w-4" />
                {t("privacy_policy")}
              </a>
            </li>
          )}
        </ul>
        <hr className="border-subtle my-8 border" />
        <span className="leading-1 text-subtle block text-xs">
          {t("every_app_published", { appName: APP_NAME, companyName: COMPANY_NAME })}
        </span>
        <a className="mt-2 block text-xs text-red-500" href={`mailto:${SUPPORT_MAIL_ADDRESS}`}>
          <Icon name="flag" className="inline h-3 w-3" /> {t("report_app")}
        </a>
      </div>
    </div>
  );
};<|MERGE_RESOLUTION|>--- conflicted
+++ resolved
@@ -11,11 +11,7 @@
 import { AppOnboardingSteps } from "@calcom/lib/apps/appOnboardingSteps";
 import { getAppOnboardingUrl } from "@calcom/lib/apps/getAppOnboardingUrl";
 import classNames from "@calcom/lib/classNames";
-<<<<<<< HEAD
-import { APP_NAME, COMPANY_NAME, SUPPORT_MAIL_ADDRESS } from "@calcom/lib/constants";
-=======
 import { APP_NAME, COMPANY_NAME, SUPPORT_MAIL_ADDRESS, WEBAPP_URL } from "@calcom/lib/constants";
->>>>>>> 2fb1408d
 import { useCompatSearchParams } from "@calcom/lib/hooks/useCompatSearchParams";
 import { useLocale } from "@calcom/lib/hooks/useLocale";
 import { trpc } from "@calcom/trpc/react";
@@ -82,10 +78,7 @@
   dirName,
 }: AppPageProps) => {
   const { t, i18n } = useLocale();
-<<<<<<< HEAD
-=======
   const router = useRouter();
->>>>>>> 2fb1408d
   const searchParams = useCompatSearchParams();
 
   const hasDescriptionItems = descriptionItems && descriptionItems.length > 0;
@@ -109,19 +102,18 @@
    */
   const [isLoading, setIsLoading] = useState<boolean>(mutation.isPending);
 
-  const handleAppInstall = () => {
+  const handleAppInstall = async () => {
     setIsLoading(true);
     if (isConferencing(categories)) {
+      const onBoardingUrl = await getAppOnboardingUrl({
+        slug: slug,
+        step: AppOnboardingSteps.EVENT_TYPES_STEP,
+      });
       mutation.mutate({
         type,
         variant,
         slug,
-        returnTo:
-          WEBAPP_URL +
-          getAppOnboardingUrl({
-            slug,
-            step: AppOnboardingSteps.EVENT_TYPES_STEP,
-          }),
+        returnTo: WEBAPP_URL + onBoardingUrl,
       });
     } else if (
       !doesAppSupportTeamInstall({
@@ -132,7 +124,12 @@
     ) {
       mutation.mutate({ type });
     } else {
-      router.push(getAppOnboardingUrl({ slug, step: AppOnboardingSteps.ACCOUNTS_STEP }));
+      const onBoardingUrl = await getAppOnboardingUrl({
+        slug: slug,
+        step: AppOnboardingSteps.ACCOUNTS_STEP,
+      });
+
+      router.push(onBoardingUrl);
     }
   };
 
@@ -215,7 +212,7 @@
           <header>
             <div className="mb-4 flex items-center">
               <Image
-                className={classNames(logo.includes("-dark") && "dark:invert", "h-16 min-h-16 w-16 min-w-16")}
+                className={classNames(logo.includes("-dark") && "dark:invert", "min-h-16 min-w-16 h-16 w-16")}
                 src={logo}
                 alt={name}
                 width={64}
@@ -272,28 +269,13 @@
                     if (useDefaultComponent) {
                       props = {
                         ...props,
-                        onClick: () => {
-                          handleAppInstall();
+                        onClick: async () => {
+                          await handleAppInstall();
                         },
                         loading: isLoading,
                       };
                     }
-<<<<<<< HEAD
-                    return (
-                      <InstallAppButtonChild
-                        appCategories={categories}
-                        userAdminTeams={appDbQuery.data?.userAdminTeams}
-                        addAppMutationInput={{ type, variant, slug }}
-                        multiInstall
-                        concurrentMeetings={concurrentMeetings}
-                        paid={paid}
-                        dirName={dirName}
-                        {...props}
-                      />
-                    );
-=======
                     return <InstallAppButtonChild multiInstall paid={paid} {...props} />;
->>>>>>> 2fb1408d
                   }}
                 />
               )}
@@ -316,27 +298,14 @@
                 if (useDefaultComponent) {
                   props = {
                     ...props,
-                    onClick: () => {
-                      handleAppInstall();
+                    onClick: async () => {
+                      await handleAppInstall();
                     },
                     loading: isLoading,
                   };
                 }
                 return (
-<<<<<<< HEAD
-                  <InstallAppButtonChild
-                    appCategories={categories}
-                    userAdminTeams={appDbQuery.data?.userAdminTeams}
-                    addAppMutationInput={{ type, variant, slug }}
-                    credentials={appDbQuery.data?.credentials}
-                    concurrentMeetings={concurrentMeetings}
-                    paid={paid}
-                    dirName={dirName}
-                    {...props}
-                  />
-=======
                   <InstallAppButtonChild credentials={appDbQuery.data?.credentials} paid={paid} {...props} />
->>>>>>> 2fb1408d
                 );
               }}
             />
