import type { FunctionComponent, SVGProps } from "react";

import { InstallAppButton } from "@calcom/app-store/components";
import { useLocale } from "@calcom/lib/hooks/useLocale";
import { QueryCell } from "@calcom/trpc/components/QueryCell";
import { trpc } from "@calcom/trpc/react";
import {
  Button,
  Dropdown,
  DropdownItem,
  DropdownMenuContent,
  DropdownMenuItem,
  DropdownMenuTrigger,
} from "@calcom/ui";
<<<<<<< HEAD

import { QueryCell } from "@lib/QueryCell";
=======
>>>>>>> 2fb1408d

interface AdditionalCalendarSelectorProps {
  isPending?: boolean;
}

const AdditionalCalendarSelector = ({ isPending }: AdditionalCalendarSelectorProps): JSX.Element | null => {
  const { t } = useLocale();
  const query = trpc.viewer.integrations.useQuery({ variant: "calendar", onlyInstalled: true });

  return (
    <QueryCell
      query={query}
      success={({ data }) => {
        const options = data.items.map((item) => ({
          label: item.name,
          slug: item.slug,
          image: item.logo,
          type: item.type,
        }));
        options.push({
          label: "Add new calendars",
          slug: "add-new",
          image: "",
          type: "new_other",
        });
        return (
          <Dropdown modal={false}>
            <DropdownMenuTrigger asChild>
              <Button StartIcon="plus" color="secondary" {...(isPending && { loading: isPending })}>
                {t("add")}
              </Button>
            </DropdownMenuTrigger>
            <DropdownMenuContent>
              {options.map((data) => (
                <DropdownMenuItem key={data.slug} className="focus:outline-none">
                  {data.slug === "add-new" ? (
                    <DropdownItem StartIcon="plus" color="minimal" href="/apps/categories/calendar">
                      {t("install_new_calendar_app")}
                    </DropdownItem>
                  ) : (
                    <InstallAppButton
                      type={data.type}
                      render={(installProps) => {
                        const props = { ...installProps } as FunctionComponent<SVGProps<SVGSVGElement>>;
                        return (
                          <DropdownItem {...props} color="minimal" type="button">
                            <span className="flex items-center gap-x-2">
                              {data.image && <img className="h-5 w-5" src={data.image} alt={data.label} />}
                              {`${t("add")} ${data.label}`}
                            </span>
                          </DropdownItem>
                        );
                      }}
                    />
                  )}
                </DropdownMenuItem>
              ))}
            </DropdownMenuContent>
          </Dropdown>
        );
      }}
    />
  );
};

export default AdditionalCalendarSelector;<|MERGE_RESOLUTION|>--- conflicted
+++ resolved
@@ -12,11 +12,6 @@
   DropdownMenuItem,
   DropdownMenuTrigger,
 } from "@calcom/ui";
-<<<<<<< HEAD
-
-import { QueryCell } from "@lib/QueryCell";
-=======
->>>>>>> 2fb1408d
 
 interface AdditionalCalendarSelectorProps {
   isPending?: boolean;
