--- conflicted
+++ resolved
@@ -176,20 +176,11 @@
           endTime: `${plus2DateString}T18:29:59.999Z`,
           timeZone: Timezones["+5:30"],
           isTeamEvent: true,
-<<<<<<< HEAD
-          bookerEmail: "test@test.com",
-        },
-      });
-
-      expect(scheduleWithLeadSkip.teamMember).toBe("example@example.com");
-
-=======
           teamMemberEmail: "example@example.com",
           orgSlug: null,
         },
       });
 
->>>>>>> 2fb1408d
       // only slots where example@example.com is available
       expect(scheduleWithLeadSkip).toHaveTimeSlots(
         [`11:30:00.000Z`, `12:30:00.000Z`, `13:30:00.000Z`, `14:30:00.000Z`, `15:30:00.000Z`],
@@ -206,19 +197,10 @@
           endTime: `${plus2DateString}T18:29:59.999Z`,
           timeZone: Timezones["+5:30"],
           isTeamEvent: true,
-<<<<<<< HEAD
-          bookerEmail: "testtest@test.com",
-        },
-      });
-
-      expect(scheduleWithoutLeadSkip.teamMember).toBe(undefined);
-
-=======
-          orgSlug: null,
-        },
-      });
-
->>>>>>> 2fb1408d
+          orgSlug: null,
+        },
+      });
+
       // slots where either one of the rr hosts is available
       expect(scheduleWithoutLeadSkip).toHaveTimeSlots(
         [
@@ -341,20 +323,11 @@
           endTime: `${plus2DateString}T18:29:59.999Z`,
           timeZone: Timezones["+5:30"],
           isTeamEvent: true,
-<<<<<<< HEAD
-          bookerEmail: "test@test.com",
-        },
-      });
-
-      expect(scheduleFixedHostLead.teamMember).toBe("example@example.com");
-
-=======
           teamMemberEmail: "example@example.com",
           orgSlug: null,
         },
       });
 
->>>>>>> 2fb1408d
       // show normal slots, example@example + one RR host needs to be available
       expect(scheduleFixedHostLead).toHaveTimeSlots(
         [
@@ -379,20 +352,11 @@
           endTime: `${plus2DateString}T18:29:59.999Z`,
           timeZone: Timezones["+5:30"],
           isTeamEvent: true,
-<<<<<<< HEAD
-          bookerEmail: "test1@test.com",
-        },
-      });
-
-      expect(scheduleRRHostLead.teamMember).toBe("example1@example.com");
-
-=======
           teamMemberEmail: "example1@example.com",
           orgSlug: null,
         },
       });
 
->>>>>>> 2fb1408d
       // slots where example@example (fixed host) + example1@example.com are available together
       expect(scheduleRRHostLead).toHaveTimeSlots(
         [`07:30:00.000Z`, `08:30:00.000Z`, `09:30:00.000Z`, `10:30:00.000Z`, `11:30:00.000Z`],
