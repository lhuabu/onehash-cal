--- conflicted
+++ resolved
@@ -1478,249 +1478,6 @@
     });
 
     test("global team booking limit block slot if one fixed host reached limit", async () => {
-<<<<<<< HEAD
-      const { dateString: plus1DateString } = getDate({ dateIncrement: 1 });
-      const { dateString: plus2DateString } = getDate({ dateIncrement: 2 });
-      const { dateString: plus3DateString } = getDate({ dateIncrement: 3 });
-
-      const scenarioData = {
-        eventTypes: [
-          {
-            id: 1,
-            length: 60,
-            beforeEventBuffer: 0,
-            afterEventBuffer: 0,
-            team: {
-              id: 1,
-              bookingLimits: { PER_DAY: 1 },
-            },
-            schedulingType: SchedulingType.COLLECTIVE,
-            users: [
-              {
-                id: 101,
-              },
-              {
-                id: 102,
-              },
-            ],
-          },
-          {
-            id: 2,
-            length: 60,
-            beforeEventBuffer: 0,
-            afterEventBuffer: 0,
-            team: {
-              id: 1,
-              bookingLimits: { PER_DAY: 1 },
-            },
-            schedulingType: SchedulingType.COLLECTIVE,
-            users: [
-              {
-                id: 101,
-              },
-              {
-                id: 102,
-              },
-            ],
-          },
-          {
-            id: 3,
-            length: 60,
-            beforeEventBuffer: 0,
-            afterEventBuffer: 0,
-            users: [
-              {
-                id: 101,
-              },
-            ],
-          },
-        ],
-        users: [
-          {
-            ...TestData.users.example,
-            id: 101,
-            schedules: [
-              {
-                id: 1,
-                name: "All Day available",
-                availability: [
-                  {
-                    userId: null,
-                    eventTypeId: null,
-                    days: [0, 1, 2, 3, 4, 5, 6],
-                    startTime: new Date("1970-01-01T00:00:00.000Z"),
-                    endTime: new Date("1970-01-01T23:59:59.999Z"),
-                    date: null,
-                  },
-                ],
-                timeZone: Timezones["+6:00"],
-              },
-            ],
-          },
-        ],
-        bookings: [
-          {
-            userId: 101,
-            eventTypeId: 1,
-            startTime: `${plus2DateString}T08:00:00.000Z`,
-            endTime: `${plus2DateString}T09:00:00.000Z`,
-            status: "ACCEPTED" as BookingStatus,
-          },
-        ],
-      };
-
-      await createBookingScenario(scenarioData);
-
-      const availabilityEventTypeOne = await getSchedule({
-        input: {
-          eventTypeId: 1,
-          eventTypeSlug: "",
-          startTime: `${plus1DateString}T00:00:00.000Z`,
-          endTime: `${plus3DateString}T23:59:59.999Z`,
-          timeZone: Timezones["+6:00"],
-          isTeamEvent: false,
-          orgSlug: null,
-        },
-      });
-
-      const availableSlotsInTz: dayjs.Dayjs[] = [];
-      for (const date in availabilityEventTypeOne.slots) {
-        availabilityEventTypeOne.slots[date].forEach((timeObj) => {
-          availableSlotsInTz.push(dayjs(timeObj.time).tz(Timezones["+6:00"]));
-        });
-      }
-
-      expect(availableSlotsInTz.filter((slot) => slot.format().startsWith(plus2DateString)).length).toBe(0); // 1 booking per day as limit
-
-      const availabilityEventTypeTwo = await getSchedule({
-        input: {
-          eventTypeId: 2,
-          eventTypeSlug: "",
-          startTime: `${plus1DateString}T00:00:00.000Z`,
-          endTime: `${plus3DateString}T23:59:59.999Z`,
-          timeZone: Timezones["+6:00"],
-          isTeamEvent: false,
-          orgSlug: null,
-        },
-      });
-
-      for (const date in availabilityEventTypeTwo.slots) {
-        availabilityEventTypeTwo.slots[date].forEach((timeObj) => {
-          availableSlotsInTz.push(dayjs(timeObj.time).tz(Timezones["+6:00"]));
-        });
-      }
-
-      expect(availableSlotsInTz.filter((slot) => slot.format().startsWith(plus2DateString)).length).toBe(0); // 1 booking per day as limit
-
-      const availabilityUserEventType = await getSchedule({
-        input: {
-          eventTypeId: 3,
-          eventTypeSlug: "",
-          startTime: `${plus1DateString}T00:00:00.000Z`,
-          endTime: `${plus3DateString}T23:59:59.999Z`,
-          timeZone: Timezones["+6:00"],
-          isTeamEvent: false,
-          orgSlug: null,
-        },
-      });
-
-      for (const date in availabilityUserEventType.slots) {
-        availabilityUserEventType.slots[date].forEach((timeObj) => {
-          availableSlotsInTz.push(dayjs(timeObj.time).tz(Timezones["+6:00"]));
-        });
-      }
-
-      expect(availableSlotsInTz.filter((slot) => slot.format().startsWith(plus2DateString)).length).toBe(23);
-    });
-
-    test("global team booking limit blocks correct slots if attendee and host are in different timezone", async () => {
-      const { dateString: plus1DateString } = getDate({ dateIncrement: 1 });
-      const { dateString: plus2DateString } = getDate({ dateIncrement: 2 });
-      const { dateString: plus3DateString } = getDate({ dateIncrement: 3 });
-
-      const scenarioData = {
-        eventTypes: [
-          {
-            id: 1,
-            length: 60,
-            beforeEventBuffer: 0,
-            afterEventBuffer: 0,
-            team: {
-              id: 1,
-              bookingLimits: { PER_DAY: 1 },
-            },
-            schedulingType: SchedulingType.COLLECTIVE,
-            users: [
-              {
-                id: 101,
-              },
-              {
-                id: 102,
-              },
-            ],
-          },
-        ],
-        users: [
-          {
-            ...TestData.users.example,
-            id: 101,
-            schedules: [
-              {
-                id: 1,
-                name: "All Day available",
-                availability: [
-                  {
-                    userId: null,
-                    eventTypeId: null,
-                    days: [0, 1, 2, 3, 4, 5, 6],
-                    startTime: new Date("1970-01-01T00:00:00.000Z"),
-                    endTime: new Date("1970-01-01T23:59:59.999Z"),
-                    date: null,
-                  },
-                ],
-                timeZone: Timezones["+6:00"],
-              },
-            ],
-          },
-        ],
-        bookings: [
-          {
-            userId: 101,
-            eventTypeId: 1,
-            startTime: `${plus2DateString}T08:00:00.000Z`,
-            endTime: `${plus2DateString}T09:00:00.000Z`,
-            status: "ACCEPTED" as BookingStatus,
-          },
-        ],
-      };
-
-      await createBookingScenario(scenarioData);
-
-      const thisUserAvailabilityBookingLimit = await getSchedule({
-        input: {
-          eventTypeId: 1,
-          eventTypeSlug: "",
-          startTime: `${plus1DateString}T00:00:00.000Z`,
-          endTime: `${plus3DateString}T23:59:59.999Z`,
-          timeZone: Timezones["-11:00"], // attendee timezone
-          isTeamEvent: false,
-          orgSlug: null,
-        },
-      });
-
-      const availableSlotsInTz: dayjs.Dayjs[] = [];
-      for (const date in thisUserAvailabilityBookingLimit.slots) {
-        thisUserAvailabilityBookingLimit.slots[date].forEach((timeObj) => {
-          availableSlotsInTz.push(dayjs(timeObj.time).tz(Timezones["+6:00"]));
-        });
-      }
-
-      expect(availableSlotsInTz.filter((slot) => slot.format().startsWith(plus2DateString)).length).toBe(0); // 1 booking per day as limit
-    });
-
-    test("a slot counts as being busy when the eventType is requiresConfirmation and requiresConfirmationWillBlockSlot", async () => {
-=======
->>>>>>> 931f3d33
       const { dateString: plus1DateString } = getDate({ dateIncrement: 1 });
       const { dateString: plus2DateString } = getDate({ dateIncrement: 2 });
       const { dateString: plus3DateString } = getDate({ dateIncrement: 3 });
