--- conflicted
+++ resolved
@@ -17,10 +17,6 @@
 import logger from "@calcom/lib/logger";
 import { safeStringify } from "@calcom/lib/safeStringify";
 import { ProfileRepository } from "@calcom/lib/server/repository/profile";
-<<<<<<< HEAD
-import type { WorkflowActions, WorkflowTemplates, WorkflowTriggerEvents } from "@calcom/prisma/client";
-import type { SchedulingType, SMSLockState } from "@calcom/prisma/enums";
-=======
 import type {
   WorkflowActions,
   WorkflowTemplates,
@@ -28,7 +24,6 @@
   WorkflowMethods,
 } from "@calcom/prisma/client";
 import type { SchedulingType, SMSLockState, TimeUnit } from "@calcom/prisma/enums";
->>>>>>> 2fb1408d
 import type { BookingStatus } from "@calcom/prisma/enums";
 import type { teamMetadataSchema } from "@calcom/prisma/zod-utils";
 import type { userMetadataType } from "@calcom/prisma/zod-utils";
@@ -172,10 +167,7 @@
   durationLimits?: IntervalLimit;
   owner?: number;
   metadata?: any;
-<<<<<<< HEAD
-=======
   rescheduleWithSameRoundRobinHost?: boolean;
->>>>>>> 2fb1408d
 } & Partial<Omit<Prisma.EventTypeCreateInput, "users" | "schedule" | "bookingLimits" | "durationLimits">>;
 
 type AttendeeBookingSeatInput = Pick<Prisma.BookingSeatCreateInput, "referenceUid" | "data">;
@@ -1319,10 +1311,6 @@
   CalVideo = "integrations:daily",
   ZoomVideo = "integrations:zoom",
   GoogleMeet = "integrations:google:meet",
-<<<<<<< HEAD
-  Jitsi = "integrations:jitsi",
-=======
->>>>>>> 2fb1408d
 }
 
 /**
@@ -1724,9 +1712,6 @@
   };
 }
 
-<<<<<<< HEAD
-export function getBooker({ name, email }: { name: string; email: string }) {
-=======
 export function getBooker({
   name,
   email,
@@ -1736,7 +1721,6 @@
   email: string;
   attendeePhoneNumber?: string;
 }) {
->>>>>>> 2fb1408d
   return {
     name,
     email,
@@ -1856,8 +1840,6 @@
   return dates.map((date) => {
     return date.replace(/(.*)T/, (_, group1) => `${replacement[group1]}T`);
   });
-<<<<<<< HEAD
-=======
 };
 
 export const getDefaultBookingFields = ({
@@ -1944,5 +1926,4 @@
     },
     ...bookingFields,
   ] as Fields;
->>>>>>> 2fb1408d
 };