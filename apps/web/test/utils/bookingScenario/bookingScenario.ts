import appStoreMock from "../../../../../tests/libs/__mocks__/app-store";
import i18nMock from "../../../../../tests/libs/__mocks__/libServerI18n";
import prismock from "../../../../../tests/libs/__mocks__/prisma";

import type { BookingReference, Attendee, Booking, Membership } from "@prisma/client";
import type { Prisma } from "@prisma/client";
import type { WebhookTriggerEvents } from "@prisma/client";
import type Stripe from "stripe";
import { v4 as uuidv4 } from "uuid";
import { vi } from "vitest";
import "vitest-fetch-mock";
import type { z } from "zod";

import { appStoreMetadata } from "@calcom/app-store/appStoreMetaData";
import { handleStripePaymentSuccess } from "@calcom/features/ee/payments/api/webhook";
import { weekdayToWeekIndex, type WeekDays } from "@calcom/lib/date-fns";
import type { HttpError } from "@calcom/lib/http-error";
import logger from "@calcom/lib/logger";
import { safeStringify } from "@calcom/lib/safeStringify";
import { ProfileRepository } from "@calcom/lib/server/repository/profile";
import type {
  WorkflowActions,
  WorkflowTemplates,
  WorkflowTriggerEvents,
  WorkflowMethods,
} from "@calcom/prisma/client";
import type { SchedulingType, SMSLockState, TimeUnit } from "@calcom/prisma/enums";
import type { BookingStatus } from "@calcom/prisma/enums";
import type { teamMetadataSchema } from "@calcom/prisma/zod-utils";
import type { userMetadataType } from "@calcom/prisma/zod-utils";
import type { eventTypeBookingFields } from "@calcom/prisma/zod-utils";
import type { AppMeta } from "@calcom/types/App";
import type { NewCalendarEventType } from "@calcom/types/Calendar";
import type { EventBusyDate, IntervalLimit } from "@calcom/types/Calendar";

import { getMockPaymentService } from "./MockPaymentService";
import type { getMockRequestDataForBooking } from "./getMockRequestDataForBooking";

// We don't need to test it. Also, it causes Formbricks error when imported
vi.mock("@calcom/lib/raqb/findTeamMembersMatchingAttributeLogic", () => ({
  default: {},
}));

type Fields = z.infer<typeof eventTypeBookingFields>;

logger.settings.minLevel = 1;
const log = logger.getSubLogger({ prefix: ["[bookingScenario]"] });

type InputWebhook = {
  appId: string | null;
  userId?: number | null;
  teamId?: number | null;
  eventTypeId?: number;
  active: boolean;
  eventTriggers: WebhookTriggerEvents[];
  subscriberUrl: string;
};

type InputWorkflow = {
  id?: number;
  userId?: number | null;
  teamId?: number | null;
  name?: string;
  activeOn?: number[];
  activeOnTeams?: number[];
  trigger: WorkflowTriggerEvents;
  action: WorkflowActions;
  template: WorkflowTemplates;
  time?: number | null;
  timeUnit?: TimeUnit | null;
  sendTo?: string;
};

type InputWorkflowReminder = {
  id?: number;
  bookingUid: string;
  method: WorkflowMethods;
  scheduledDate: Date;
  scheduled: boolean;
  workflowStepId?: number;
  workflowId: number;
};

type InputHost = {
  userId: number;
  isFixed?: boolean;
  scheduleId?: number | null;
};
/**
 * Data to be mocked
 */
export type ScenarioData = {
  /**
   * Prisma would return these eventTypes
   */
  eventTypes: InputEventType[];
  /**
   * Prisma would return these users
   */
  users: InputUser[];
  /**
   * Prisma would return these apps
   */
  apps?: Partial<AppMeta>[];
  bookings?: InputBooking[];
  webhooks?: InputWebhook[];
  workflows?: InputWorkflow[];
};

type InputCredential = typeof TestData.credentials.google & {
  id?: number;
};

type InputSelectedCalendar = typeof TestData.selectedCalendars.google;

type InputUser = Omit<typeof TestData.users.example, "defaultScheduleId"> & {
  id: number;
  defaultScheduleId?: number | null;
  credentials?: InputCredential[];
  organizationId?: number | null;
  selectedCalendars?: InputSelectedCalendar[];
  teams?: {
    membership: Partial<Membership>;
    team: {
      id: number;
      name: string;
      slug: string;
      parentId?: number;
      isPrivate?: boolean;
    };
  }[];
  schedules: {
    // Allows giving id in the input directly so that it can be referenced somewhere else as well
    id?: number;
    name: string;
    availability: {
      days: number[];
      startTime: Date;
      endTime: Date;
      date: string | null;
    }[];
    timeZone: string;
  }[];
  destinationCalendar?: Prisma.DestinationCalendarCreateInput;
  weekStart?: string;
  profiles?: Prisma.ProfileUncheckedCreateWithoutUserInput[];
  completedOnboarding?: boolean;
};

export type InputEventType = {
  id: number;
  title?: string;
  length?: number;
  offsetStart?: number;
  slotInterval?: number;
  userId?: number;
  minimumBookingNotice?: number;
  /**
   * These user ids are `ScenarioData["users"]["id"]`
   */
  users?: { id: number }[];
  hosts?: InputHost[];
  schedulingType?: SchedulingType;
  parent?: { id: number };
  beforeEventBuffer?: number;
  afterEventBuffer?: number;
  teamId?: number | null;
  team?: {
    id?: number | null;
    parentId?: number | null;
    bookingLimits?: IntervalLimit;
<<<<<<< HEAD
=======
    includeManagedEventsInLimits?: boolean;
>>>>>>> 931f3d33
  };
  requiresConfirmation?: boolean;
  destinationCalendar?: Prisma.DestinationCalendarCreateInput;
  schedule?: InputUser["schedules"][number] | null;
  bookingLimits?: IntervalLimit;
  durationLimits?: IntervalLimit;
  owner?: number;
  metadata?: any;
  rescheduleWithSameRoundRobinHost?: boolean;
} & Partial<Omit<Prisma.EventTypeCreateInput, "users" | "schedule" | "bookingLimits" | "durationLimits">>;

type AttendeeBookingSeatInput = Pick<Prisma.BookingSeatCreateInput, "referenceUid" | "data">;

type WhiteListedBookingProps = {
  id?: number;
  uid?: string;
  userId?: number;
  eventTypeId: number;
  startTime: string;
  endTime: string;
  title?: string;
  status: BookingStatus;
  attendees?: {
    email: string;
    phoneNumber?: string;
    bookingSeat?: AttendeeBookingSeatInput | null;
  }[];
  references?: (Omit<ReturnType<typeof getMockBookingReference>, "credentialId"> & {
    // TODO: Make sure that all references start providing credentialId and then remove this intersection of optional credentialId
    credentialId?: number | null;
  })[];
  user?: { id: number };
  bookingSeat?: Prisma.BookingSeatCreateInput[];
  createdAt?: string;
};

type InputBooking = Partial<Omit<Booking, keyof WhiteListedBookingProps>> & WhiteListedBookingProps;

export const Timezones = {
  "+5:30": "Asia/Kolkata",
  "+6:00": "Asia/Dhaka",
  "-11:00": "Pacific/Pago_Pago",
};

async function addHostsToDb(eventTypes: InputEventType[]) {
  for (const eventType of eventTypes) {
    if (!eventType.hosts?.length) continue;
    for (const host of eventType.hosts) {
      const data: Prisma.HostCreateInput = {
        eventType: {
          connect: {
            id: eventType.id,
          },
        },
        isFixed: host.isFixed ?? false,
        user: {
          connect: {
            id: host.userId,
          },
        },
        schedule: host.scheduleId
          ? {
              connect: {
                id: host.scheduleId,
              },
            }
          : undefined,
      };

      await prismock.host.create({
        data,
      });
    }
  }
}

export async function addEventTypesToDb(
  eventTypes: (Omit<
    Prisma.EventTypeCreateInput,
    "users" | "worflows" | "destinationCalendar" | "schedule"
  > & {
    id?: number;
    // eslint-disable-next-line @typescript-eslint/no-explicit-any
    users?: any[];
    userId?: number;
    // eslint-disable-next-line @typescript-eslint/no-explicit-any
    hosts?: any[];
    // eslint-disable-next-line @typescript-eslint/no-explicit-any
    workflows?: any[];
    // eslint-disable-next-line @typescript-eslint/no-explicit-any
    destinationCalendar?: any;
    // eslint-disable-next-line @typescript-eslint/no-explicit-any
    schedule?: any;
    metadata?: any;
<<<<<<< HEAD
    team?: { id?: number | null; bookingLimits?: IntervalLimit };
=======
    team?: { id?: number | null; bookingLimits?: IntervalLimit; includeManagedEventsInLimits?: boolean };
>>>>>>> 931f3d33
  })[]
) {
  log.silly("TestData: Add EventTypes to DB", JSON.stringify(eventTypes));
  await prismock.eventType.createMany({
    data: eventTypes,
  });
  const allEventTypes = await prismock.eventType.findMany({
    include: {
      users: true,
      workflows: true,
      destinationCalendar: true,
      schedule: true,
    },
  });

  /**
   * This is a hack to get the relationship of schedule to be established with eventType. Looks like a prismock bug that creating eventType along with schedule.create doesn't establish the relationship.
   * HACK STARTS
   */
  log.silly("Fixed possible prismock bug by creating schedule separately");
  for (let i = 0; i < eventTypes.length; i++) {
    const eventType = eventTypes[i];
    const createdEventType = allEventTypes[i];

    if (eventType.schedule) {
      log.silly("TestData: Creating Schedule for EventType", JSON.stringify(eventType));
      await prismock.schedule.create({
        // eslint-disable-next-line @typescript-eslint/ban-ts-comment
        //@ts-ignore
        data: {
          ...eventType.schedule.create,
          eventType: {
            connect: {
              id: createdEventType.id,
            },
          },
        },
      });
    }

    if (eventType.team?.id) {
      const createdTeam = await prismock.team.create({
        data: {
          id: eventType.team?.id,
          bookingLimits: eventType.team?.bookingLimits,
<<<<<<< HEAD
=======
          includeManagedEventsInLimits: eventType.team?.includeManagedEventsInLimits,
>>>>>>> 931f3d33
          name: "",
        },
      });

      await prismock.eventType.update({
        where: { id: eventType.id },
        data: { teamId: createdTeam.id },
      });
    }
  }
  /***
   *  HACK ENDS
   */

  log.silly(
    "TestData: All EventTypes in DB are",
    JSON.stringify({
      eventTypes: allEventTypes,
    })
  );
  return allEventTypes;
}

export async function addEventTypes(eventTypes: InputEventType[], usersStore: InputUser[]) {
  const baseEventType = {
    title: "Base EventType Title",
    slug: "base-event-type-slug",
    timeZone: null,
    beforeEventBuffer: 0,
    afterEventBuffer: 0,
    bookingLimits: {},
    includeManagedEventsInLimits: false,
    schedulingType: null,
    length: 15,
    //TODO: What is the purpose of periodStartDate and periodEndDate? Test these?
    periodStartDate: new Date("2022-01-21T09:03:48.000Z"),
    periodEndDate: new Date("2022-01-21T09:03:48.000Z"),
    periodCountCalendarDays: false,
    periodDays: 30,
    seatsPerTimeSlot: null,
    metadata: {},
    minimumBookingNotice: 0,
    offsetStart: 0,
  };
  const foundEvents: Record<number, boolean> = {};
  const eventTypesWithUsers = eventTypes.map((eventType) => {
    if (!eventType.slotInterval && !eventType.length) {
      throw new Error("eventTypes[number]: slotInterval or length must be defined");
    }
    if (foundEvents[eventType.id]) {
      throw new Error(`eventTypes[number]: id ${eventType.id} is not unique`);
    }
    foundEvents[eventType.id] = true;
    const users =
      eventType.users?.map((userWithJustId) => {
        return usersStore.find((user) => user.id === userWithJustId.id);
      }) || [];
    const hosts =
      eventType.users?.map((host) => {
        const user = usersStore.find((user) => user.id === host.id);
        return { ...host, user };
      }) || [];
    return {
      ...baseEventType,
      ...eventType,
      workflows: [],
      users,
      hosts,
      destinationCalendar: eventType.destinationCalendar
        ? {
            create: eventType.destinationCalendar,
          }
        : eventType.destinationCalendar,
      schedule: eventType.schedule
        ? {
            create: {
              ...eventType.schedule,
              availability: {
                createMany: {
                  data: eventType.schedule.availability,
                },
              },
            },
          }
        : eventType.schedule,
      owner: eventType.owner ? { connect: { id: eventType.owner } } : undefined,
      schedulingType: eventType.schedulingType,
      parent: eventType.parent ? { connect: { id: eventType.parent.id } } : undefined,
      rescheduleWithSameRoundRobinHost: eventType.rescheduleWithSameRoundRobinHost,
    };
  });
  log.silly("TestData: Creating EventType", JSON.stringify(eventTypesWithUsers));
  return await addEventTypesToDb(eventTypesWithUsers);
}

function addBookingReferencesToDB(bookingReferences: Prisma.BookingReferenceCreateManyInput[]) {
  prismock.bookingReference.createMany({
    data: bookingReferences,
  });
}

async function addBookingsToDb(
  bookings: (Prisma.BookingCreateInput & {
    // eslint-disable-next-line @typescript-eslint/no-explicit-any
    references: any[];
    user?: { id: number };
  })[]
) {
  log.silly("TestData: Creating Bookings", JSON.stringify(bookings));

  function getDateObj(time: string | Date) {
    return time instanceof Date ? time : new Date(time);
  }

  // Make sure that we store the date in Date object always. This is to ensure consistency which Prisma does but not prismock
  log.silly("Handling Prismock bug-3");
  const fixedBookings = bookings.map((booking) => {
    const startTime = getDateObj(booking.startTime);
    const endTime = getDateObj(booking.endTime);
    return { ...booking, startTime, endTime };
  });

  await prismock.booking.createMany({
    data: fixedBookings,
  });
  log.silly(
    "TestData: Bookings as in DB",
    JSON.stringify({
      bookings: await prismock.booking.findMany({
        include: {
          references: true,
          attendees: true,
        },
      }),
    })
  );
}

export async function addBookings(bookings: InputBooking[]) {
  log.silly("TestData: Creating Bookings", JSON.stringify(bookings));
  const allBookings = [...bookings].map((booking) => {
    if (booking.references) {
      addBookingReferencesToDB(
        booking.references.map((reference) => {
          return {
            ...reference,
            bookingId: booking.id,
          };
        })
      );
    }
    return {
      uid: booking.uid || uuidv4(),
      workflowReminders: [],
      references: [],
      title: "Test Booking Title",
      ...booking,
    };
  });

  await addBookingsToDb(
    // eslint-disable-next-line @typescript-eslint/ban-ts-comment
    //@ts-ignore
    allBookings.map((booking) => {
      const bookingCreate = booking;
      if (booking.references) {
        bookingCreate.references = {
          // eslint-disable-next-line @typescript-eslint/ban-ts-comment
          //@ts-ignore
          createMany: {
            data: booking.references,
          },
        };
      }
      if (booking.attendees) {
        bookingCreate.attendees = {
          // eslint-disable-next-line @typescript-eslint/ban-ts-comment
          //@ts-ignore
          createMany: {
            data: booking.attendees.map((attendee) => {
              if (attendee.bookingSeat) {
                const { bookingSeat, ...attendeeWithoutBookingSeat } = attendee;
                return {
                  ...attendeeWithoutBookingSeat,
                  bookingSeat: {
                    create: { ...bookingSeat, bookingId: booking.id },
                  },
                };
              } else {
                return attendee;
              }
            }),
          },
        };
      }

      if (booking?.user?.id) {
        bookingCreate.user = {
          // eslint-disable-next-line @typescript-eslint/ban-ts-comment
          //@ts-ignore
          connect: {
            id: booking.user.id,
          },
        };
      }

      return bookingCreate;
    })
  );
}

// eslint-disable-next-line @typescript-eslint/no-explicit-any
async function addWebhooksToDb(webhooks: any[]) {
  await prismock.webhook.createMany({
    data: webhooks,
  });
}

async function addWebhooks(webhooks: InputWebhook[]) {
  log.silly("TestData: Creating Webhooks", safeStringify(webhooks));

  await addWebhooksToDb(webhooks);
}

async function addWorkflowsToDb(workflows: InputWorkflow[]) {
  await Promise.all(
    workflows.map(async (workflow) => {
      const team = await prismock.team.findFirst({
        where: {
          id: workflow.teamId ?? 0,
        },
      });

      if (workflow.teamId && !team) {
        throw new Error(`Team with ID ${workflow.teamId} not found`);
      }

      const isOrg = team?.isOrganization;

      // Create the workflow first
      const createdWorkflow = await prismock.workflow.create({
        data: {
          ...(workflow.id && { id: workflow.id }),
          userId: workflow.userId,
          teamId: workflow.teamId,
          trigger: workflow.trigger,
          name: workflow.name ? workflow.name : "Test Workflow",
          time: workflow.time,
          timeUnit: workflow.timeUnit,
        },
        include: {
          steps: true,
        },
      });

      await prismock.workflowStep.create({
        data: {
          stepNumber: 1,
          action: workflow.action,
          template: workflow.template,
          numberVerificationPending: false,
          includeCalendarEvent: false,
          sendTo: workflow.sendTo,
          workflow: {
            connect: {
              id: createdWorkflow.id,
            },
          },
        },
      });

      //activate event types and teams on workflows
      if (isOrg && workflow.activeOnTeams) {
        await Promise.all(
          workflow.activeOnTeams.map((id) =>
            prismock.workflowsOnTeams.create({
              data: {
                workflowId: createdWorkflow.id,
                teamId: id,
              },
            })
          )
        );
      } else if (workflow.activeOn) {
        await Promise.all(
          workflow.activeOn.map((id) =>
            prismock.workflowsOnEventTypes.create({
              data: {
                workflowId: createdWorkflow.id,
                eventTypeId: id,
              },
            })
          )
        );
      }
    })
  );
}

async function addWorkflows(workflows: InputWorkflow[]) {
  log.silly("TestData: Creating Workflows", safeStringify(workflows));

  return await addWorkflowsToDb(workflows);
}

export async function addWorkflowReminders(workflowReminders: InputWorkflowReminder[]) {
  log.silly("TestData: Creating Workflow Reminders", safeStringify(workflowReminders));

  return await prismock.workflowReminder.createMany({
    data: workflowReminders,
  });
}

export async function addUsersToDb(
  users: (Prisma.UserCreateInput & { schedules: Prisma.ScheduleCreateInput[]; id?: number })[]
) {
  log.silly("TestData: Creating Users", JSON.stringify(users));
  await prismock.user.createMany({
    data: users,
  });

  const allUsers = await prismock.user.findMany({
    include: {
      credentials: true,
      teams: true,
      profiles: true,
      schedules: {
        include: {
          availability: true,
        },
      },
      destinationCalendar: true,
    },
  });

  log.silly(
    "Added users to Db",
    safeStringify({
      allUsers,
    })
  );

  return allUsers;
}

export async function addTeamsToDb(teams: NonNullable<InputUser["teams"]>[number]["team"][]) {
  log.silly("TestData: Creating Teams", JSON.stringify(teams));

  for (const team of teams) {
    const teamsWithParentId = {
      ...team,
      parentId: team.parentId,
    };
    await prismock.team.upsert({
      where: {
        id: teamsWithParentId.id,
      },
      update: {
        ...teamsWithParentId,
      },
      create: {
        ...teamsWithParentId,
      },
    });
  }

  const addedTeams = await prismock.team.findMany({
    where: {
      id: {
        in: teams.map((team) => team.id),
      },
    },
  });
  log.silly(
    "Added teams to Db",
    safeStringify({
      addedTeams,
    })
  );
  return addedTeams;
}

export async function addUsers(users: InputUser[]) {
  const prismaUsersCreate = [];
  for (let i = 0; i < users.length; i++) {
    const newUser = users[i];
    const user = users[i];
    if (user.schedules) {
      newUser.schedules = {
        // eslint-disable-next-line @typescript-eslint/ban-ts-comment
        // @ts-ignore
        createMany: {
          data: user.schedules.map((schedule) => {
            return {
              ...schedule,
              availability: {
                createMany: {
                  data: schedule.availability,
                },
              },
            };
          }),
        },
      };
    }
    if (user.credentials) {
      newUser.credentials = {
        // eslint-disable-next-line @typescript-eslint/ban-ts-comment
        //@ts-ignore
        createMany: {
          data: user.credentials,
        },
      };
    }

    if (user.teams) {
      const addedTeams = await addTeamsToDb(user.teams.map((team) => team.team));
      newUser.teams = {
        // eslint-disable-next-line @typescript-eslint/ban-ts-comment
        //@ts-ignore
        createMany: {
          data: user.teams.map((team, index) => {
            return {
              teamId: addedTeams[index].id,
              ...team.membership,
            };
          }),
        },
      };
    }
    if (user.selectedCalendars) {
      newUser.selectedCalendars = {
        // eslint-disable-next-line @typescript-eslint/ban-ts-comment
        //@ts-ignore
        createMany: {
          data: user.selectedCalendars,
        },
      };
    }
    if (user.destinationCalendar) {
      newUser.destinationCalendar = {
        // eslint-disable-next-line @typescript-eslint/ban-ts-comment
        //@ts-ignore
        create: user.destinationCalendar,
      };
    }
    if (user.profiles) {
      newUser.profiles = {
        // eslint-disable-next-line @typescript-eslint/ban-ts-comment
        // @ts-expect-error Not sure why this is not working
        createMany: {
          data: user.profiles,
        },
      };
    }

    prismaUsersCreate.push(newUser);
  }
  // eslint-disable-next-line @typescript-eslint/ban-ts-comment
  //@ts-ignore
  return await addUsersToDb(prismaUsersCreate);
}

// eslint-disable-next-line @typescript-eslint/no-explicit-any
async function addAppsToDb(apps: any[]) {
  log.silly("TestData: Creating Apps", JSON.stringify({ apps }));
  await prismock.app.createMany({
    data: apps,
  });
  const allApps = await prismock.app.findMany();
  log.silly("TestData: Apps as in DB", JSON.stringify({ apps: allApps }));
}
export async function createBookingScenario(data: ScenarioData) {
  log.silly("TestData: Creating Scenario", JSON.stringify({ data }));
  await addUsers(data.users);
  if (data.apps) {
    await addAppsToDb(
      data.apps.map((app) => {
        // Enable the app by default
        return { enabled: true, ...app };
      })
    );
  }
  const eventTypes = await addEventTypes(data.eventTypes, data.users);
  await addHostsToDb(data.eventTypes);

  data.bookings = data.bookings || [];
  // allowSuccessfulBookingCreation();
  await addBookings(data.bookings);
  // mockBusyCalendarTimes([]);
  await addWebhooks(data.webhooks || []);
  // addPaymentMock();
  const workflows = await addWorkflows(data.workflows || []);

  return {
    eventTypes,
    workflows,
  };
}

type TeamCreateReturnType = Awaited<ReturnType<typeof prismock.team.create>>;

function assertNonNullableSlug<T extends { slug: string | null }>(
  org: T
): asserts org is T & { slug: string } {
  if (org.slug === null) {
    throw new Error("Slug cannot be null");
  }
}

export async function createOrganization(orgData: {
  name: string;
  slug: string;
  metadata?: z.infer<typeof teamMetadataSchema>;
  withTeam?: boolean;
}): Promise<TeamCreateReturnType & { slug: NonNullable<TeamCreateReturnType["slug"]> }> {
  const org = await prismock.team.create({
    data: {
      name: orgData.name,
      slug: orgData.slug,
      isOrganization: true,
      metadata: {
        ...(orgData.metadata || {}),
        isOrganization: true,
      },
    },
  });
  if (orgData.withTeam) {
    await prismock.team.create({
      data: {
        name: "Org Team",
        slug: "org-team",
        isOrganization: false,
        parent: {
          connect: {
            id: org.id,
          },
        },
      },
    });
  }
  assertNonNullableSlug(org);
  return org;
}

export async function createCredentials(
  credentialData: {
    type: string;
    key: any;
    id?: number;
    userId?: number | null;
    teamId?: number | null;
  }[]
) {
  const credentials = await prismock.credential.createMany({
    data: credentialData,
  });
  return credentials;
}

// async function addPaymentsToDb(payments: Prisma.PaymentCreateInput[]) {
//   await prismaMock.payment.createMany({
//     data: payments,
//   });
// }

/**
 * This fn indents to /ally compute day, month, year for the purpose of testing.
 * We are not using DayJS because that's actually being tested by this code.
 * - `dateIncrement` adds the increment to current day
 * - `monthIncrement` adds the increment to current month
 * - `yearIncrement` adds the increment to current year
 * - `fromDate` starts incrementing from this date (default: today)
 *  @deprecated Stop using this function as it is not timezone aware and can return wrong date depending on the time of the day and timezone. Instead
 *  use vi.setSystemTime to fix the date and time and then use hardcoded days instead of dynamic date calculation.
 */
export const getDate = (
  param: {
    dateIncrement?: number;
    monthIncrement?: number;
    yearIncrement?: number;
    fromDate?: Date;
  } = {}
) => {
  let { dateIncrement, monthIncrement, yearIncrement, fromDate } = param;

  dateIncrement = dateIncrement || 0;
  monthIncrement = monthIncrement || 0;
  yearIncrement = yearIncrement || 0;
  fromDate = fromDate || new Date();

  fromDate.setDate(fromDate.getDate() + dateIncrement);
  fromDate.setMonth(fromDate.getMonth() + monthIncrement);
  fromDate.setFullYear(fromDate.getFullYear() + yearIncrement);

  let _date = fromDate.getDate();
  let year = fromDate.getFullYear();

  // Make it start with 1 to match with DayJS requiremet
  let _month = fromDate.getMonth() + 1;

  // If last day of the month(As _month is plus 1 already it is going to be the 0th day of next month which is the last day of current month)
  const lastDayOfMonth = new Date(year, _month, 0).getDate();
  const numberOfDaysForNextMonth = +_date - +lastDayOfMonth;
  if (numberOfDaysForNextMonth > 0) {
    _date = numberOfDaysForNextMonth;
    _month = _month + 1;
  }

  if (_month === 13) {
    _month = 1;
    year = year + 1;
  }

  const date = _date < 10 ? `0${_date}` : _date;
  const month = _month < 10 ? `0${_month}` : _month;

  return {
    date: String(date),
    month: String(month),
    year: String(year),
    dateString: `${year}-${month}-${date}`,
  };
};

const isWeekStart = (date: Date, weekStart: WeekDays) => {
  return date.getDay() === weekdayToWeekIndex(weekStart);
};

export const getNextMonthNotStartingOnWeekStart = (weekStart: WeekDays, from?: Date) => {
  const date = from ?? new Date();

  const incrementMonth = (date: Date) => {
    date.setMonth(date.getMonth() + 1);
  };

  // start searching from the 1st day of next month
  incrementMonth(date);
  date.setDate(1);

  while (isWeekStart(date, weekStart)) {
    incrementMonth(date);
  }

  return getDate({ fromDate: date });
};

export function getMockedCredential({
  metadataLookupKey,
  key,
}: {
  metadataLookupKey: string;
  key: {
    expiry_date?: number;
    token_type?: string;
    access_token?: string;
    refresh_token?: string;
    scope: string;
  };
}) {
  const app = appStoreMetadata[metadataLookupKey as keyof typeof appStoreMetadata];
  return {
    type: app.type,
    appId: app.slug,
    app: app,
    key: {
      expiry_date: Date.now() + 1000000,
      token_type: "Bearer",
      access_token: "ACCESS_TOKEN",
      refresh_token: "REFRESH_TOKEN",
      ...key,
    },
  };
}

export function getGoogleCalendarCredential() {
  return getMockedCredential({
    metadataLookupKey: "googlecalendar",
    key: {
      scope:
        "https://www.googleapis.com/auth/calendar.events https://www.googleapis.com/auth/calendar.readonly",
    },
  });
}

export function getGoogleMeetCredential() {
  return getMockedCredential({
    metadataLookupKey: "googlevideo",
    key: {
      scope: "",
    },
  });
}

export function getAppleCalendarCredential() {
  return getMockedCredential({
    metadataLookupKey: "applecalendar",
    key: {
      scope:
        "https://www.applecalendar.example/auth/calendar.events https://www.applecalendar.example/auth/calendar.readonly",
    },
  });
}

export function getZoomAppCredential() {
  return getMockedCredential({
    metadataLookupKey: "zoomvideo",
    key: {
      scope: "meeting:write",
    },
  });
}

export function getStripeAppCredential() {
  return getMockedCredential({
    metadataLookupKey: "stripepayment",
    key: {
      scope: "read_write",
    },
  });
}

export const TestData = {
  selectedCalendars: {
    google: {
      integration: "google_calendar",
      externalId: "john@example.com",
    },
  },
  credentials: {
    google: getGoogleCalendarCredential(),
  },
  schedules: {
    IstWorkHours: {
      id: 1,
      name: "9:30AM to 6PM in India - 4:00AM to 12:30PM in GMT",
      availability: [
        {
          // userId: null,
          // eventTypeId: null,
          days: [0, 1, 2, 3, 4, 5, 6],
          startTime: new Date("1970-01-01T09:30:00.000Z"),
          endTime: new Date("1970-01-01T18:00:00.000Z"),
          date: null,
        },
      ],
      timeZone: Timezones["+5:30"],
    },
    /**
     * Has an overlap with IstEveningShift from 5PM to 6PM IST(11:30AM to 12:30PM GMT)
     */
    IstMorningShift: {
      name: "9:30AM to 6PM in India - 4:00AM to 12:30PM in GMT",
      availability: [
        {
          // userId: null,
          // eventTypeId: null,
          days: [0, 1, 2, 3, 4, 5, 6],
          startTime: new Date("1970-01-01T09:30:00.000Z"),
          endTime: new Date("1970-01-01T18:00:00.000Z"),
          date: null,
        },
      ],
      timeZone: Timezones["+5:30"],
    },
    /**
     * Has an overlap with IstMorningShift and IstEveningShift
     */
    IstMidShift: {
      name: "12:30AM to 8PM in India - 7:00AM to 14:30PM in GMT",
      availability: [
        {
          // userId: null,
          // eventTypeId: null,
          days: [0, 1, 2, 3, 4, 5, 6],
          startTime: new Date("1970-01-01T12:30:00.000Z"),
          endTime: new Date("1970-01-01T20:00:00.000Z"),
          date: null,
        },
      ],
      timeZone: Timezones["+5:30"],
    },
    /**
     * Has an overlap with IstMorningShift from 5PM to 6PM IST(11:30AM to 12:30PM GMT)
     */
    IstEveningShift: {
      name: "5:00PM to 10PM in India - 11:30AM to 16:30PM in GMT",
      availability: [
        {
          // userId: null,
          // eventTypeId: null,
          days: [0, 1, 2, 3, 4, 5, 6],
          startTime: new Date("1970-01-01T17:00:00.000Z"),
          endTime: new Date("1970-01-01T22:00:00.000Z"),
          date: null,
        },
      ],
      timeZone: Timezones["+5:30"],
    },
    EmptyAvailability: {
      name: "Empty Availability",
      availability: [],
      timeZone: Timezones["+5:30"],
    },
    IstWorkHoursWithDateOverride: (dateString: string) => ({
      name: "9:30AM to 6PM in India - 4:00AM to 12:30PM in GMT but with a Date Override for 2PM to 6PM IST(in GST time it is 8:30AM to 12:30PM)",
      availability: [
        {
          days: [0, 1, 2, 3, 4, 5, 6],
          startTime: new Date("1970-01-01T09:30:00.000Z"),
          endTime: new Date("1970-01-01T18:00:00.000Z"),
          date: null,
        },
        {
          days: [0, 1, 2, 3, 4, 5, 6],
          startTime: new Date(`1970-01-01T14:00:00.000Z`),
          endTime: new Date(`1970-01-01T18:00:00.000Z`),
          date: dateString,
        },
      ],
      timeZone: Timezones["+5:30"],
    }),
    IstWorkHoursNoWeekends: {
      id: 1,
      name: "9:30AM to 6PM in India - 4:00AM to 12:30PM in GMT",
      availability: [
        {
          // userId: null,
          // eventTypeId: null,
          days: [/*0*/ 1, 2, 3, 4, 5 /*6*/],
          startTime: new Date("1970-01-01T09:30:00.000Z"),
          endTime: new Date("1970-01-01T18:00:00.000Z"),
          date: null,
        },
      ],
      timeZone: Timezones["+5:30"],
    },
  },
  users: {
    example: {
      name: "Example",
      email: "example@example.com",
      username: "example.username",
      defaultScheduleId: 1,
      timeZone: Timezones["+5:30"],
    },
  },
  apps: {
    "google-calendar": {
      ...appStoreMetadata.googlecalendar,
      // eslint-disable-next-line @typescript-eslint/ban-ts-comment
      //@ts-ignore
      keys: {
        expiry_date: Infinity,
        client_id: "client_id",
        client_secret: "client_secret",
        redirect_uris: ["http://localhost:3000/auth/callback"],
      },
    },
    "google-meet": {
      ...appStoreMetadata.googlevideo,
      // eslint-disable-next-line @typescript-eslint/ban-ts-comment
      //@ts-ignore
      keys: {
        expiry_date: Infinity,
        client_id: "client_id",
        client_secret: "client_secret",
        redirect_uris: ["http://localhost:3000/auth/callback"],
      },
    },
    "daily-video": {
      ...appStoreMetadata.dailyvideo,
      // eslint-disable-next-line @typescript-eslint/ban-ts-comment
      //@ts-ignore
      keys: {
        expiry_date: Infinity,
        api_key: "",
        scale_plan: "false",
        client_id: "client_id",
        client_secret: "client_secret",
        redirect_uris: ["http://localhost:3000/auth/callback"],
      },
    },
    zoomvideo: {
      ...appStoreMetadata.zoomvideo,
      // eslint-disable-next-line @typescript-eslint/ban-ts-comment
      //@ts-ignore
      keys: {
        expiry_date: Infinity,
        api_key: "",
        scale_plan: "false",
        client_id: "client_id",
        client_secret: "client_secret",
        redirect_uris: ["http://localhost:3000/auth/callback"],
      },
    },
    "stripe-payment": {
      ...appStoreMetadata.stripepayment,
      // eslint-disable-next-line @typescript-eslint/ban-ts-comment
      //@ts-ignore
      keys: {
        expiry_date: Infinity,
        api_key: "",
        scale_plan: "false",
        client_id: "client_id",
        client_secret: "client_secret",
        redirect_uris: ["http://localhost:3000/auth/callback"],
      },
    },
  },
};

export class MockError extends Error {
  constructor(message: string) {
    super(message);
    this.name = "MockError";
  }
}

export function getOrganizer({
  name,
  email,
  id,
  schedules,
  credentials,
  selectedCalendars,
  destinationCalendar,
  defaultScheduleId,
  weekStart = "Sunday",
  teams,
  organizationId,
  metadata,
  smsLockState,
  completedOnboarding,
}: {
  name: string;
  email: string;
  id: number;
  organizationId?: number | null;
  schedules: InputUser["schedules"];
  credentials?: InputCredential[];
  selectedCalendars?: InputSelectedCalendar[];
  defaultScheduleId?: number | null;
  destinationCalendar?: Prisma.DestinationCalendarCreateInput;
  weekStart?: WeekDays;
  teams?: InputUser["teams"];
  metadata?: userMetadataType;
  smsLockState?: SMSLockState;
  completedOnboarding?: boolean;
}) {
  return {
    ...TestData.users.example,
    name,
    email,
    id,
    schedules,
    credentials,
    selectedCalendars,
    destinationCalendar,
    defaultScheduleId,
    weekStart,
    teams,
    organizationId,
    profiles: [],
    metadata,
    smsLockState,
    completedOnboarding,
  };
}

export function getScenarioData(
  {
    /**
     * organizer has no special meaning. It is a regular user. It is supposed to be deprecated along with `usersApartFromOrganizer` and we should introduce a new `users` field instead
     */
    organizer,
    eventTypes,
    usersApartFromOrganizer = [],
    apps = [],
    webhooks,
    workflows,
    bookings,
  }: {
    organizer: ReturnType<typeof getOrganizer>;
    eventTypes: ScenarioData["eventTypes"];
    apps?: ScenarioData["apps"];
    usersApartFromOrganizer?: ScenarioData["users"];
    webhooks?: ScenarioData["webhooks"];
    workflows?: ScenarioData["workflows"];
    bookings?: ScenarioData["bookings"];
  },
  org?: { id: number | null } | undefined | null
) {
  const users = [organizer, ...usersApartFromOrganizer];
  if (org) {
    const orgId = org.id;
    if (!orgId) {
      throw new Error("If org is specified org.id is required");
    }
    users.forEach((user) => {
      user.profiles = [
        {
          organizationId: orgId,
          username: user.username || "",
          uid: ProfileRepository.generateProfileUid(),
        },
      ];
    });
  }
  eventTypes.forEach((eventType) => {
    if (
      eventType.users?.filter((eventTypeUser) => {
        return !users.find((userToCreate) => userToCreate.id === eventTypeUser.id);
      }).length
    ) {
      throw new Error(`EventType ${eventType.id} has users that are not present in ScenarioData["users"]`);
    }
  });
  return {
    eventTypes: eventTypes.map((eventType, index) => {
      return {
        ...eventType,
        teamId: eventType.teamId || null,
        team: {
          id: eventType.teamId ?? eventType.team?.id,
          parentId: org ? org.id : null,
          bookingLimits: eventType?.team?.bookingLimits,
<<<<<<< HEAD
=======
          includeManagedEventsInLimits: eventType?.team?.includeManagedEventsInLimits,
>>>>>>> 931f3d33
        },
        title: `Test Event Type - ${index + 1}`,
        description: `It's a test event type - ${index + 1}`,
      };
    }),
    users: users.map((user) => {
      const newUser = {
        ...user,
        organizationId: user.organizationId ?? null,
      };
      return newUser;
    }),
    apps: [...apps],
    webhooks,
    bookings: bookings || [],
    workflows,
  } satisfies ScenarioData;
}

export function enableEmailFeature() {
  prismock.feature.create({
    data: {
      slug: "emails",
      enabled: false,
      type: "KILL_SWITCH",
    },
  });
}

export function mockNoTranslations() {
  log.silly("Mocking i18n.getTranslation to return identity function");
  i18nMock.getTranslation.mockImplementation(() => {
    return new Promise((resolve) => {
      const identityFn = (key: string) => key;
      // @ts-expect-error FIXME
      resolve(identityFn);
    });
  });
}

export const enum BookingLocations {
  CalVideo = "integrations:daily",
  ZoomVideo = "integrations:zoom",
  GoogleMeet = "integrations:google:meet",
}

/**
 * @param metadataLookupKey
 * @param calendarData Specify uids and other data to be faked to be returned by createEvent and updateEvent
 */
export function mockCalendar(
  metadataLookupKey: keyof typeof appStoreMetadata,
  calendarData?: {
    create?: {
      id?: string;
      uid?: string;
      iCalUID?: string;
    };
    update?: {
      id?: string;
      uid: string;
      iCalUID?: string;
    };
    busySlots?: { start: `${string}Z`; end: `${string}Z` }[];
    creationCrash?: boolean;
    updationCrash?: boolean;
    getAvailabilityCrash?: boolean;
  }
) {
  const appStoreLookupKey = metadataLookupKey;
  const normalizedCalendarData = calendarData || {
    create: {
      uid: "MOCK_ID",
    },
    update: {
      uid: "UPDATED_MOCK_ID",
    },
  };
  log.silly(`Mocking ${appStoreLookupKey} on appStoreMock`);
  // eslint-disable-next-line @typescript-eslint/no-explicit-any
  const createEventCalls: any[] = [];
  // eslint-disable-next-line @typescript-eslint/no-explicit-any
  const updateEventCalls: any[] = [];
  // eslint-disable-next-line @typescript-eslint/no-explicit-any
  const deleteEventCalls: any[] = [];
  const app = appStoreMetadata[metadataLookupKey as keyof typeof appStoreMetadata];

  const appMock = appStoreMock.default[appStoreLookupKey as keyof typeof appStoreMock.default];

  appMock &&
    `mockResolvedValue` in appMock &&
    appMock.mockResolvedValue({
      lib: {
        // eslint-disable-next-line @typescript-eslint/ban-ts-comment
        //@ts-ignore
        CalendarService: function MockCalendarService() {
          return {
            // eslint-disable-next-line @typescript-eslint/no-explicit-any
            createEvent: async function (...rest: any[]): Promise<NewCalendarEventType> {
              if (calendarData?.creationCrash) {
                throw new Error("MockCalendarService.createEvent fake error");
              }
              const [calEvent, credentialId] = rest;
              log.silly("mockCalendar.createEvent", JSON.stringify({ calEvent, credentialId }));
              createEventCalls.push(rest);
              return Promise.resolve({
                type: app.type,
                additionalInfo: {},
                uid: "PROBABLY_UNUSED_UID",
                // A Calendar is always expected to return an id.
                id: normalizedCalendarData.create?.id || "FALLBACK_MOCK_CALENDAR_EVENT_ID",
                iCalUID: normalizedCalendarData.create?.iCalUID,
                // Password and URL seems useless for CalendarService, plan to remove them if that's the case
                password: "MOCK_PASSWORD",
                url: "https://UNUSED_URL",
              });
            },
            // eslint-disable-next-line @typescript-eslint/no-explicit-any
            updateEvent: async function (...rest: any[]): Promise<NewCalendarEventType> {
              if (calendarData?.updationCrash) {
                throw new Error("MockCalendarService.updateEvent fake error");
              }
              const [uid, event, externalCalendarId] = rest;
              log.silly("mockCalendar.updateEvent", JSON.stringify({ uid, event, externalCalendarId }));
              // eslint-disable-next-line prefer-rest-params
              updateEventCalls.push(rest);
              const isGoogleMeetLocation = event.location === BookingLocations.GoogleMeet;
              return Promise.resolve({
                type: app.type,
                additionalInfo: {},
                uid: "PROBABLY_UNUSED_UID",
                iCalUID: normalizedCalendarData.update?.iCalUID,

                // eslint-disable-next-line @typescript-eslint/no-non-null-assertion
                id: normalizedCalendarData.update?.uid || "FALLBACK_MOCK_ID",
                // Password and URL seems useless for CalendarService, plan to remove them if that's the case
                password: "MOCK_PASSWORD",
                url: "https://UNUSED_URL",
                location: isGoogleMeetLocation ? "https://UNUSED_URL" : undefined,
                hangoutLink: isGoogleMeetLocation ? "https://UNUSED_URL" : undefined,
                conferenceData: isGoogleMeetLocation ? event.conferenceData : undefined,
              });
            },
            // eslint-disable-next-line @typescript-eslint/no-explicit-any
            deleteEvent: async (...rest: any[]) => {
              log.silly("mockCalendar.deleteEvent", JSON.stringify({ rest }));
              // eslint-disable-next-line prefer-rest-params
              deleteEventCalls.push(rest);
            },
            getAvailability: async (): Promise<EventBusyDate[]> => {
              if (calendarData?.getAvailabilityCrash) {
                throw new Error("MockCalendarService.getAvailability fake error");
              }
              return new Promise((resolve) => {
                resolve(calendarData?.busySlots || []);
              });
            },
          };
        },
      },
    });
  return {
    createEventCalls,
    deleteEventCalls,
    updateEventCalls,
  };
}

export function mockCalendarToHaveNoBusySlots(
  metadataLookupKey: keyof typeof appStoreMetadata,
  calendarData?: Parameters<typeof mockCalendar>[1]
) {
  calendarData = calendarData || {
    create: {
      uid: "MOCK_ID",
    },
    update: {
      uid: "UPDATED_MOCK_ID",
    },
  };
  return mockCalendar(metadataLookupKey, { ...calendarData, busySlots: [] });
}

export function mockCalendarToCrashOnCreateEvent(metadataLookupKey: keyof typeof appStoreMetadata) {
  return mockCalendar(metadataLookupKey, { creationCrash: true });
}

export function mockCalendarToCrashOnUpdateEvent(metadataLookupKey: keyof typeof appStoreMetadata) {
  return mockCalendar(metadataLookupKey, { updationCrash: true });
}

export function mockVideoApp({
  metadataLookupKey,
  appStoreLookupKey,
  videoMeetingData,
  creationCrash,
  updationCrash,
}: {
  metadataLookupKey: string;
  appStoreLookupKey?: string;
  videoMeetingData?: {
    password: string;
    id: string;
    url: string;
  };
  creationCrash?: boolean;
  updationCrash?: boolean;
}) {
  appStoreLookupKey = appStoreLookupKey || metadataLookupKey;
  videoMeetingData = videoMeetingData || {
    id: "MOCK_ID",
    password: "MOCK_PASS",
    url: `http://mock-${metadataLookupKey}.example.com`,
  };
  log.silly("mockVideoApp", JSON.stringify({ metadataLookupKey, appStoreLookupKey }));
  // eslint-disable-next-line @typescript-eslint/no-explicit-any
  const createMeetingCalls: any[] = [];
  // eslint-disable-next-line @typescript-eslint/no-explicit-any
  const updateMeetingCalls: any[] = [];
  // eslint-disable-next-line @typescript-eslint/no-explicit-any
  const deleteMeetingCalls: any[] = [];
  // eslint-disable-next-line @typescript-eslint/ban-ts-comment
  //@ts-ignore
  appStoreMock.default[appStoreLookupKey as keyof typeof appStoreMock.default].mockImplementation(() => {
    return new Promise((resolve) => {
      resolve({
        lib: {
          // eslint-disable-next-line @typescript-eslint/ban-ts-comment
          //@ts-ignore
          VideoApiAdapter: (credential) => {
            return {
              // eslint-disable-next-line @typescript-eslint/no-explicit-any
              createMeeting: (...rest: any[]) => {
                if (creationCrash) {
                  throw new Error("MockVideoApiAdapter.createMeeting fake error");
                }
                createMeetingCalls.push({
                  credential,
                  args: rest,
                });

                return Promise.resolve({
                  type: appStoreMetadata[metadataLookupKey as keyof typeof appStoreMetadata].type,
                  ...videoMeetingData,
                });
              },
              // eslint-disable-next-line @typescript-eslint/no-explicit-any
              updateMeeting: async (...rest: any[]) => {
                if (updationCrash) {
                  throw new Error("MockVideoApiAdapter.updateMeeting fake error");
                }
                const [bookingRef, calEvent] = rest;
                updateMeetingCalls.push({
                  credential,
                  args: rest,
                });
                if (!bookingRef.type) {
                  throw new Error("bookingRef.type is not defined");
                }
                if (!calEvent.organizer) {
                  throw new Error("calEvent.organizer is not defined");
                }
                log.silly("MockVideoApiAdapter.updateMeeting", JSON.stringify({ bookingRef, calEvent }));
                return Promise.resolve({
                  type: appStoreMetadata[metadataLookupKey as keyof typeof appStoreMetadata].type,
                  ...videoMeetingData,
                });
              },
              // eslint-disable-next-line @typescript-eslint/no-explicit-any
              deleteMeeting: async (...rest: any[]) => {
                log.silly("MockVideoApiAdapter.deleteMeeting", JSON.stringify(rest));
                deleteMeetingCalls.push({
                  credential,
                  args: rest,
                });
              },
            };
          },
        },
      });
    });
  });
  return {
    createMeetingCalls,
    updateMeetingCalls,
    deleteMeetingCalls,
  };
}

export function mockSuccessfulVideoMeetingCreation({
  metadataLookupKey,
  appStoreLookupKey,
  videoMeetingData,
}: {
  metadataLookupKey: string;
  appStoreLookupKey?: string;
  videoMeetingData?: {
    password: string;
    id: string;
    url: string;
  };
}) {
  return mockVideoApp({
    metadataLookupKey,
    appStoreLookupKey,
    videoMeetingData,
  });
}

export function mockVideoAppToCrashOnCreateMeeting({
  metadataLookupKey,
  appStoreLookupKey,
}: {
  metadataLookupKey: string;
  appStoreLookupKey?: string;
}) {
  return mockVideoApp({
    metadataLookupKey,
    appStoreLookupKey,
    creationCrash: true,
  });
}

export function mockPaymentApp({
  metadataLookupKey,
  appStoreLookupKey,
}: {
  metadataLookupKey: string;
  appStoreLookupKey?: string;
}) {
  appStoreLookupKey = appStoreLookupKey || metadataLookupKey;
  const { paymentUid, externalId, MockPaymentService } = getMockPaymentService();
  // eslint-disable-next-line @typescript-eslint/ban-ts-comment
  //@ts-ignore
  appStoreMock.default[appStoreLookupKey as keyof typeof appStoreMock.default].mockImplementation(() => {
    return new Promise((resolve) => {
      resolve({
        lib: {
          PaymentService: MockPaymentService,
        },
      });
    });
  });

  return {
    paymentUid,
    externalId,
  };
}

export function mockErrorOnVideoMeetingCreation({
  metadataLookupKey,
  appStoreLookupKey,
}: {
  metadataLookupKey: string;
  appStoreLookupKey?: string;
}) {
  appStoreLookupKey = appStoreLookupKey || metadataLookupKey;
  // eslint-disable-next-line @typescript-eslint/ban-ts-comment
  //@ts-ignore
  appStoreMock.default[appStoreLookupKey].mockImplementation(() => {
    return new Promise((resolve) => {
      resolve({
        lib: {
          // eslint-disable-next-line @typescript-eslint/ban-ts-comment
          //@ts-ignore
          VideoApiAdapter: () => ({
            createMeeting: () => {
              throw new MockError("Error creating Video meeting");
            },
          }),
        },
      });
    });
  });
}

export function mockCrmApp(
  metadataLookupKey: string,
  crmData?: {
    createContacts?: {
      id: string;
      email: string;
    }[];
    getContacts?: {
      id: string;
      email: string;
      ownerEmail: string;
    }[];
  }
) {
  let contactsCreated: {
    id: string;
    email: string;
  }[] = [];
  let contactsQueried: {
    id: string;
    email: string;
    ownerEmail: string;
  }[] = [];
  const eventsCreated: boolean[] = [];
  const app = appStoreMetadata[metadataLookupKey as keyof typeof appStoreMetadata];
  const appMock = appStoreMock.default[metadataLookupKey as keyof typeof appStoreMock.default];
  appMock &&
    `mockResolvedValue` in appMock &&
    appMock.mockResolvedValue({
      lib: {
        // eslint-disable-next-line @typescript-eslint/ban-ts-comment
        //@ts-ignore
        CrmService: class {
          constructor() {
            log.debug("Create CrmSerive");
          }

          createContact() {
            if (crmData?.createContacts) {
              contactsCreated = crmData.createContacts;
              return Promise.resolve(crmData?.createContacts);
            }
          }

          getContacts(email: string) {
            if (crmData?.getContacts) {
              contactsQueried = crmData?.getContacts;
              const contactsOfEmail = contactsQueried.filter((contact) => contact.email === email);

              return Promise.resolve(contactsOfEmail);
            }
          }

          createEvent() {
            eventsCreated.push(true);
            return Promise.resolve({});
          }
        },
      },
    });

  return {
    contactsCreated,
    contactsQueried,
    eventsCreated,
  };
}

export function getBooker({
  name,
  email,
  attendeePhoneNumber,
}: {
  name: string;
  email: string;
  attendeePhoneNumber?: string;
}) {
  return {
    name,
    email,
    attendeePhoneNumber,
  };
}

export function getMockedStripePaymentEvent({ paymentIntentId }: { paymentIntentId: string }) {
  return {
    id: null,
    data: {
      object: {
        id: paymentIntentId,
      },
    },
  } as unknown as Stripe.Event;
}

export async function mockPaymentSuccessWebhookFromStripe({ externalId }: { externalId: string }) {
  let webhookResponse = null;
  try {
    await handleStripePaymentSuccess(getMockedStripePaymentEvent({ paymentIntentId: externalId }));
  } catch (e) {
    log.silly("mockPaymentSuccessWebhookFromStripe:catch", JSON.stringify(e));
    webhookResponse = e as HttpError;
  }
  return { webhookResponse };
}

export function getExpectedCalEventForBookingRequest({
  bookingRequest,
  eventType,
}: {
  bookingRequest: ReturnType<typeof getMockRequestDataForBooking>;
  // eslint-disable-next-line @typescript-eslint/no-explicit-any
  eventType: any;
}) {
  return {
    // keep adding more fields as needed, so that they can be verified in all scenarios
    type: eventType.slug,
    // Not sure why, but milliseconds are missing in cal Event.
    startTime: bookingRequest.start.replace(".000Z", "Z"),
    endTime: bookingRequest.end.replace(".000Z", "Z"),
  };
}

export function getMockBookingReference(
  bookingReference: Partial<BookingReference> & Pick<BookingReference, "type" | "uid" | "credentialId">
) {
  let credentialId = bookingReference.credentialId;
  if (bookingReference.type === appStoreMetadata.dailyvideo.type) {
    // Right now we seems to be storing credentialId for `dailyvideo` in BookingReference as null. Another possible value is 0 in there.
    credentialId = null;
    log.debug("Ensuring null credentialId for dailyvideo");
  }
  return {
    ...bookingReference,
    credentialId,
  };
}

export function getMockBookingAttendee(
  attendee: Omit<Attendee, "bookingId" | "phoneNumber" | "email" | "noShow"> & {
    bookingSeat?: AttendeeBookingSeatInput;
    phoneNumber?: string | null;
    email: string;
    noShow?: boolean;
  }
) {
  return {
    id: attendee.id,
    timeZone: attendee.timeZone,
    name: attendee.name,
    email: attendee.email,
    locale: attendee.locale,
    bookingSeat: attendee.bookingSeat || null,
    phoneNumber: attendee.phoneNumber ?? undefined,
    noShow: attendee.noShow ?? false,
  };
}

const getMockAppStatus = ({
  slug,
  failures,
  success,
  overrideName,
}: {
  slug: string;
  failures: number;
  success: number;
  overrideName?: string;
}) => {
  const foundEntry = Object.entries(appStoreMetadata).find(([, app]) => {
    return app.slug === slug;
  });
  if (!foundEntry) {
    throw new Error("App not found for the slug");
  }
  const foundApp = foundEntry[1];
  return {
    appName: overrideName ?? foundApp.slug,
    type: foundApp.type,
    failures,
    success,
    errors: [],
  };
};
export const getMockFailingAppStatus = ({ slug }: { slug: string }) => {
  return getMockAppStatus({ slug, failures: 1, success: 0 });
};

export const getMockPassingAppStatus = ({ slug, overrideName }: { slug: string; overrideName?: string }) => {
  return getMockAppStatus({ slug, overrideName, failures: 0, success: 1 });
};

export const replaceDates = (dates: string[], replacement: Record<string, string>) => {
  return dates.map((date) => {
    return date.replace(/(.*)T/, (_, group1) => `${replacement[group1]}T`);
  });
};

export const getDefaultBookingFields = ({
  emailField,
  bookingFields = [],
}: {
  emailField?: Fields[number];
  bookingFields: Fields;
}) => {
  return [
    {
      name: "name",
      type: "name",
      sources: [{ id: "default", type: "default", label: "Default" }],
      editable: "system",
      required: true,
      defaultLabel: "your_name",
    },
    !!emailField
      ? emailField
      : {
          name: "email",
          type: "email",
          label: "",
          hidden: false,
          sources: [{ id: "default", type: "default", label: "Default" }],
          editable: "system",
          required: true,
          placeholder: "",
          defaultLabel: "email_address",
        },
    {
      name: "location",
      type: "radioInput",
      sources: [{ id: "default", type: "default", label: "Default" }],
      editable: "system",
      required: false,
      defaultLabel: "location",
      getOptionsAt: "locations",
      optionsInputs: {
        phone: { type: "phone", required: true, placeholder: "" },
        attendeeInPerson: { type: "address", required: true, placeholder: "" },
      },
      hideWhenJustOneOption: true,
    },
    {
      name: "title",
      type: "text",
      hidden: true,
      sources: [{ id: "default", type: "default", label: "Default" }],
      editable: "system-but-optional",
      required: true,
      defaultLabel: "what_is_this_meeting_about",
      defaultPlaceholder: "",
    },
    {
      name: "notes",
      type: "textarea",
      sources: [{ id: "default", type: "default", label: "Default" }],
      editable: "system-but-optional",
      required: false,
      defaultLabel: "additional_notes",
      defaultPlaceholder: "share_additional_notes",
    },
    {
      name: "guests",
      type: "multiemail",
      hidden: false,
      sources: [{ id: "default", type: "default", label: "Default" }],
      editable: "system-but-optional",
      required: false,
      defaultLabel: "additional_guests",
      defaultPlaceholder: "email",
    },
    {
      name: "rescheduleReason",
      type: "textarea",
      views: [{ id: "reschedule", label: "Reschedule View" }],
      sources: [{ id: "default", type: "default", label: "Default" }],
      editable: "system-but-optional",
      required: false,
      defaultLabel: "reason_for_reschedule",
      defaultPlaceholder: "reschedule_placeholder",
    },
    ...bookingFields,
  ] as Fields;
};<|MERGE_RESOLUTION|>--- conflicted
+++ resolved
@@ -169,10 +169,7 @@
     id?: number | null;
     parentId?: number | null;
     bookingLimits?: IntervalLimit;
-<<<<<<< HEAD
-=======
     includeManagedEventsInLimits?: boolean;
->>>>>>> 931f3d33
   };
   requiresConfirmation?: boolean;
   destinationCalendar?: Prisma.DestinationCalendarCreateInput;
@@ -267,11 +264,7 @@
     // eslint-disable-next-line @typescript-eslint/no-explicit-any
     schedule?: any;
     metadata?: any;
-<<<<<<< HEAD
-    team?: { id?: number | null; bookingLimits?: IntervalLimit };
-=======
     team?: { id?: number | null; bookingLimits?: IntervalLimit; includeManagedEventsInLimits?: boolean };
->>>>>>> 931f3d33
   })[]
 ) {
   log.silly("TestData: Add EventTypes to DB", JSON.stringify(eventTypes));
@@ -317,10 +310,7 @@
         data: {
           id: eventType.team?.id,
           bookingLimits: eventType.team?.bookingLimits,
-<<<<<<< HEAD
-=======
           includeManagedEventsInLimits: eventType.team?.includeManagedEventsInLimits,
->>>>>>> 931f3d33
           name: "",
         },
       });
@@ -1348,10 +1338,7 @@
           id: eventType.teamId ?? eventType.team?.id,
           parentId: org ? org.id : null,
           bookingLimits: eventType?.team?.bookingLimits,
-<<<<<<< HEAD
-=======
           includeManagedEventsInLimits: eventType?.team?.includeManagedEventsInLimits,
->>>>>>> 931f3d33
         },
         title: `Test Event Type - ${index + 1}`,
         description: `It's a test event type - ${index + 1}`,
