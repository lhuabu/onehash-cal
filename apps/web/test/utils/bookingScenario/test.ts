--- conflicted
+++ resolved
@@ -16,11 +16,7 @@
   const t = mode === "only" ? test.only : mode === "skip" ? test.skip : test;
   t(
     `${description} - With org`,
-<<<<<<< HEAD
-    async ({ emails, sms, meta, task, onTestFailed, expect, skip }) => {
-=======
     async ({ emails, sms, task, onTestFailed, expect, skip, onTestFinished }) => {
->>>>>>> 2fb1408d
       const org = await createOrganization({
         name: "Test Org",
         slug: "testorg",
@@ -45,18 +41,10 @@
 
   t(
     `${description}`,
-<<<<<<< HEAD
-    async ({ emails, sms, meta, task, onTestFailed, expect, skip }) => {
-      await fn({
-        emails,
-        sms,
-        meta,
-=======
     async ({ emails, sms, task, onTestFailed, expect, skip, onTestFinished }) => {
       await fn({
         emails,
         sms,
->>>>>>> 2fb1408d
         task,
         onTestFailed,
         expect,
