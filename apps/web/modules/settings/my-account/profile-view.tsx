--- conflicted
+++ resolved
@@ -13,11 +13,8 @@
 import { ErrorCode } from "@calcom/features/auth/lib/ErrorCode";
 import { logoutAndDeleteUser } from "@calcom/features/auth/lib/federatedLogout";
 import SectionBottomActions from "@calcom/features/settings/SectionBottomActions";
-<<<<<<< HEAD
-import { isPrismaObj } from "@calcom/lib";
-=======
 import { DisplayInfo } from "@calcom/features/users/components/UserTable/EditSheet/DisplayInfo";
->>>>>>> 931f3d33
+import { isPrismaObjOrUndefined } from "@calcom/lib";
 import { APP_NAME, FULL_NAME_LENGTH_MAX_LIMIT } from "@calcom/lib/constants";
 import { emailSchema } from "@calcom/lib/emailSchema";
 import { getUserAvatarUrl } from "@calcom/lib/getAvatarUrl";
@@ -289,10 +286,9 @@
       })),
     ],
     metadata: {
-      phoneNumber:
-        isPrismaObj(user.metadata) && user.metadata?.phoneNumber
-          ? (user.metadata?.phoneNumber as string)
-          : "",
+      phoneNumber: isPrismaObjOrUndefined(user.metadata)?.phoneNumber
+        ? (user.metadata?.phoneNumber as string)
+        : "",
     },
   };
 
@@ -755,37 +751,6 @@
         </div>
         <div className="mt-6">
           <Label>{t("email")}</Label>
-<<<<<<< HEAD
-          {secondaryEmailFields.map((field, index) => (
-            <CustomEmailTextField
-              key={field.itemId}
-              formMethods={formMethods}
-              formMethodFieldName={`secondaryEmails.${index}.email` as keyof FormValues}
-              errorMessage={errors.secondaryEmails?.[index]?.email?.message || ""}
-              emailVerified={Boolean(field.emailVerified)}
-              emailPrimary={field.emailPrimary}
-              dataTestId={`profile-form-email-${index}`}
-              handleChangePrimary={() => {
-                const fields = secondaryEmailFields.map((secondaryField, cIndex) => ({
-                  ...secondaryField,
-                  emailPrimary: cIndex === index,
-                }));
-                updateAllSecondaryEmailFields(fields);
-              }}
-              handleVerifyEmail={() => handleResendVerifyEmail(field.email)}
-              handleItemDelete={() => deleteSecondaryEmail(index)}
-            />
-          ))}
-          <div className="text-default mt-2 flex items-center text-sm">{t("change_email_hint")}</div>
-          <Button
-            color="minimal"
-            StartIcon="plus"
-            className="mt-2"
-            onClick={() => handleAddSecondaryEmail()}
-            data-testid="add-secondary-email">
-            {t("add_email")}
-          </Button>
-=======
           <div className="-mt-2 flex gap-2">
             {secondaryEmailFields.map((field, index) => (
               <CustomEmailTextField
@@ -816,7 +781,6 @@
               {t("add_email")}
             </Button>
           </div>
->>>>>>> 931f3d33
         </div>
         <div className="mt-3 w-full">
           <Label className="flex">
