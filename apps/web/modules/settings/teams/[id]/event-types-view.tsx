--- conflicted
+++ resolved
@@ -2,12 +2,8 @@
 
 import { useRouter } from "next/navigation";
 
-<<<<<<< HEAD
-import { TeamEventTypeForm } from "@calcom/features/oe/teams/components/TeamEventTypeForm";
-=======
 import { useOrgBranding } from "@calcom/features/ee/organizations/context/provider";
 import { TeamEventTypeForm } from "@calcom/features/ee/teams/components/TeamEventTypeForm";
->>>>>>> 931f3d33
 import { useCompatSearchParams } from "@calcom/lib/hooks/useCompatSearchParams";
 import { useCreateEventType } from "@calcom/lib/hooks/useCreateEventType";
 import { useLocale } from "@calcom/lib/hooks/useLocale";
@@ -65,11 +61,6 @@
         createMutation.mutate(values);
       }}
       SubmitButton={SubmitButton}
-<<<<<<< HEAD
-      onSuccessMutation={onSuccessMutation}
-      onErrorMutation={onErrorMutation}
-=======
->>>>>>> 931f3d33
     />
   );
 };
