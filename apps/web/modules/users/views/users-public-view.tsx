"use client";

import classNames from "classnames";
import type { InferGetServerSidePropsType } from "next";
import dynamic from "next/dynamic";
import Link from "next/link";
import { Toaster } from "react-hot-toast";

import {
  sdkActionManager,
  useEmbedNonStylesConfig,
  useEmbedStyles,
  useIsEmbed,
} from "@calcom/embed-core/embed-iframe";
import { EventTypeDescriptionLazy as EventTypeDescription } from "@calcom/features/eventtypes/components";
import EmptyPage from "@calcom/features/eventtypes/components/EmptyPage";
import { getOrgFullOrigin } from "@calcom/features/oe/organizations/lib/orgDomains";
import { SIGNUP_URL } from "@calcom/lib/constants";
import { useLocale } from "@calcom/lib/hooks/useLocale";
import { useRouterQuery } from "@calcom/lib/hooks/useRouterQuery";
import useTheme from "@calcom/lib/hooks/useTheme";
import { Button, HeadSeo, Icon, UnpublishedEntity, UserAvatar } from "@calcom/ui";

import type { UserNotFoundProps, UserFoundProps } from "@server/lib/[user]/getServerSideProps";
import { type getServerSideProps } from "@server/lib/[user]/getServerSideProps";

<<<<<<< HEAD
function UserFound(props: UserFoundProps) {
  const { users, profile, eventTypes, markdownStrippedBio, entity } = props;
  const PoweredBy = dynamic(() => import("@calcom/features/oe/components/PoweredBy"));
=======
export type PageProps = InferGetServerSidePropsType<typeof getServerSideProps>;
export function UserPage(props: PageProps) {
  const { users, profile, eventTypes, markdownStrippedBio, entity, isOrgSEOIndexable } = props;
>>>>>>> 931f3d33

  const [user] = users; //To be used when we only have a single user, not dynamic group
  useTheme(profile.theme);

  const isBioEmpty = !user.bio || !user.bio.replace("<p><br></p>", "").length;

  const isEmbed = useIsEmbed(props.isEmbed);
  const eventTypeListItemEmbedStyles = useEmbedStyles("eventTypeListItem");
  const shouldAlignCentrallyInEmbed = useEmbedNonStylesConfig("align") !== "left";
  const shouldAlignCentrally = !isEmbed || shouldAlignCentrallyInEmbed;
  const {
    // So it doesn't display in the Link (and make tests fail)
    user: _user,
    orgSlug: _orgSlug,
    redirect: _redirect,
    ...query
  } = useRouterQuery();

  /*
   const telemetry = useTelemetry();
   useEffect(() => {
    if (top !== window) {
      //page_view will be collected automatically by _middleware.ts
      telemetry.event(telemetryEventTypes.embedView, collectPageParameters("/[user]"));
    }
  }, [telemetry, router.asPath]); */
  if (entity.considerUnpublished) {
    return (
      <div className="flex h-full min-h-[calc(100dvh)] items-center justify-center">
        <UnpublishedEntity {...entity} />
      </div>
    );
  }

  const isEventListEmpty = eventTypes.length === 0;
  const isOrg = !!user?.profile?.organization;

  const allowSEOIndexing = isOrg
    ? isOrgSEOIndexable
      ? profile.allowSEOIndexing
      : false
    : profile.allowSEOIndexing;

  return (
    <>
      <HeadSeo
        origin={getOrgFullOrigin(entity.orgSlug ?? null)}
        title={profile.name}
        description={markdownStrippedBio}
        meeting={{
          title: markdownStrippedBio,
          profile: { name: `${profile.name}`, image: user.avatarUrl || null },
          users: [{ username: `${user.username}`, name: `${user.name}` }],
        }}
        nextSeoProps={{
          noindex: !allowSEOIndexing,
          nofollow: !allowSEOIndexing,
        }}
      />

      <div className={classNames(shouldAlignCentrally ? "mx-auto" : "", isEmbed ? "max-w-3xl" : "")}>
        <main
          className={classNames(
            shouldAlignCentrally ? "mx-auto" : "",
            isEmbed ? "border-booker border-booker-width  bg-default rounded-md" : "",
            "max-w-3xl px-4 py-24"
          )}>
          <div className="mb-8 text-center">
            <UserAvatar
              size="xl"
              user={{
                avatarUrl: user.avatarUrl,
                profile: user.profile,
                name: profile.name,
                username: profile.username,
              }}
            />
            <h1 className="font-cal text-emphasis my-1 text-3xl" data-testid="name-title">
              {profile.name}
              {!isOrg && user.verified && (
                <Icon
                  name="badge-check"
                  className="mx-1 -mt-1 inline h-6 w-6 fill-blue-500 text-white dark:text-black"
                />
              )}
              {isOrg && (
                <Icon
                  name="badge-check"
                  className="mx-1 -mt-1 inline h-6 w-6 fill-yellow-500 text-white dark:text-black"
                />
              )}
            </h1>
            {!isBioEmpty && (
              <>
                <div
                  className="  text-subtle break-words text-sm [&_a]:text-blue-500 [&_a]:underline [&_a]:hover:text-blue-600"
                  // eslint-disable-next-line react/no-danger
                  dangerouslySetInnerHTML={{ __html: props.safeBio }}
                />
              </>
            )}
          </div>

          <div
            className={classNames("rounded-md ", !isEventListEmpty && "border-subtle border")}
            data-testid="event-types">
            {eventTypes.map((type) => (
              <Link
                key={type.id}
                style={{ display: "flex", ...eventTypeListItemEmbedStyles }}
                prefetch={false}
                href={{
                  pathname: `/${user.profile.username}/${type.slug}`,
                  query,
                }}
                passHref
                onClick={async () => {
                  sdkActionManager?.fire("eventTypeSelected", {
                    eventType: type,
                  });
                }}
                className="bg-default border-subtle dark:bg-muted dark:hover:bg-emphasis hover:bg-muted group relative border-b transition first:rounded-t-md last:rounded-b-md last:border-b-0"
                data-testid="event-type-link">
                <Icon
                  name="arrow-right"
                  className="text-emphasis absolute right-4 top-4 h-4 w-4 opacity-0 transition-opacity group-hover:opacity-100"
                />
                {/* Don't prefetch till the time we drop the amount of javascript in [user][type] page which is impacting score for [user] page */}
                <div className="block w-full p-5">
                  <div className="flex flex-wrap items-center">
                    <h2 className="text-default pr-2 text-sm font-semibold">{type.title}</h2>
                  </div>
                  <EventTypeDescription eventType={type} isPublic={true} shortenDescription />
                </div>
              </Link>
            ))}
          </div>

          {isEventListEmpty && <EmptyPage name={profile.name || "User"} />}
          <div key="logo" className={classNames("mt-6 flex w-full justify-center [&_img]:h-[32px]")}>
            <PoweredBy logoOnly />
          </div>
        </main>
        <Toaster position="bottom-right" />
      </div>
    </>
  );
}

function UserNotFound(props: UserNotFoundProps) {
  const { slug } = props;
  const { t } = useLocale();
  const PoweredBy = dynamic(() => import("@calcom/features/oe/components/PoweredBy"));

  return (
    <>
      <HeadSeo
        origin={getOrgFullOrigin(null)}
        title={"Oops no one's here"}
        description="Register and claim this Cal ID username before it’s gone!"
        nextSeoProps={{
          noindex: true,
          nofollow: true,
        }}
      />
      <div className="flex min-h-screen flex-col items-center justify-center px-10 md:p-0">
        <div className="bg-default w-full max-w-xl rounded-lg p-10 text-center shadow-lg">
          <div className="flex flex-col items-center">
            <h2 className="mt-4 text-3xl font-semibold text-gray-800">No man’s land - Conquer it today!</h2>
            <p className="mt-4 text-lg text-gray-600">
              Claim username <span className="font-semibold">{`'${slug}'`}</span> on{" "}
              <span className="font-semibold">Cal ID</span> now before someone else does! 🗓️🔥
            </p>
          </div>

          <div className="mt-6">
            <Button color="primary" href={SIGNUP_URL} target="_blank">
              {t("register_now")}
            </Button>
          </div>

          <div className="mt-6 text-base text-gray-500">
            Or Lost your way? &nbsp;
            <Link href="/auth/login" className="text-blue-600 hover:underline">
              Log in to your personal space
            </Link>
          </div>
        </div>
        <div key="logo" className={classNames("mt-6 flex w-full justify-center [&_img]:h-[32px]")}>
          <PoweredBy logoOnly />
        </div>
      </div>
    </>
  );
}

function UserPage(props: InferGetServerSidePropsType<typeof getServerSideProps>) {
  return props.userFound ? (
    <UserFound {...props.userFound} />
  ) : (
    <UserNotFound slug={props.userNotFound.slug || "User"} />
  );
}

export default UserPage;<|MERGE_RESOLUTION|>--- conflicted
+++ resolved
@@ -12,9 +12,9 @@
   useEmbedStyles,
   useIsEmbed,
 } from "@calcom/embed-core/embed-iframe";
+import { getOrgFullOrigin } from "@calcom/features/ee/organizations/lib/orgDomains";
 import { EventTypeDescriptionLazy as EventTypeDescription } from "@calcom/features/eventtypes/components";
 import EmptyPage from "@calcom/features/eventtypes/components/EmptyPage";
-import { getOrgFullOrigin } from "@calcom/features/oe/organizations/lib/orgDomains";
 import { SIGNUP_URL } from "@calcom/lib/constants";
 import { useLocale } from "@calcom/lib/hooks/useLocale";
 import { useRouterQuery } from "@calcom/lib/hooks/useRouterQuery";
@@ -24,15 +24,9 @@
 import type { UserNotFoundProps, UserFoundProps } from "@server/lib/[user]/getServerSideProps";
 import { type getServerSideProps } from "@server/lib/[user]/getServerSideProps";
 
-<<<<<<< HEAD
 function UserFound(props: UserFoundProps) {
-  const { users, profile, eventTypes, markdownStrippedBio, entity } = props;
-  const PoweredBy = dynamic(() => import("@calcom/features/oe/components/PoweredBy"));
-=======
-export type PageProps = InferGetServerSidePropsType<typeof getServerSideProps>;
-export function UserPage(props: PageProps) {
   const { users, profile, eventTypes, markdownStrippedBio, entity, isOrgSEOIndexable } = props;
->>>>>>> 931f3d33
+  const PoweredBy = dynamic(() => import("@calcom/features/ee/components/PoweredBy"));
 
   const [user] = users; //To be used when we only have a single user, not dynamic group
   useTheme(profile.theme);
@@ -185,13 +179,13 @@
 function UserNotFound(props: UserNotFoundProps) {
   const { slug } = props;
   const { t } = useLocale();
-  const PoweredBy = dynamic(() => import("@calcom/features/oe/components/PoweredBy"));
+  const PoweredBy = dynamic(() => import("@calcom/features/ee/components/PoweredBy"));
 
   return (
     <>
       <HeadSeo
         origin={getOrgFullOrigin(null)}
-        title={"Oops no one's here"}
+        title="Oops no one's here"
         description="Register and claim this Cal ID username before it’s gone!"
         nextSeoProps={{
           noindex: true,
@@ -229,7 +223,9 @@
   );
 }
 
-function UserPage(props: InferGetServerSidePropsType<typeof getServerSideProps>) {
+export type PageProps = InferGetServerSidePropsType<typeof getServerSideProps>;
+
+function UserPage(props: PageProps) {
   return props.userFound ? (
     <UserFound {...props.userFound} />
   ) : (
