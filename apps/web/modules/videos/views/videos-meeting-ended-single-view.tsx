"use client";

import dayjs from "@calcom/dayjs";
import { useLocale } from "@calcom/lib/hooks/useLocale";
import { detectBrowserTimeFormat } from "@calcom/lib/timeFormat";
<<<<<<< HEAD
=======
import type { inferSSRProps } from "@calcom/types/inferSSRProps";
>>>>>>> 2fb1408d
import { Button, HeadSeo, Icon } from "@calcom/ui";

import type { getServerSideProps } from "@lib/video/meeting-ended/[uid]/getServerSideProps";

export type PageProps = inferSSRProps<typeof getServerSideProps>;
export default function MeetingUnavailable(props: PageProps) {
  const { t } = useLocale();

  return (
    <div>
      <HeadSeo title="Meeting Unavailable" description="Meeting Unavailable" />
      <main className="mx-auto my-24 max-w-3xl">
        <div className="fixed inset-0 z-50 overflow-y-auto">
          <div className="flex min-h-screen items-end justify-center px-4 pb-20 pt-4 text-center sm:block sm:p-0">
            <div className="fixed inset-0 my-4 transition-opacity sm:my-0" aria-hidden="true">
              <span className="hidden sm:inline-block sm:h-screen sm:align-middle" aria-hidden="true">
                &#8203;
              </span>
              <div
                className="bg-default inline-block transform overflow-hidden rounded-lg px-4 pb-4 pt-5 text-left align-bottom shadow-xl transition-all sm:my-8 sm:w-full sm:max-w-sm sm:p-6 sm:align-middle"
                role="dialog"
                aria-modal="true"
                aria-labelledby="modal-headline">
                <div>
                  <div className="bg-error mx-auto flex h-12 w-12 items-center justify-center rounded-full">
                    <Icon name="x" className="h-6 w-6 text-red-600" />
                  </div>
                  <div className="mt-3 text-center sm:mt-5">
                    <h3 className="text-emphasis text-lg font-medium leading-6" id="modal-headline">
                      This meeting is in the past.
                    </h3>
                  </div>
                  <div className="mt-4 border-b border-t py-4">
                    <h2 className="font-cal text-default mb-2 text-center text-lg font-medium">
                      {props.booking.title}
                    </h2>
                    <p className="text-subtle text-center">
                      <Icon name="calendar" className="-mt-1 mr-1 inline-block h-4 w-4" />
                      {dayjs(props.booking.startTime).format(`${detectBrowserTimeFormat}, dddd DD MMMM YYYY`)}
                    </p>
                  </div>
                </div>
                <div className="mt-5 text-center sm:mt-6">
                  <div className="mt-5">
                    <Button data-testid="return-home" href="/event-types" EndIcon="arrow-right">
                      {t("go_back")}
                    </Button>
                  </div>
                </div>
              </div>
            </div>
          </div>
        </div>
      </main>
    </div>
  );
}<|MERGE_RESOLUTION|>--- conflicted
+++ resolved
@@ -3,10 +3,7 @@
 import dayjs from "@calcom/dayjs";
 import { useLocale } from "@calcom/lib/hooks/useLocale";
 import { detectBrowserTimeFormat } from "@calcom/lib/timeFormat";
-<<<<<<< HEAD
-=======
 import type { inferSSRProps } from "@calcom/types/inferSSRProps";
->>>>>>> 2fb1408d
 import { Button, HeadSeo, Icon } from "@calcom/ui";
 
 import type { getServerSideProps } from "@lib/video/meeting-ended/[uid]/getServerSideProps";
