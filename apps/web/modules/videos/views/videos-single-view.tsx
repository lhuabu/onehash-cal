--- conflicted
+++ resolved
@@ -104,17 +104,10 @@
           <CalAiTranscribe />
         </div>
         <div style={{ zIndex: 2, position: "relative" }}>
-<<<<<<< HEAD
-          {booking?.user?.organization?.calVideoLogo ? (
-            <Image
-              className="min-h-16 min-w-16 fixed z-10 hidden aspect-square h-16 w-16 rounded-full sm:inline-block"
-              src={booking.user.organization.calVideoLogo}
-=======
           {calVideoLogo ? (
             <img
-              className="min-w-16 min-h-16 fixed z-10 hidden aspect-square h-16 w-16 rounded-full sm:inline-block"
+              className="fixed z-10 hidden aspect-square h-16 min-h-16 w-16 min-w-16 rounded-full sm:inline-block"
               src={calVideoLogo}
->>>>>>> 931f3d33
               alt="My Org Logo"
               style={{
                 position: "fixed",
@@ -234,7 +227,7 @@
           "no-scrollbar fixed left-0 top-0 z-30 flex h-full w-64 transform justify-between overflow-x-hidden overflow-y-scroll transition-all duration-300 ease-in-out",
           open ? "translate-x-0" : "-translate-x-[232px]"
         )}>
-        <main className="prose-sm prose prose-a:text-white prose-h3:text-white prose-h3:font-cal scroll-bar scrollbar-track-w-20 max-w-64 w-full overflow-scroll overflow-x-hidden border-r border-gray-300/20 bg-black/80 p-4 text-white shadow-sm backdrop-blur-lg">
+        <main className="prose-sm prose prose-a:text-white prose-h3:text-white prose-h3:font-cal scroll-bar scrollbar-track-w-20 w-full max-w-64 overflow-scroll overflow-x-hidden border-r border-gray-300/20 bg-black/80 p-4 text-white shadow-sm backdrop-blur-lg">
           <h3>{t("what")}:</h3>
           <p>{booking.title}</p>
           <h3>{t("invitee_timezone")}:</h3>
