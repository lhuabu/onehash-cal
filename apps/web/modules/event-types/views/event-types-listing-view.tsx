"use client";

import { useAutoAnimate } from "@formkit/auto-animate/react";
import { Trans } from "next-i18next";
import Link from "next/link";
import { usePathname, useRouter } from "next/navigation";
import type { FC } from "react";
import { memo, useEffect, useState } from "react";
import { z } from "zod";

import { useOrgBranding } from "@calcom/features/oe/organizations/context/provider";
import useIntercom from "@calcom/features/ee/support/lib/intercom/useIntercom";
import { EventTypeEmbedButton, EventTypeEmbedDialog } from "@calcom/features/embed/EventTypeEmbed";
import { EventTypeDescription } from "@calcom/features/eventtypes/components";
import CreateEventTypeDialog from "@calcom/features/eventtypes/components/CreateEventTypeDialog";
import { DuplicateDialog } from "@calcom/features/eventtypes/components/DuplicateDialog";
import { TeamsFilter } from "@calcom/features/filters/components/TeamsFilter";
import { getTeamsFiltersFromQuery } from "@calcom/features/filters/lib/getTeamsFiltersFromQuery";
<<<<<<< HEAD
import { ShellMain } from "@calcom/features/shell/Shell";
import OneHashChatProvider from "@calcom/features/support/onehashchat/OneHashChatProvider";
=======
import Shell from "@calcom/features/shell/Shell";
>>>>>>> 51090754
import { APP_NAME, WEBAPP_URL } from "@calcom/lib/constants";
import { WEBSITE_URL } from "@calcom/lib/constants";
import { useCompatSearchParams } from "@calcom/lib/hooks/useCompatSearchParams";
import { useLocale } from "@calcom/lib/hooks/useLocale";
import useMediaQuery from "@calcom/lib/hooks/useMediaQuery";
import { useRouterQuery } from "@calcom/lib/hooks/useRouterQuery";
import { useTypedQuery } from "@calcom/lib/hooks/useTypedQuery";
import { HttpError } from "@calcom/lib/http-error";
import type { User } from "@calcom/prisma/client";
import { SchedulingType } from "@calcom/prisma/enums";
import type { RouterOutputs } from "@calcom/trpc/react";
import { trpc, TRPCClientError } from "@calcom/trpc/react";
import type { UserProfile } from "@calcom/types/UserProfile";
import {
  Alert,
  Avatar,
  Badge,
  Button,
  ButtonGroup,
  ConfirmationDialogContent,
  CreateButton,
  Dialog,
  Dropdown,
  DropdownItem,
  DropdownMenuContent,
  DropdownMenuItem,
  DropdownMenuPortal,
  DropdownMenuSeparator,
  DropdownMenuTrigger,
  EmptyScreen,
  HeadSeo,
  HorizontalTabs,
  Label,
  showToast,
  Skeleton,
  Switch,
  Tooltip,
  ArrowButton,
  UserAvatarGroup,
} from "@calcom/ui";
import {
  Clipboard,
  Code,
  Copy,
  Edit,
  Edit2,
  ExternalLink,
  Link as LinkIcon,
  MoreHorizontal,
  Trash,
  Upload,
  Users,
  VenetianMask,
} from "@calcom/ui/components/icon";

import type { AppProps } from "@lib/app-providers";
import useMeQuery from "@lib/hooks/useMeQuery";

import SkeletonLoader from "@components/eventtype/SkeletonLoader";

type EventTypeGroups = RouterOutputs["viewer"]["eventTypes"]["getByViewer"]["eventTypeGroups"];

type EventTypeGroupProfile = EventTypeGroups[number]["profile"];
type GetByViewerResponse = RouterOutputs["viewer"]["eventTypes"]["getByViewer"] | undefined;

interface EventTypeListHeadingProps {
  profile: EventTypeGroupProfile;
  membershipCount: number;
  teamId?: number | null;
  bookerUrl: string;
}

type EventTypeGroup = EventTypeGroups[number];
type EventType = EventTypeGroup["eventTypes"][number];

type DeNormalizedEventType = Omit<EventType, "userIds"> & {
  users: (Pick<User, "id" | "name" | "username" | "avatarUrl"> & {
    nonProfileUsername: string | null;
    profile: UserProfile;
  })[];
};

type DeNormalizedEventTypeGroup = Omit<EventTypeGroup, "eventTypes"> & {
  eventTypes: DeNormalizedEventType[];
};

interface EventTypeListProps {
  group: DeNormalizedEventTypeGroup;
  groupIndex: number;
  readOnly: boolean;
  bookerUrl: string | null;
  types: DeNormalizedEventType[];
}

interface MobileTeamsTabProps {
  eventTypeGroups: DeNormalizedEventTypeGroup[];
}

const querySchema = z.object({
  teamId: z.nullable(z.coerce.number()).optional().default(null),
});

const MobileTeamsTab: FC<MobileTeamsTabProps> = (props) => {
  const { eventTypeGroups } = props;
  const orgBranding = useOrgBranding();
  const tabs = eventTypeGroups.map((item) => ({
    name: item.profile.name ?? "",
    href: item.teamId ? `/event-types?teamId=${item.teamId}` : "/event-types?noTeam",
    avatar: orgBranding
      ? `${orgBranding.fullDomain}${item.teamId ? "/team" : ""}/${item.profile.slug}/avatar.png`
      : item.profile.image ?? `${WEBAPP_URL + (item.teamId && "/team")}/${item.profile.slug}/avatar.png`,
  }));
  const { data } = useTypedQuery(querySchema);
  const events = eventTypeGroups.filter((item) => item.teamId === data.teamId);

  return (
    <div>
      <HorizontalTabs tabs={tabs} />
      {events.length > 0 ? (
        <EventTypeList
          types={events[0].eventTypes}
          group={events[0]}
          groupIndex={0}
          bookerUrl={events[0].bookerUrl}
          readOnly={events[0].metadata.readOnly}
        />
      ) : (
        <CreateFirstEventTypeView slug={eventTypeGroups[0].profile.slug ?? ""} />
      )}
    </div>
  );
};

const Item = ({
  type,
  group,
  readOnly,
}: {
  type: DeNormalizedEventType;
  group: DeNormalizedEventTypeGroup;
  readOnly: boolean;
}) => {
  const { t } = useLocale();

  const content = () => (
    <div>
      <span
        className="text-default font-semibold ltr:mr-1 rtl:ml-1"
        data-testid={`event-type-title-${type.id}`}>
        {type.title}
      </span>
      {group.profile.slug ? (
        <small
          className="text-subtle hidden font-normal leading-4 sm:inline"
          data-testid={`event-type-slug-${type.id}`}>
          {`/${
            type.schedulingType !== SchedulingType.MANAGED ? group.profile.slug : t("username_placeholder")
          }/${type.slug}`}
        </small>
      ) : null}
      {readOnly && (
        <Badge variant="gray" className="ml-2">
          {t("readonly")}
        </Badge>
      )}
    </div>
  );

  return readOnly ? (
    <div className="flex-1 overflow-hidden pr-4 text-sm">
      {content()}
      <EventTypeDescription eventType={type} shortenDescription />
    </div>
  ) : (
    <Link
      href={`/event-types/${type.id}?tabName=setup`}
      className="flex-1 overflow-hidden pr-4 text-sm"
      title={type.title}>
      <div>
        <span
          className="text-default font-semibold ltr:mr-1 rtl:ml-1"
          data-testid={`event-type-title-${type.id}`}>
          {type.title}
        </span>
        {group.profile.slug ? (
          <small
            className="text-subtle hidden font-normal leading-4 sm:inline"
            data-testid={`event-type-slug-${type.id}`}>
            {`/${group.profile.slug}/${type.slug}`}
          </small>
        ) : null}
        {readOnly && (
          <Badge variant="gray" className="ml-2">
            {t("readonly")}
          </Badge>
        )}
      </div>
      <EventTypeDescription
        eventType={{ ...type, descriptionAsSafeHTML: type.safeDescription }}
        shortenDescription
      />
    </Link>
  );
};

const MemoizedItem = memo(Item);

export const EventTypeList = ({
  group,
  groupIndex,
  readOnly,
  types,
  bookerUrl,
}: EventTypeListProps): JSX.Element => {
  const { t } = useLocale();
  const router = useRouter();
  const pathname = usePathname();
  const searchParams = useCompatSearchParams();
  const [parent] = useAutoAnimate<HTMLUListElement>();
  const [deleteDialogOpen, setDeleteDialogOpen] = useState(false);
  const [deleteDialogTypeId, setDeleteDialogTypeId] = useState(0);
  const [deleteDialogTypeSchedulingType, setDeleteDialogSchedulingType] = useState<SchedulingType | null>(
    null
  );
  const utils = trpc.useContext();
  const mutation = trpc.viewer.eventTypeOrder.useMutation({
    onError: async (err) => {
      console.error(err.message);
      await utils.viewer.eventTypes.getByViewer.cancel();
      // REVIEW: Should we invalidate the entire router or just the `getByViewer` query?
      await utils.viewer.eventTypes.invalidate();
    },
    onSettled: () => {
      // REVIEW: Should we invalidate the entire router or just the `getByViewer` query?
      utils.viewer.eventTypes.invalidate();
    },
  });

  const setHiddenMutation = trpc.viewer.eventTypes.update.useMutation({
    onMutate: async ({ id }) => {
      await utils.viewer.eventTypes.getByViewer.cancel();
      const previousValue = utils.viewer.eventTypes.getByViewer.getData();
      if (previousValue) {
        const newList = [...types.map(normalizeEventType)];
        const itemIndex = newList.findIndex((item) => item.id === id);
        if (itemIndex !== -1 && newList[itemIndex]) {
          newList[itemIndex].hidden = !newList[itemIndex].hidden;
        }
        utils.viewer.eventTypes.getByViewer.setData(undefined, {
          ...previousValue,
          eventTypeGroups: [
            ...previousValue.eventTypeGroups.slice(0, groupIndex),
            { ...group, eventTypes: newList },
            ...previousValue.eventTypeGroups.slice(groupIndex + 1),
          ],
        });
      }
      return { previousValue };
    },
    onError: async (err, _, context) => {
      if (context?.previousValue) {
        utils.viewer.eventTypes.getByViewer.setData(undefined, context.previousValue);
      }
      console.error(err.message);
    },
    onSettled: () => {
      // REVIEW: Should we invalidate the entire router or just the `getByViewer` query?
      utils.viewer.eventTypes.invalidate();
    },
  });

  async function moveEventType(index: number, increment: 1 | -1) {
    const newList = [...types.map(normalizeEventType)];

    const type = types[index];
    const tmp = types[index + increment];
    if (tmp) {
      newList[index] = normalizeEventType(tmp);
      newList[index + increment] = normalizeEventType(type);
    }

    await utils.viewer.eventTypes.getByViewer.cancel();

    const previousValue = utils.viewer.eventTypes.getByViewer.getData();
    if (previousValue) {
      utils.viewer.eventTypes.getByViewer.setData(undefined, {
        ...previousValue,
        eventTypeGroups: [
          ...previousValue.eventTypeGroups.slice(0, groupIndex),
          { ...group, eventTypes: newList },
          ...previousValue.eventTypeGroups.slice(groupIndex + 1),
        ],
      });
    }

    mutation.mutate({
      ids: newList.map((type) => type.id),
    });
  }

  async function deleteEventTypeHandler(id: number) {
    const payload = { id };
    deleteMutation.mutate(payload);
  }

  // inject selection data into url for correct router history
  const openDuplicateModal = (eventType: DeNormalizedEventType, group: DeNormalizedEventTypeGroup) => {
    const newSearchParams = new URLSearchParams(searchParams ?? undefined);
    function setParamsIfDefined(key: string, value: string | number | boolean | null | undefined) {
      if (value) newSearchParams.set(key, value.toString());
      if (value === null) newSearchParams.delete(key);
    }
    setParamsIfDefined("dialog", "duplicate");
    setParamsIfDefined("title", eventType.title);
    setParamsIfDefined("description", eventType.description);
    setParamsIfDefined("slug", eventType.slug);
    setParamsIfDefined("id", eventType.id);
    setParamsIfDefined("length", eventType.length);
    setParamsIfDefined("pageSlug", group.profile.slug);
    router.push(`${pathname}?${newSearchParams.toString()}`);
  };

  const deleteMutation = trpc.viewer.eventTypes.delete.useMutation({
    onSuccess: () => {
      showToast(t("event_type_deleted_successfully"), "success");
      setDeleteDialogOpen(false);
    },
    onMutate: async ({ id }) => {
      await utils.viewer.eventTypes.getByViewer.cancel();
      const previousValue = utils.viewer.eventTypes.getByViewer.getData();
      if (previousValue) {
        const newList = types.filter((item) => item.id !== id).map(normalizeEventType);

        utils.viewer.eventTypes.getByViewer.setData(undefined, {
          ...previousValue,
          eventTypeGroups: [
            ...previousValue.eventTypeGroups.slice(0, groupIndex),
            { ...group, eventTypes: newList },
            ...previousValue.eventTypeGroups.slice(groupIndex + 1),
          ],
        });
      }
      return { previousValue };
    },
    onError: (err, _, context) => {
      if (context?.previousValue) {
        utils.viewer.eventTypes.getByViewer.setData(undefined, context.previousValue);
      }
      if (err instanceof HttpError) {
        const message = `${err.statusCode}: ${err.message}`;
        showToast(message, "error");
        setDeleteDialogOpen(false);
      } else if (err instanceof TRPCClientError) {
        showToast(err.message, "error");
      }
    },
    onSettled: () => {
      // REVIEW: Should we invalidate the entire router or just the `getByViewer` query?
      utils.viewer.eventTypes.invalidate();
    },
  });

  const [isNativeShare, setNativeShare] = useState(true);

  useEffect(() => {
    if (!navigator.share) {
      setNativeShare(false);
    }
  }, []);

  if (!types.length) {
    return group.teamId ? (
      <EmptyEventTypeList group={group} />
    ) : (
      <CreateFirstEventTypeView slug={group.profile.slug ?? ""} />
    );
  }

  const firstItem = types[0];
  const lastItem = types[types.length - 1];
  const isManagedEventPrefix = () => {
    return deleteDialogTypeSchedulingType === SchedulingType.MANAGED ? "_managed" : "";
  };
  return (
    <div className="bg-default border-subtle mb-16 flex overflow-hidden rounded-md border">
      <ul ref={parent} className="divide-subtle !static w-full divide-y" data-testid="event-types">
        {types.map((type, index) => {
          const embedLink = `${group.profile.slug}/${type.slug}`;
          const calLink = `${bookerUrl}/${embedLink}`;
          const isPrivateURLEnabled = type.hashedLink?.link;
          const placeholderHashedLink = `${WEBSITE_URL}/d/${type.hashedLink?.link}/${type.slug}`;
          const isManagedEventType = type.schedulingType === SchedulingType.MANAGED;
          const isChildrenManagedEventType =
            type.metadata?.managedEventConfig !== undefined && type.schedulingType !== SchedulingType.MANAGED;
          return (
            <li key={type.id}>
              <div className="hover:bg-muted flex w-full items-center justify-between transition">
                <div className="group flex w-full max-w-full items-center justify-between overflow-hidden px-4 py-4 sm:px-6">
                  {!(firstItem && firstItem.id === type.id) && (
                    <ArrowButton onClick={() => moveEventType(index, -1)} arrowDirection="up" />
                  )}

                  {!(lastItem && lastItem.id === type.id) && (
                    <ArrowButton onClick={() => moveEventType(index, 1)} arrowDirection="down" />
                  )}
                  <MemoizedItem type={type} group={group} readOnly={readOnly} />
                  <div className="mt-4 hidden sm:mt-0 sm:flex">
                    <div className="flex justify-between space-x-2 rtl:space-x-reverse">
                      {!!type.teamId && !isManagedEventType && (
                        <UserAvatarGroup
                          className="relative right-3"
                          size="sm"
                          truncateAfter={4}
                          users={type?.users ?? []}
                        />
                      )}
                      {isManagedEventType && type?.children && type.children?.length > 0 && (
                        <UserAvatarGroup
                          className="relative right-3"
                          size="sm"
                          truncateAfter={4}
                          users={type?.children.flatMap((ch) => ch.users) ?? []}
                        />
                      )}
                      <div className="flex items-center justify-between space-x-2 rtl:space-x-reverse">
                        {!isManagedEventType && (
                          <>
                            {type.hidden && <Badge variant="gray">{t("hidden")}</Badge>}
                            <Tooltip
                              content={type.hidden ? t("show_eventtype_on_profile") : t("hide_from_profile")}>
                              <div className="self-center rounded-md p-2">
                                <Switch
                                  name="Hidden"
                                  checked={!type.hidden}
                                  onCheckedChange={() => {
                                    setHiddenMutation.mutate({ id: type.id, hidden: !type.hidden });
                                  }}
                                />
                              </div>
                            </Tooltip>
                          </>
                        )}

                        <ButtonGroup combined>
                          {!isManagedEventType && (
                            <>
                              <Tooltip content={t("preview")}>
                                <Button
                                  data-testid="preview-link-button"
                                  color="secondary"
                                  target="_blank"
                                  variant="icon"
                                  href={calLink}
                                  StartIcon={ExternalLink}
                                />
                              </Tooltip>

                              <Tooltip content={t("copy_link")}>
                                <Button
                                  color="secondary"
                                  variant="icon"
                                  StartIcon={LinkIcon}
                                  onClick={() => {
                                    showToast(t("link_copied"), "success");
                                    navigator.clipboard.writeText(calLink);
                                  }}
                                />
                              </Tooltip>

                              {isPrivateURLEnabled && (
                                <Tooltip content={t("copy_private_link_to_event")}>
                                  <Button
                                    color="secondary"
                                    variant="icon"
                                    StartIcon={VenetianMask}
                                    onClick={() => {
                                      showToast(t("private_link_copied"), "success");
                                      navigator.clipboard.writeText(placeholderHashedLink);
                                    }}
                                  />
                                </Tooltip>
                              )}
                            </>
                          )}
                          <Dropdown modal={false}>
                            <DropdownMenuTrigger asChild data-testid={`event-type-options-${type.id}`}>
                              <Button
                                type="button"
                                variant="icon"
                                color="secondary"
                                StartIcon={MoreHorizontal}
                                className="ltr:radix-state-open:rounded-r-md rtl:radix-state-open:rounded-l-md"
                              />
                            </DropdownMenuTrigger>
                            <DropdownMenuContent>
                              {!readOnly && (
                                <DropdownMenuItem>
                                  <DropdownItem
                                    type="button"
                                    data-testid={`event-type-edit-${type.id}`}
                                    StartIcon={Edit2}
                                    onClick={() => router.push(`/event-types/${type.id}`)}>
                                    {t("edit")}
                                  </DropdownItem>
                                </DropdownMenuItem>
                              )}
                              {!isManagedEventType && !isChildrenManagedEventType && (
                                <>
                                  <DropdownMenuItem className="outline-none">
                                    <DropdownItem
                                      type="button"
                                      data-testid={`event-type-duplicate-${type.id}`}
                                      StartIcon={Copy}
                                      onClick={() => openDuplicateModal(type, group)}>
                                      {t("duplicate")}
                                    </DropdownItem>
                                  </DropdownMenuItem>
                                </>
                              )}
                              {!isManagedEventType && (
                                <DropdownMenuItem className="outline-none">
                                  <EventTypeEmbedButton
                                    namespace=""
                                    as={DropdownItem}
                                    type="button"
                                    StartIcon={Code}
                                    className="w-full rounded-none"
                                    embedUrl={encodeURIComponent(embedLink)}
                                    eventId={type.id}>
                                    {t("embed")}
                                  </EventTypeEmbedButton>
                                </DropdownMenuItem>
                              )}
                              {/* readonly is only set when we are on a team - if we are on a user event type null will be the value. */}
                              {(group.metadata?.readOnly === false || group.metadata.readOnly === null) &&
                                !isChildrenManagedEventType && (
                                  <>
                                    <DropdownMenuSeparator />
                                    <DropdownMenuItem>
                                      <DropdownItem
                                        color="destructive"
                                        onClick={() => {
                                          setDeleteDialogOpen(true);
                                          setDeleteDialogTypeId(type.id);
                                          setDeleteDialogSchedulingType(type.schedulingType);
                                        }}
                                        StartIcon={Trash}
                                        className="w-full rounded-none">
                                        {t("delete")}
                                      </DropdownItem>
                                    </DropdownMenuItem>
                                  </>
                                )}
                            </DropdownMenuContent>
                          </Dropdown>
                        </ButtonGroup>
                      </div>
                    </div>
                  </div>
                </div>
                <div className="min-w-9 mx-5 flex sm:hidden">
                  <Dropdown>
                    <DropdownMenuTrigger asChild data-testid={`event-type-options-${type.id}`}>
                      <Button type="button" variant="icon" color="secondary" StartIcon={MoreHorizontal} />
                    </DropdownMenuTrigger>
                    <DropdownMenuPortal>
                      <DropdownMenuContent>
                        {!isManagedEventType && (
                          <>
                            <DropdownMenuItem className="outline-none">
                              <DropdownItem
                                href={calLink}
                                target="_blank"
                                StartIcon={ExternalLink}
                                className="w-full rounded-none">
                                {t("preview")}
                              </DropdownItem>
                            </DropdownMenuItem>
                            <DropdownMenuItem className="outline-none">
                              <DropdownItem
                                data-testid={`event-type-duplicate-${type.id}`}
                                onClick={() => {
                                  navigator.clipboard.writeText(calLink);
                                  showToast(t("link_copied"), "success");
                                }}
                                StartIcon={Clipboard}
                                className="w-full rounded-none text-left">
                                {t("copy_link")}
                              </DropdownItem>
                            </DropdownMenuItem>
                          </>
                        )}
                        {isNativeShare ? (
                          <DropdownMenuItem className="outline-none">
                            <DropdownItem
                              data-testid={`event-type-duplicate-${type.id}`}
                              onClick={() => {
                                navigator
                                  .share({
                                    title: t("share"),
                                    text: t("share_event", { appName: APP_NAME }),
                                    url: calLink,
                                  })
                                  .then(() => showToast(t("link_shared"), "success"))
                                  .catch(() => showToast(t("failed"), "error"));
                              }}
                              StartIcon={Upload}
                              className="w-full rounded-none">
                              {t("share")}
                            </DropdownItem>
                          </DropdownMenuItem>
                        ) : null}
                        {!readOnly && (
                          <DropdownMenuItem className="outline-none">
                            <DropdownItem
                              onClick={() => router.push(`/event-types/${type.id}`)}
                              StartIcon={Edit}
                              className="w-full rounded-none">
                              {t("edit")}
                            </DropdownItem>
                          </DropdownMenuItem>
                        )}
                        {!isManagedEventType && !isChildrenManagedEventType && (
                          <DropdownMenuItem className="outline-none">
                            <DropdownItem
                              onClick={() => openDuplicateModal(type, group)}
                              StartIcon={Copy}
                              data-testid={`event-type-duplicate-${type.id}`}>
                              {t("duplicate")}
                            </DropdownItem>
                          </DropdownMenuItem>
                        )}
                        {/* readonly is only set when we are on a team - if we are on a user event type null will be the value. */}
                        {(group.metadata?.readOnly === false || group.metadata.readOnly === null) &&
                          !isChildrenManagedEventType && (
                            <>
                              <DropdownMenuItem className="outline-none">
                                <DropdownItem
                                  color="destructive"
                                  onClick={() => {
                                    setDeleteDialogOpen(true);
                                    setDeleteDialogTypeId(type.id);
                                    setDeleteDialogSchedulingType(type.schedulingType);
                                  }}
                                  StartIcon={Trash}
                                  className="w-full rounded-none">
                                  {t("delete")}
                                </DropdownItem>
                              </DropdownMenuItem>
                            </>
                          )}
                        <DropdownMenuSeparator />
                        {!isManagedEventType && (
                          <div className="hover:bg-subtle flex h-9 cursor-pointer flex-row items-center justify-between px-4 py-2">
                            <Skeleton
                              as={Label}
                              htmlFor="hiddenSwitch"
                              className="mt-2 inline cursor-pointer self-center pr-2 ">
                              {type.hidden ? t("show_eventtype_on_profile") : t("hide_from_profile")}
                            </Skeleton>
                            <Switch
                              id="hiddenSwitch"
                              name="Hidden"
                              checked={!type.hidden}
                              onCheckedChange={() => {
                                setHiddenMutation.mutate({ id: type.id, hidden: !type.hidden });
                              }}
                            />
                          </div>
                        )}
                      </DropdownMenuContent>
                    </DropdownMenuPortal>
                  </Dropdown>
                </div>
              </div>
            </li>
          );
        })}
      </ul>
      <Dialog open={deleteDialogOpen} onOpenChange={setDeleteDialogOpen}>
        <ConfirmationDialogContent
          variety="danger"
          title={t(`delete${isManagedEventPrefix()}_event_type`)}
          confirmBtnText={t(`confirm_delete_event_type`)}
          loadingText={t(`confirm_delete_event_type`)}
          isPending={deleteMutation.isPending}
          onConfirm={(e) => {
            e.preventDefault();
            deleteEventTypeHandler(deleteDialogTypeId);
          }}>
          <p className="mt-5">
            <Trans
              i18nKey={`delete${isManagedEventPrefix()}_event_type_description`}
              components={{ li: <li />, ul: <ul className="ml-4 list-disc" /> }}>
              <ul>
                <li>Members assigned to this event type will also have their event types deleted.</li>
                <li>
                  Anyone who they&apos;ve shared their link with will no longer be able to book using it.
                </li>
              </ul>
            </Trans>
          </p>
        </ConfirmationDialogContent>
      </Dialog>
    </div>
  );
};

const EventTypeListHeading = ({
  profile,
  membershipCount,
  teamId,
  bookerUrl,
}: EventTypeListHeadingProps): JSX.Element => {
  const { t } = useLocale();
  const router = useRouter();

  const publishTeamMutation = trpc.viewer.teams.publish.useMutation({
    onSuccess(data) {
      router.push(data.url);
    },
    onError: (error) => {
      showToast(error.message, "error");
    },
  });

  return (
    <div className="mb-4 flex items-center space-x-2">
      <Avatar
        alt={profile.name || ""}
        href={teamId ? `/settings/teams/${teamId}/profile` : "/settings/my-account/profile"}
        imageSrc={profile.image}
        size="md"
        className="mt-1 inline-flex justify-center"
      />
      <div>
        <Link
          href={teamId ? `/settings/teams/${teamId}/profile` : "/settings/my-account/profile"}
          className="text-emphasis font-bold">
          {profile.name || ""}
        </Link>
        {membershipCount && teamId && (
          <span className="text-subtle relative -top-px me-2 ms-2 text-xs">
            <Link href={`/settings/teams/${teamId}/members`}>
              <Badge variant="gray">
                <Users className="-mt-px mr-1 inline h-3 w-3" />
                {membershipCount}
              </Badge>
            </Link>
          </span>
        )}
        {profile.slug && (
          <Link href={`${bookerUrl}/${profile.slug}`} className="text-subtle block text-xs">
            {`${bookerUrl.replace("https://", "").replace("http://", "")}/${profile.slug}`}
          </Link>
        )}
      </div>
      {!profile.slug && !!teamId && (
        <button onClick={() => publishTeamMutation.mutate({ teamId })}>
          <Badge variant="gray" className="-ml-2 mb-1">
            {t("upgrade")}
          </Badge>
        </button>
      )}
    </div>
  );
};

const CreateFirstEventTypeView = ({ slug }: { slug: string }) => {
  const { t } = useLocale();

  return (
    <EmptyScreen
      Icon={LinkIcon}
      headline={t("new_event_type_heading")}
      description={t("new_event_type_description")}
      className="mb-16"
      buttonRaw={
        <Button href={`?dialog=new&eventPage=${slug}`} variant="button">
          {t("create")}
        </Button>
      }
    />
  );
};

const CTA = ({ data, isOrganization }: { data: GetByViewerResponse; isOrganization: boolean }) => {
  const { t } = useLocale();

  if (!data) return null;
  const profileOptions = data.profiles
    .filter((profile) => !profile.readOnly)
    .map((profile) => {
      return {
        teamId: profile.teamId,
        label: profile.name || profile.slug,
        image: profile.image,
        membershipRole: profile.membershipRole,
        slug: profile.slug,
      };
    });

  return (
    <CreateButton
      data-testid="new-event-type"
      subtitle={t("create_event_on").toUpperCase()}
      options={profileOptions}
      createDialog={() => (
        <CreateEventTypeDialog profileOptions={profileOptions} isOrganization={isOrganization} />
      )}
    />
  );
};

const Actions = () => {
  return (
    <div className="hidden items-center md:flex">
      <TeamsFilter useProfileFilter popoverTriggerClassNames="mb-0" showVerticalDivider={true} />
    </div>
  );
};

const EmptyEventTypeList = ({ group }: { group: DeNormalizedEventTypeGroup }) => {
  const { t } = useLocale();
  return (
    <>
      <EmptyScreen
        headline={t("team_no_event_types")}
        buttonRaw={
          <Button
            href={`?dialog=new&eventPage=${group.profile.slug}&teamId=${group.teamId}`}
            variant="button"
            className="mt-5">
            {t("create")}
          </Button>
        }
      />
    </>
  );
};

const Main = ({
  status,
  errorMessage,
  data: rawData,
  filters,
}: {
  status: string;
  data: GetByViewerResponse;
  errorMessage?: string;
  filters: ReturnType<typeof getTeamsFiltersFromQuery>;
}) => {
  const isMobile = useMediaQuery("(max-width: 768px)");
  const searchParams = useCompatSearchParams();

  if (!rawData || status === "pending") {
    return <SkeletonLoader />;
  }

  if (status === "error") {
    return <Alert severity="error" title="Something went wrong" message={errorMessage} />;
  }

  const isFilteredByOnlyOneItem =
    (filters?.teamIds?.length === 1 || filters?.userIds?.length === 1) &&
    rawData.eventTypeGroups.length === 1;

  const data = denormalizePayload(rawData);

  return (
    <>
      {data.eventTypeGroups.length > 1 || isFilteredByOnlyOneItem ? (
        <>
          {isMobile ? (
            <MobileTeamsTab eventTypeGroups={data.eventTypeGroups} />
          ) : (
            data.eventTypeGroups.map((group, index: number) => (
              <div
                className="mt-4 flex flex-col"
                data-testid={`slug-${group.profile.slug}`}
                key={group.profile.slug}>
                <EventTypeListHeading
                  profile={group.profile}
                  membershipCount={group.metadata.membershipCount}
                  teamId={group.teamId}
                  bookerUrl={group.bookerUrl}
                />

                {group.eventTypes.length ? (
                  <EventTypeList
                    types={group.eventTypes}
                    group={group}
                    bookerUrl={group.bookerUrl}
                    groupIndex={index}
                    readOnly={group.metadata.readOnly}
                  />
                ) : group.teamId ? (
                  <EmptyEventTypeList group={group} />
                ) : (
                  <CreateFirstEventTypeView slug={data.profiles[0].slug ?? ""} />
                )}
              </div>
            ))
          )}
        </>
      ) : (
        data.eventTypeGroups.length === 1 && (
          <EventTypeList
            types={data.eventTypeGroups[0].eventTypes}
            group={data.eventTypeGroups[0]}
            groupIndex={0}
            bookerUrl={data.eventTypeGroups[0].bookerUrl}
            readOnly={data.eventTypeGroups[0].metadata.readOnly}
          />
        )
      )}
      {data.eventTypeGroups.length === 0 && <CreateFirstEventTypeView slug={data.profiles[0].slug ?? ""} />}
      <EventTypeEmbedDialog />
      {searchParams?.get("dialog") === "duplicate" && <DuplicateDialog />}
    </>
  );
};

const EventTypesPage: React.FC & {
  PageWrapper?: AppProps["Component"]["PageWrapper"];
  getLayout?: AppProps["Component"]["getLayout"];
} = () => {
  const { t } = useLocale();
  const searchParams = useCompatSearchParams();
  const { open } = useIntercom();
  const { data: user } = useMeQuery();
  // eslint-disable-next-line @typescript-eslint/no-unused-vars
  const [showProfileBanner, setShowProfileBanner] = useState(false);
  const orgBranding = useOrgBranding();
  const routerQuery = useRouterQuery();
  const filters = getTeamsFiltersFromQuery(routerQuery);

  // TODO: Maybe useSuspenseQuery to focus on success case only? Remember that it would crash the page when there is an error in query. Also, it won't support skeleton
  const { data, status, error } = trpc.viewer.eventTypes.getByViewer.useQuery(filters && { filters }, {
    refetchOnWindowFocus: false,
    gcTime: 1 * 60 * 60 * 1000,
    staleTime: 1 * 60 * 60 * 1000,
  });

  useEffect(() => {
    if (searchParams?.get("openIntercom") === "true") {
      open();
    }
    // eslint-disable-next-line react-hooks/exhaustive-deps
  }, []);

  useEffect(() => {
    setShowProfileBanner(
      !!orgBranding && !document.cookie.includes("calcom-profile-banner=1") && !user?.completedOnboarding
    );
  }, [orgBranding, user]);

  return (
    <Shell
      withoutMain={false}
      title="Event Types"
      description="Create events to share for people to book on your calendar."
      withoutSeo
      heading={t("event_types_page_title")}
      hideHeadingOnMobile
      subtitle={t("event_types_page_subtitle")}
      beforeCTAactions={<Actions />}
      CTA={<CTA data={data} isOrganization={!!user?.organizationId} />}>
      <HeadSeo
        title="Event Types"
        description="Create events to share for people to book on your calendar."
      />
<<<<<<< HEAD
      <OneHashChatProvider>
        <Main data={data} status={status} errorMessage={error?.message} filters={filters} />
      </OneHashChatProvider>
    </ShellMain>
=======
      <Main data={data} status={status} errorMessage={error?.message} filters={filters} />
    </Shell>
>>>>>>> 51090754
  );
};

export default EventTypesPage;

function normalizeEventType(eventType: DeNormalizedEventType): EventType {
  return {
    ...eventType,
    userIds: eventType.users.map((user) => user.id),
  };
}

function denormalizePayload(data: NonNullable<GetByViewerResponse>) {
  return {
    ...data,
    eventTypeGroups: data.eventTypeGroups.map((eventTypeGroup) => {
      return {
        ...eventTypeGroup,
        eventTypes: eventTypeGroup.eventTypes.map((eventType) => {
          const { userIds, ...rest } = eventType;
          return {
            ...rest,
            users: userIds.map((userId) => {
              const user = data.allUsersAcrossAllEventTypes.get(userId);
              if (!user) {
                throw new Error(`User with id ${userId} not found in allUsersAcrossAllEventTypes`);
              }
              return user;
            }),
          };
        }),
      };
    }),
  };
}<|MERGE_RESOLUTION|>--- conflicted
+++ resolved
@@ -8,7 +8,6 @@
 import { memo, useEffect, useState } from "react";
 import { z } from "zod";
 
-import { useOrgBranding } from "@calcom/features/oe/organizations/context/provider";
 import useIntercom from "@calcom/features/ee/support/lib/intercom/useIntercom";
 import { EventTypeEmbedButton, EventTypeEmbedDialog } from "@calcom/features/embed/EventTypeEmbed";
 import { EventTypeDescription } from "@calcom/features/eventtypes/components";
@@ -16,12 +15,9 @@
 import { DuplicateDialog } from "@calcom/features/eventtypes/components/DuplicateDialog";
 import { TeamsFilter } from "@calcom/features/filters/components/TeamsFilter";
 import { getTeamsFiltersFromQuery } from "@calcom/features/filters/lib/getTeamsFiltersFromQuery";
-<<<<<<< HEAD
-import { ShellMain } from "@calcom/features/shell/Shell";
+import { useOrgBranding } from "@calcom/features/oe/organizations/context/provider";
+import Shell from "@calcom/features/shell/Shell";
 import OneHashChatProvider from "@calcom/features/support/onehashchat/OneHashChatProvider";
-=======
-import Shell from "@calcom/features/shell/Shell";
->>>>>>> 51090754
 import { APP_NAME, WEBAPP_URL } from "@calcom/lib/constants";
 import { WEBSITE_URL } from "@calcom/lib/constants";
 import { useCompatSearchParams } from "@calcom/lib/hooks/useCompatSearchParams";
@@ -994,15 +990,10 @@
         title="Event Types"
         description="Create events to share for people to book on your calendar."
       />
-<<<<<<< HEAD
       <OneHashChatProvider>
         <Main data={data} status={status} errorMessage={error?.message} filters={filters} />
       </OneHashChatProvider>
-    </ShellMain>
-=======
-      <Main data={data} status={status} errorMessage={error?.message} filters={filters} />
     </Shell>
->>>>>>> 51090754
   );
 };
 
