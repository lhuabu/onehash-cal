"use client";

import { useAutoAnimate } from "@formkit/auto-animate/react";
import { Trans } from "next-i18next";
import Link from "next/link";
import { usePathname, useRouter } from "next/navigation";
import type { FC } from "react";
import { memo, useEffect, useState } from "react";
import { z } from "zod";

import useIntercom from "@calcom/features/ee/support/lib/intercom/useIntercom";
import { EventTypeEmbedButton, EventTypeEmbedDialog } from "@calcom/features/embed/EventTypeEmbed";
import { EventTypeDescription } from "@calcom/features/eventtypes/components";
import CreateEventTypeDialog from "@calcom/features/eventtypes/components/CreateEventTypeDialog";
import { DuplicateDialog } from "@calcom/features/eventtypes/components/DuplicateDialog";
import SkeletonLoader, {
  InfiniteSkeletonLoader,
} from "@calcom/features/eventtypes/components/SkeletonLoader";
import { TeamsFilter } from "@calcom/features/filters/components/TeamsFilter";
import { getTeamsFiltersFromQuery } from "@calcom/features/filters/lib/getTeamsFiltersFromQuery";
import { useOrgBranding } from "@calcom/features/oe/organizations/context/provider";
import Shell from "@calcom/features/shell/Shell";
<<<<<<< HEAD
import OneHashChatProvider from "@calcom/features/support/onehashchat/OneHashChatProvider";
=======
import { parseEventTypeColor } from "@calcom/lib";
>>>>>>> 2fb1408d
import { APP_NAME } from "@calcom/lib/constants";
import { WEBSITE_URL } from "@calcom/lib/constants";
import { useCompatSearchParams } from "@calcom/lib/hooks/useCompatSearchParams";
import { useLocale } from "@calcom/lib/hooks/useLocale";
import useMediaQuery from "@calcom/lib/hooks/useMediaQuery";
import { useRouterQuery } from "@calcom/lib/hooks/useRouterQuery";
import { useGetTheme } from "@calcom/lib/hooks/useTheme";
import { useTypedQuery } from "@calcom/lib/hooks/useTypedQuery";
import { HttpError } from "@calcom/lib/http-error";
import type { User } from "@calcom/prisma/client";
import type { MembershipRole } from "@calcom/prisma/enums";
import { SchedulingType } from "@calcom/prisma/enums";
import type { RouterOutputs } from "@calcom/trpc/react";
import { trpc, TRPCClientError } from "@calcom/trpc/react";
import type { UserProfile } from "@calcom/types/UserProfile";
import {
  Alert,
  Avatar,
  Badge,
  Button,
  ButtonGroup,
  ConfirmationDialogContent,
  CreateButton,
  Dialog,
  Dropdown,
  DropdownItem,
  DropdownMenuContent,
  DropdownMenuItem,
  DropdownMenuPortal,
  DropdownMenuSeparator,
  DropdownMenuTrigger,
  EmptyScreen,
  HeadSeo,
  HorizontalTabs,
  Icon,
  Label,
  showToast,
  Skeleton,
  Switch,
  Tooltip,
  ArrowButton,
  UserAvatarGroup,
  Icon,
} from "@calcom/ui";

import type { AppProps } from "@lib/app-providers";
import { useInViewObserver } from "@lib/hooks/useInViewObserver";
import useMeQuery from "@lib/hooks/useMeQuery";

type GetUserEventGroupsResponse = RouterOutputs["viewer"]["eventTypes"]["getUserEventGroups"];
type GetEventTypesFromGroupsResponse = RouterOutputs["viewer"]["eventTypes"]["getEventTypesFromGroup"];

type InfiniteEventTypeGroup = GetUserEventGroupsResponse["eventTypeGroups"][number];
type InfiniteEventType = GetEventTypesFromGroupsResponse["eventTypes"][number];

type EventTypeGroups = RouterOutputs["viewer"]["eventTypes"]["getByViewer"]["eventTypeGroups"];
type EventTypeGroupProfile = EventTypeGroups[number]["profile"];
type GetByViewerResponse = RouterOutputs["viewer"]["eventTypes"]["getByViewer"] | undefined;

type EventTypeGroup = EventTypeGroups[number];
type EventType = EventTypeGroup["eventTypes"][number];

type DeNormalizedEventType = Omit<EventType, "userIds"> & {
  users: (Pick<User, "id" | "name" | "username" | "avatarUrl"> & {
    nonProfileUsername: string | null;
    profile: UserProfile;
  })[];
};

type DeNormalizedEventTypeGroup = Omit<EventTypeGroup, "eventTypes"> & {
  eventTypes: DeNormalizedEventType[];
};

const LIMIT = 10;

interface EventTypeListHeadingProps {
  profile: EventTypeGroupProfile;
  membershipCount: number;
  teamId?: number | null;
  bookerUrl: string;
}

interface InfiniteEventTypeListProps {
  group: InfiniteEventTypeGroup;
  readOnly: boolean;
  bookerUrl: string | null;
  pages: { nextCursor: number | undefined; eventTypes: InfiniteEventType[] }[] | undefined;
  lockedByOrg?: boolean;
  isPending?: boolean;
}

interface EventTypeListProps {
  group: DeNormalizedEventTypeGroup;
  groupIndex: number;
  readOnly: boolean;
  bookerUrl: string | null;
  types: DeNormalizedEventType[];
  lockedByOrg?: boolean;
<<<<<<< HEAD
=======
}

interface InfiniteMobileTeamsTabProps {
  activeEventTypeGroup: InfiniteEventTypeGroup;
>>>>>>> 2fb1408d
}

interface MobileTeamsTabProps {
  eventTypeGroups: DeNormalizedEventTypeGroup[];
}

const querySchema = z.object({
  teamId: z.nullable(z.coerce.number()).optional().default(null),
});

const MobileTeamsTab: FC<MobileTeamsTabProps> = (props) => {
  const { eventTypeGroups } = props;
  const tabs = eventTypeGroups.map((item) => ({
    name: item.profile.name ?? "",
    href: item.teamId ? `/event-types?teamId=${item.teamId}` : "/event-types?noTeam",
    avatar: item.profile.image,
  }));
  const { data } = useTypedQuery(querySchema);
  const events = eventTypeGroups.filter((item) => item.teamId === data.teamId);

  return (
    <div>
      <HorizontalTabs tabs={tabs} />
      {events.length > 0 ? (
        <EventTypeList
          types={events[0].eventTypes}
          group={events[0]}
          groupIndex={0}
          bookerUrl={events[0].bookerUrl}
          readOnly={events[0].metadata.readOnly}
        />
      ) : (
        <CreateFirstEventTypeView slug={eventTypeGroups[0].profile.slug ?? ""} />
      )}
    </div>
  );
};

const InfiniteMobileTeamsTab: FC<InfiniteMobileTeamsTabProps> = (props) => {
  const { activeEventTypeGroup } = props;
  const { t } = useLocale();

  const query = trpc.viewer.eventTypes.getEventTypesFromGroup.useInfiniteQuery(
    {
      limit: LIMIT,
      group: { teamId: activeEventTypeGroup?.teamId, parentId: activeEventTypeGroup?.parentId },
    },
    {
      refetchOnWindowFocus: true,
      refetchOnMount: true,
      staleTime: 0,
      getNextPageParam: (lastPage) => lastPage.nextCursor,
    }
  );

  const buttonInView = useInViewObserver(() => {
    if (!query.isFetching && query.hasNextPage && query.status === "success") {
      query.fetchNextPage();
    }
  }, null);

  return (
    <div>
      {!!activeEventTypeGroup && (
        <InfiniteEventTypeList
          pages={query?.data?.pages}
          group={activeEventTypeGroup}
          bookerUrl={activeEventTypeGroup.bookerUrl}
          readOnly={activeEventTypeGroup.metadata.readOnly}
          isPending={query.isPending}
        />
      )}
      <div className="text-default p-4 text-center" ref={buttonInView.ref}>
        <Button
          color="minimal"
          loading={query.isFetchingNextPage}
          disabled={!query.hasNextPage}
          onClick={() => query.fetchNextPage()}>
          {query.hasNextPage ? t("load_more_results") : t("no_more_results")}
        </Button>
      </div>
    </div>
  );
};

const Item = ({
  type,
  group,
  readOnly,
}: {
  type: EventType | InfiniteEventType;
  group: EventTypeGroup | InfiniteEventTypeGroup;
  readOnly: boolean;
}) => {
  const { t } = useLocale();
  const { resolvedTheme, forcedTheme } = useGetTheme();
  const hasDarkTheme = !forcedTheme && resolvedTheme === "dark";
  const parsedeventTypeColor = parseEventTypeColor(type.eventTypeColor);
  const eventTypeColor =
    parsedeventTypeColor && parsedeventTypeColor[hasDarkTheme ? "darkEventTypeColor" : "lightEventTypeColor"];

  const content = () => (
    <div>
      <span
        className="text-default font-semibold ltr:mr-1 rtl:ml-1"
        data-testid={`event-type-title-${type.id}`}>
        {type.title}
      </span>
      {group.profile.slug ? (
        <small
          className="text-subtle hidden font-normal leading-4 sm:inline"
          data-testid={`event-type-slug-${type.id}`}>
          {`/${
            type.schedulingType !== SchedulingType.MANAGED ? group.profile.slug : t("username_placeholder")
          }/${type.slug}`}
        </small>
      ) : null}
      {readOnly && (
        <Badge variant="gray" className="ml-2" data-testid="readonly-badge">
          {t("readonly")}
        </Badge>
      )}
    </div>
  );

  return (
    <div className="relative flex-1 overflow-hidden pr-4 text-sm">
      {eventTypeColor && (
        <div className="absolute h-full w-0.5" style={{ backgroundColor: eventTypeColor }} />
      )}
      <div className="ml-3">
        {readOnly ? (
          <div>
            {content()}
            <EventTypeDescription eventType={type} shortenDescription />
          </div>
        ) : (
          <Link href={`/event-types/${type.id}?tabName=setup`} title={type.title}>
            <div>
              <span
                className="text-default font-semibold ltr:mr-1 rtl:ml-1"
                data-testid={`event-type-title-${type.id}`}>
                {type.title}
              </span>
              {group.profile.slug ? (
                <small
                  className="text-subtle hidden font-normal leading-4 sm:inline"
                  data-testid={`event-type-slug-${type.id}`}>
                  {`/${group.profile.slug}/${type.slug}`}
                </small>
              ) : null}
              {readOnly && (
                <Badge variant="gray" className="ml-2" data-testid="readonly-badge">
                  {t("readonly")}
                </Badge>
              )}
            </div>
            <EventTypeDescription
              eventType={{ ...type, descriptionAsSafeHTML: type.safeDescription }}
              shortenDescription
            />
          </Link>
        )}
      </div>
    </div>
  );
};

const MemoizedItem = memo(Item);

export const EventTypeList = ({
  group,
  groupIndex,
  readOnly,
  types,
  bookerUrl,
  lockedByOrg,
}: EventTypeListProps): JSX.Element => {
  const { t } = useLocale();
  const router = useRouter();
  const pathname = usePathname();
  const searchParams = useCompatSearchParams();
  const [parent] = useAutoAnimate<HTMLUListElement>();
  const [deleteDialogOpen, setDeleteDialogOpen] = useState(false);
  const [deleteDialogTypeId, setDeleteDialogTypeId] = useState(0);
  const [deleteDialogTypeSchedulingType, setDeleteDialogSchedulingType] = useState<SchedulingType | null>(
    null
  );
  const utils = trpc.useUtils();
  const mutation = trpc.viewer.eventTypeOrder.useMutation({
    onError: async (err) => {
      console.error(err.message);
      await utils.viewer.eventTypes.getByViewer.cancel();
      await utils.viewer.eventTypes.invalidate();
    },
    onSettled: () => {
      utils.viewer.eventTypes.invalidate();
    },
  });

  const setHiddenMutation = trpc.viewer.eventTypes.update.useMutation({
    onMutate: async ({ id }) => {
      await utils.viewer.eventTypes.getByViewer.cancel();
      const previousValue = utils.viewer.eventTypes.getByViewer.getData();
      if (previousValue) {
        const newList = [...types.map(normalizeEventType)];
        const itemIndex = newList.findIndex((item) => item.id === id);
        if (itemIndex !== -1 && newList[itemIndex]) {
          newList[itemIndex].hidden = !newList[itemIndex].hidden;
        }
        utils.viewer.eventTypes.getByViewer.setData(undefined, {
          ...previousValue,
          eventTypeGroups: [
            ...previousValue.eventTypeGroups.slice(0, groupIndex),
            { ...group, eventTypes: newList },
            ...previousValue.eventTypeGroups.slice(groupIndex + 1),
          ],
        });
      }
      return { previousValue };
    },
    onError: async (err, _, context) => {
      if (context?.previousValue) {
        utils.viewer.eventTypes.getByViewer.setData(undefined, context.previousValue);
      }
      console.error(err.message);
    },
    onSettled: () => {
      // REVIEW: Should we invalidate the entire router or just the `getByViewer` query?
      utils.viewer.eventTypes.invalidate();
    },
  });

  async function moveEventType(index: number, increment: 1 | -1) {
    const newList = [...types.map(normalizeEventType)];

    const type = types[index];
    const tmp = types[index + increment];
    if (tmp) {
      newList[index] = normalizeEventType(tmp);
      newList[index + increment] = normalizeEventType(type);
    }

    await utils.viewer.eventTypes.getByViewer.cancel();

    const previousValue = utils.viewer.eventTypes.getByViewer.getData();
    if (previousValue) {
      utils.viewer.eventTypes.getByViewer.setData(undefined, {
        ...previousValue,
        eventTypeGroups: [
          ...previousValue.eventTypeGroups.slice(0, groupIndex),
          { ...group, eventTypes: newList },
          ...previousValue.eventTypeGroups.slice(groupIndex + 1),
        ],
      });
    }

    mutation.mutate({
      ids: newList.map((type) => type.id),
    });
  }

  async function deleteEventTypeHandler(id: number) {
    const payload = { id };
    deleteMutation.mutate(payload);
  }

  // inject selection data into url for correct router history
  const openDuplicateModal = (eventType: DeNormalizedEventType, group: DeNormalizedEventTypeGroup) => {
    const newSearchParams = new URLSearchParams(searchParams ?? undefined);
    function setParamsIfDefined(key: string, value: string | number | boolean | null | undefined) {
      if (value) newSearchParams.set(key, value.toString());
      if (value === null) newSearchParams.delete(key);
    }
    setParamsIfDefined("dialog", "duplicate");
    setParamsIfDefined("title", eventType.title);
    setParamsIfDefined("description", eventType.description);
    setParamsIfDefined("slug", eventType.slug);
    setParamsIfDefined("id", eventType.id);
    setParamsIfDefined("length", eventType.length);
    setParamsIfDefined("pageSlug", group.profile.slug);
    setParamsIfDefined("teamId", eventType.teamId);
    setParamsIfDefined("parentId", eventType.parentId);
    router.push(`${pathname}?${newSearchParams.toString()}`);
  };

  const deleteMutation = trpc.viewer.eventTypes.delete.useMutation({
    onSuccess: () => {
      showToast(t("event_type_deleted_successfully"), "success");
      setDeleteDialogOpen(false);
    },
    onMutate: async ({ id }) => {
      await utils.viewer.eventTypes.getByViewer.cancel();
      const previousValue = utils.viewer.eventTypes.getByViewer.getData();
      if (previousValue) {
        const newList = types.filter((item) => item.id !== id).map(normalizeEventType);

        utils.viewer.eventTypes.getByViewer.setData(undefined, {
          ...previousValue,
          eventTypeGroups: [
            ...previousValue.eventTypeGroups.slice(0, groupIndex),
            { ...group, eventTypes: newList },
            ...previousValue.eventTypeGroups.slice(groupIndex + 1),
          ],
        });
      }
      return { previousValue };
    },
    onError: (err, _, context) => {
      if (context?.previousValue) {
        utils.viewer.eventTypes.getByViewer.setData(undefined, context.previousValue);
      }
      if (err instanceof HttpError) {
        const message = `${err.statusCode}: ${err.message}`;
        showToast(message, "error");
        setDeleteDialogOpen(false);
      } else if (err instanceof TRPCClientError) {
        showToast(err.message, "error");
      }
    },
    onSettled: () => {
      // REVIEW: Should we invalidate the entire router or just the `getByViewer` query?
      utils.viewer.eventTypes.invalidate();
    },
  });

  const [isNativeShare, setNativeShare] = useState(true);

  useEffect(() => {
    if (!navigator.share) {
      setNativeShare(false);
    }
  }, []);

  if (!types.length) {
    return group.teamId ? (
      <EmptyEventTypeList group={group} />
    ) : !group.profile.eventTypesLockedByOrg ? (
      <CreateFirstEventTypeView slug={group.profile.slug ?? ""} />
    ) : (
      <></>
    );
  }

  const firstItem = types[0];
  const lastItem = types[types.length - 1];
  const isManagedEventPrefix = () => {
    return deleteDialogTypeSchedulingType === SchedulingType.MANAGED ? "_managed" : "";
  };
  return (
    <div className="bg-default border-subtle mb-16 flex overflow-hidden rounded-md border">
      <ul ref={parent} className="divide-subtle !static w-full divide-y" data-testid="event-types">
        {types.map((type, index) => {
          const embedLink = `${group.profile.slug}/${type.slug}`;
          const calLink = `${bookerUrl}/${embedLink}`;
          const isPrivateURLEnabled = type.hashedLink?.link;
          const placeholderHashedLink = `${WEBSITE_URL}/d/${type.hashedLink?.link}/${type.slug}`;
          const isManagedEventType = type.schedulingType === SchedulingType.MANAGED;
          const isChildrenManagedEventType =
            type.metadata?.managedEventConfig !== undefined && type.schedulingType !== SchedulingType.MANAGED;
          return (
            <li key={type.id}>
              <div className="hover:bg-muted flex w-full items-center justify-between transition">
                <div className="group flex w-full max-w-full items-center justify-between overflow-hidden py-4 pl-2 pr-4 sm:pl-3 sm:pr-6">
                  {!(firstItem && firstItem.id === type.id) && (
                    <ArrowButton onClick={() => moveEventType(index, -1)} arrowDirection="up" />
                  )}

                  {!(lastItem && lastItem.id === type.id) && (
                    <ArrowButton onClick={() => moveEventType(index, 1)} arrowDirection="down" />
                  )}
                  <MemoizedItem type={type} group={group} readOnly={readOnly} />
                  <div className="mt-4 hidden sm:mt-0 sm:flex">
                    <div className="flex justify-between space-x-2 rtl:space-x-reverse">
                      {!!type.teamId && !isManagedEventType && (
                        <UserAvatarGroup
                          className="relative right-3"
                          size="sm"
                          truncateAfter={4}
                          users={type?.users ?? []}
                        />
                      )}
                      {isManagedEventType && type?.children && type.children?.length > 0 && (
                        <UserAvatarGroup
                          className="relative right-3"
                          size="sm"
                          truncateAfter={4}
                          users={type?.children.flatMap((ch) => ch.users) ?? []}
                        />
                      )}
                      <div className="flex items-center justify-between space-x-2 rtl:space-x-reverse">
                        {!isManagedEventType && (
                          <>
                            {type.hidden && <Badge variant="gray">{t("hidden")}</Badge>}
                            <Tooltip
                              content={type.hidden ? t("show_eventtype_on_profile") : t("hide_from_profile")}>
                              <div className="self-center rounded-md p-2">
                                <Switch
                                  name="Hidden"
                                  disabled={lockedByOrg}
                                  checked={!type.hidden}
                                  onCheckedChange={() => {
                                    setHiddenMutation.mutate({ id: type.id, hidden: !type.hidden });
                                  }}
                                />
                              </div>
                            </Tooltip>
                          </>
                        )}

                        <ButtonGroup combined>
                          {!isManagedEventType && (
                            <>
                              <Tooltip content={t("preview")}>
                                <Button
                                  data-testid="preview-link-button"
                                  color="secondary"
                                  target="_blank"
                                  variant="icon"
                                  href={calLink}
                                  StartIcon="external-link"
                                />
                              </Tooltip>

                              <Tooltip content={t("copy_link")}>
                                <Button
                                  color="secondary"
                                  variant="icon"
                                  StartIcon="link"
                                  onClick={() => {
                                    showToast(t("link_copied"), "success");
                                    navigator.clipboard.writeText(calLink);
                                  }}
                                />
                              </Tooltip>

                              {isPrivateURLEnabled && (
                                <Tooltip content={t("copy_private_link_to_event")}>
                                  <Button
                                    color="secondary"
                                    variant="icon"
                                    StartIcon="venetian-mask"
                                    onClick={() => {
                                      showToast(t("private_link_copied"), "success");
                                      navigator.clipboard.writeText(placeholderHashedLink);
                                    }}
                                  />
                                </Tooltip>
                              )}
                            </>
                          )}
                          <Dropdown modal={false}>
                            <DropdownMenuTrigger asChild data-testid={`event-type-options-${type.id}`}>
                              <Button
                                type="button"
                                variant="icon"
                                color="secondary"
                                StartIcon="ellipsis"
                                className="ltr:radix-state-open:rounded-r-md rtl:radix-state-open:rounded-l-md"
                              />
                            </DropdownMenuTrigger>
                            <DropdownMenuContent>
                              {!readOnly && (
                                <DropdownMenuItem>
                                  <DropdownItem
                                    type="button"
                                    data-testid={`event-type-edit-${type.id}`}
                                    StartIcon="pencil"
                                    onClick={() => router.push(`/event-types/${type.id}`)}>
                                    {t("edit")}
                                  </DropdownItem>
                                </DropdownMenuItem>
                              )}
                              {/* readonly is only set when we are on a team - if we are on a user event type null will be the value. */}
                              {!readOnly && !isManagedEventType && !isChildrenManagedEventType && (
                                <>
                                  <DropdownMenuItem className="outline-none">
                                    <DropdownItem
                                      type="button"
                                      data-testid={`event-type-duplicate-${type.id}`}
                                      StartIcon="copy"
                                      onClick={() => openDuplicateModal(type, group)}>
                                      {t("duplicate")}
                                    </DropdownItem>
                                  </DropdownMenuItem>
                                </>
                              )}
                              {!isManagedEventType && (
                                <DropdownMenuItem className="outline-none">
                                  <EventTypeEmbedButton
                                    namespace={type.slug}
                                    as={DropdownItem}
                                    type="button"
                                    StartIcon="code"
                                    className="w-full rounded-none"
                                    embedUrl={encodeURIComponent(embedLink)}
                                    eventId={type.id}>
                                    {t("embed")}
                                  </EventTypeEmbedButton>
                                </DropdownMenuItem>
                              )}
                              {/* readonly is only set when we are on a team - if we are on a user event type null will be the value. */}
<<<<<<< HEAD
                              {(group.metadata?.readOnly === false || group.metadata.readOnly === null) &&
                                !isChildrenManagedEventType && (
                                  <>
                                    <DropdownMenuSeparator />
                                    <DropdownMenuItem>
                                      <DropdownItem
                                        color="destructive"
                                        onClick={() => {
                                          setDeleteDialogOpen(true);
                                          setDeleteDialogTypeId(type.id);
                                          setDeleteDialogSchedulingType(type.schedulingType);
                                        }}
                                        StartIcon="trash"
                                        className="w-full rounded-none">
                                        {t("delete")}
                                      </DropdownItem>
                                    </DropdownMenuItem>
                                  </>
                                )}
=======
                              {!readOnly && !isChildrenManagedEventType && (
                                <>
                                  <DropdownMenuSeparator />
                                  <DropdownMenuItem>
                                    <DropdownItem
                                      color="destructive"
                                      onClick={() => {
                                        setDeleteDialogOpen(true);
                                        setDeleteDialogTypeId(type.id);
                                        setDeleteDialogSchedulingType(type.schedulingType);
                                      }}
                                      StartIcon="trash"
                                      className="w-full rounded-none">
                                      {t("delete")}
                                    </DropdownItem>
                                  </DropdownMenuItem>
                                </>
                              )}
>>>>>>> 2fb1408d
                            </DropdownMenuContent>
                          </Dropdown>
                        </ButtonGroup>
                      </div>
                    </div>
                  </div>
                </div>
                <div className="mx-5 flex min-w-9 sm:hidden">
                  <Dropdown>
                    <DropdownMenuTrigger asChild data-testid={`event-type-options-${type.id}`}>
                      <Button type="button" variant="icon" color="secondary" StartIcon="ellipsis" />
                    </DropdownMenuTrigger>
                    <DropdownMenuPortal>
                      <DropdownMenuContent>
                        {!isManagedEventType && (
                          <>
                            <DropdownMenuItem className="outline-none">
                              <DropdownItem
                                href={calLink}
                                target="_blank"
                                StartIcon="external-link"
                                className="w-full rounded-none">
                                {t("preview")}
                              </DropdownItem>
                            </DropdownMenuItem>
                            <DropdownMenuItem className="outline-none">
                              <DropdownItem
                                data-testid={`event-type-duplicate-${type.id}`}
                                onClick={() => {
                                  navigator.clipboard.writeText(calLink);
                                  showToast(t("link_copied"), "success");
                                }}
                                StartIcon="clipboard"
                                className="w-full rounded-none text-left">
                                {t("copy_link")}
                              </DropdownItem>
                            </DropdownMenuItem>
                          </>
                        )}
                        {isNativeShare ? (
                          <DropdownMenuItem className="outline-none">
                            <DropdownItem
                              data-testid={`event-type-duplicate-${type.id}`}
                              onClick={() => {
                                navigator
                                  .share({
                                    title: t("share"),
                                    text: t("share_event", { appName: APP_NAME }),
                                    url: calLink,
                                  })
                                  .then(() => showToast(t("link_shared"), "success"))
                                  .catch(() => showToast(t("failed"), "error"));
                              }}
                              StartIcon="upload"
                              className="w-full rounded-none">
                              {t("share")}
                            </DropdownItem>
                          </DropdownMenuItem>
                        ) : null}
                        {!readOnly && (
                          <DropdownMenuItem className="outline-none">
                            <DropdownItem
                              onClick={() => router.push(`/event-types/${type.id}`)}
                              StartIcon="pencil"
                              className="w-full rounded-none">
                              {t("edit")}
                            </DropdownItem>
                          </DropdownMenuItem>
                        )}
                        {!readOnly && !isManagedEventType && !isChildrenManagedEventType && (
                          <DropdownMenuItem className="outline-none">
                            <DropdownItem
                              onClick={() => openDuplicateModal(type, group)}
                              StartIcon="copy"
                              data-testid={`event-type-duplicate-${type.id}`}>
                              {t("duplicate")}
                            </DropdownItem>
                          </DropdownMenuItem>
                        )}
                        {/* readonly is only set when we are on a team - if we are on a user event type null will be the value. */}
<<<<<<< HEAD
                        {(group.metadata?.readOnly === false || group.metadata.readOnly === null) &&
                          !isChildrenManagedEventType && (
                            <>
                              <DropdownMenuItem className="outline-none">
                                <DropdownItem
                                  color="destructive"
                                  onClick={() => {
                                    setDeleteDialogOpen(true);
                                    setDeleteDialogTypeId(type.id);
                                    setDeleteDialogSchedulingType(type.schedulingType);
                                  }}
                                  StartIcon="trash"
                                  className="w-full rounded-none">
                                  {t("delete")}
                                </DropdownItem>
                              </DropdownMenuItem>
                            </>
                          )}
=======
                        {!readOnly && !isChildrenManagedEventType && (
                          <>
                            <DropdownMenuItem className="outline-none">
                              <DropdownItem
                                color="destructive"
                                onClick={() => {
                                  setDeleteDialogOpen(true);
                                  setDeleteDialogTypeId(type.id);
                                  setDeleteDialogSchedulingType(type.schedulingType);
                                }}
                                StartIcon="trash"
                                className="w-full rounded-none">
                                {t("delete")}
                              </DropdownItem>
                            </DropdownMenuItem>
                          </>
                        )}
>>>>>>> 2fb1408d
                        <DropdownMenuSeparator />
                        {!isManagedEventType && (
                          <div className="hover:bg-subtle flex h-9 cursor-pointer flex-row items-center justify-between px-4 py-2 transition">
                            <Skeleton
                              as={Label}
                              htmlFor="hiddenSwitch"
                              className="mt-2 inline cursor-pointer self-center pr-2 ">
                              {type.hidden ? t("show_eventtype_on_profile") : t("hide_from_profile")}
                            </Skeleton>
                            <Switch
                              id="hiddenSwitch"
                              name="Hidden"
                              checked={!type.hidden}
                              onCheckedChange={() => {
                                setHiddenMutation.mutate({ id: type.id, hidden: !type.hidden });
                              }}
                            />
                          </div>
                        )}
                      </DropdownMenuContent>
                    </DropdownMenuPortal>
                  </Dropdown>
                </div>
              </div>
            </li>
          );
        })}
      </ul>
      <Dialog open={deleteDialogOpen} onOpenChange={setDeleteDialogOpen}>
        <ConfirmationDialogContent
          variety="danger"
          title={t(`delete${isManagedEventPrefix()}_event_type`)}
          confirmBtnText={t(`confirm_delete_event_type`)}
          loadingText={t(`confirm_delete_event_type`)}
          isPending={deleteMutation.isPending}
          onConfirm={(e) => {
            e.preventDefault();
            deleteEventTypeHandler(deleteDialogTypeId);
          }}>
          <p className="mt-5">
            <Trans
              i18nKey={`delete${isManagedEventPrefix()}_event_type_description`}
              components={{ li: <li />, ul: <ul className="ml-4 list-disc" /> }}>
              <ul>
                <li>Members assigned to this event type will also have their event types deleted.</li>
                <li>
                  Anyone who they&apos;ve shared their link with will no longer be able to book using it.
                </li>
              </ul>
            </Trans>
          </p>
        </ConfirmationDialogContent>
      </Dialog>
    </div>
  );
};

export const InfiniteEventTypeList = ({
  group,
  readOnly,
  pages,
  bookerUrl,
  lockedByOrg,
  isPending,
}: InfiniteEventTypeListProps): JSX.Element => {
  const { t } = useLocale();
  const router = useRouter();
  const pathname = usePathname();
  const searchParams = useCompatSearchParams();
  const [parent] = useAutoAnimate<HTMLUListElement>();
  const [deleteDialogOpen, setDeleteDialogOpen] = useState(false);
  const [deleteDialogTypeId, setDeleteDialogTypeId] = useState(0);
  const [deleteDialogTypeSchedulingType, setDeleteDialogSchedulingType] = useState<SchedulingType | null>(
    null
  );

  const utils = trpc.useUtils();
  const mutation = trpc.viewer.eventTypeOrder.useMutation({
    onError: async (err) => {
      console.error(err.message);
      // REVIEW: Should we invalidate the entire router or just the `getByViewer` query?
      await utils.viewer.eventTypes.getEventTypesFromGroup.cancel();
    },
  });

  const setHiddenMutation = trpc.viewer.eventTypes.update.useMutation({
    onMutate: async (data) => {
      await utils.viewer.eventTypes.getEventTypesFromGroup.cancel();
      const previousValue = utils.viewer.eventTypes.getEventTypesFromGroup.getInfiniteData({
        limit: LIMIT,
        group: { teamId: group?.teamId, parentId: group?.parentId },
      });

      if (previousValue) {
        pages?.forEach((page) => {
          page?.eventTypes?.forEach((eventType) => {
            if (eventType.id === data.id) {
              eventType.hidden = !eventType.hidden;
            }
          });
        });
      }

      return { previousValue };
    },
    onError: async (err, _, context) => {
      if (context?.previousValue) {
        utils.viewer.eventTypes.getEventTypesFromGroup.setInfiniteData(
          { limit: LIMIT, group: { teamId: group?.teamId, parentId: group?.parentId } },
          context.previousValue
        );
      }
      console.error(err.message);
    },
  });

  async function moveEventType(index: number, increment: 1 | -1) {
    if (!pages) return;
    const newOrder = pages;
    const pageNo = Math.floor(index / LIMIT);

    const currentPositionEventType = newOrder[pageNo].eventTypes[index % LIMIT];

    const newPageNo =
      increment === -1
        ? pageNo > 0 && index % LIMIT === 0
          ? pageNo - 1
          : pageNo
        : index % LIMIT === LIMIT - 1
        ? pageNo + 1
        : pageNo;

    const newIdx = (index + increment) % LIMIT;
    const newPositionEventType = newOrder[newPageNo].eventTypes[newIdx];

    newOrder[pageNo].eventTypes[index % LIMIT] = newPositionEventType;
    newOrder[newPageNo].eventTypes[newIdx] = currentPositionEventType;

    await utils.viewer.eventTypes.getEventTypesFromGroup.cancel();
    const previousValue = utils.viewer.eventTypes.getEventTypesFromGroup.getInfiniteData({
      limit: LIMIT,
      group: { teamId: group?.teamId, parentId: group?.parentId },
    });

    if (previousValue) {
      utils.viewer.eventTypes.getEventTypesFromGroup.setInfiniteData(
        { limit: LIMIT, group: { teamId: group?.teamId, parentId: group?.parentId } },
        (data) => {
          return {
            pageParams: data?.pageParams ?? [],
            pages: newOrder,
          };
        }
      );
    }

    mutation.mutate({
      ids: newOrder.flatMap((page) => page.eventTypes.map((type) => type.id)),
    });
  }

  async function deleteEventTypeHandler(id: number) {
    const payload = { id };
    deleteMutation.mutate(payload);
  }

  // inject selection data into url for correct router history
  const openDuplicateModal = (eventType: InfiniteEventType, group: InfiniteEventTypeGroup) => {
    const newSearchParams = new URLSearchParams(searchParams ?? undefined);
    function setParamsIfDefined(key: string, value: string | number | boolean | null | undefined) {
      if (value) newSearchParams.set(key, value.toString());
      if (value === null) newSearchParams.delete(key);
    }
    setParamsIfDefined("dialog", "duplicate");
    setParamsIfDefined("title", eventType.title);
    setParamsIfDefined("description", eventType.description);
    setParamsIfDefined("slug", eventType.slug);
    setParamsIfDefined("id", eventType.id);
    setParamsIfDefined("length", eventType.length);
    setParamsIfDefined("pageSlug", group.profile.slug);
    router.push(`${pathname}?${newSearchParams.toString()}`);
  };

  const deleteMutation = trpc.viewer.eventTypes.delete.useMutation({
    onSuccess: () => {
      showToast(t("event_type_deleted_successfully"), "success");
      setDeleteDialogOpen(false);
    },
    onMutate: async ({ id }) => {
      await utils.viewer.eventTypes.getEventTypesFromGroup.cancel();
      const previousValue = utils.viewer.eventTypes.getEventTypesFromGroup.getInfiniteData({
        limit: LIMIT,
        group: { teamId: group?.teamId, parentId: group?.parentId },
      });

      if (previousValue) {
        await utils.viewer.eventTypes.getEventTypesFromGroup.setInfiniteData(
          { limit: LIMIT, group: { teamId: group?.teamId, parentId: group?.parentId } },
          (data) => {
            if (!data) {
              return {
                pages: [],
                pageParams: [],
              };
            }
            return {
              ...data,
              pages: data.pages.map((page) => ({
                ...page,
                eventTypes: page.eventTypes.filter((type) => type.id !== id),
              })),
            };
          }
        );
      }

      return { previousValue };
    },
    onError: (err, _, context) => {
      if (context?.previousValue) {
        utils.viewer.eventTypes.getEventTypesFromGroup.setInfiniteData(
          { limit: LIMIT, group: { teamId: group?.teamId, parentId: group?.parentId } },
          context.previousValue
        );
      }
      if (err instanceof HttpError) {
        const message = `${err.statusCode}: ${err.message}`;
        showToast(message, "error");
        setDeleteDialogOpen(false);
      } else if (err instanceof TRPCClientError) {
        showToast(err.message, "error");
      }
    },
  });

  const [isNativeShare, setNativeShare] = useState(true);

  useEffect(() => {
    if (!navigator.share) {
      setNativeShare(false);
    }
  }, []);

  if (!pages?.[0]?.eventTypes?.length) {
    if (isPending) return <InfiniteSkeletonLoader />;

    return group.teamId ? (
      <EmptyEventTypeList group={group} />
    ) : !group.profile.eventTypesLockedByOrg ? (
      <CreateFirstEventTypeView slug={group.profile.slug ?? ""} />
    ) : (
      <></>
    );
  }

  const firstItem = pages?.[0]?.eventTypes[0];
  const lastItem = pages?.[pages.length - 1]?.eventTypes[pages?.[pages.length - 1].eventTypes.length - 1];
  const isManagedEventPrefix = () => {
    return deleteDialogTypeSchedulingType === SchedulingType.MANAGED ? "_managed" : "";
  };

  return (
    <div className="bg-default border-subtle flex flex-col overflow-hidden rounded-md border">
      <ul ref={parent} className="divide-subtle !static w-full divide-y" data-testid="event-types">
        {pages.map((page, pageIdx) => {
          return page?.eventTypes?.map((type, index) => {
            const embedLink = `${group.profile.slug}/${type.slug}`;
            const calLink = `${bookerUrl}/${embedLink}`;
            const isPrivateURLEnabled = type.hashedLink?.link;
            const placeholderHashedLink = `${WEBSITE_URL}/d/${type.hashedLink?.link}/${type.slug}`;
            const isManagedEventType = type.schedulingType === SchedulingType.MANAGED;
            const isChildrenManagedEventType =
              type.metadata?.managedEventConfig !== undefined &&
              type.schedulingType !== SchedulingType.MANAGED;
            return (
              <li key={type.id}>
                <div className="hover:bg-muted flex w-full items-center justify-between transition">
                  <div className="group flex w-full max-w-full items-center justify-between overflow-hidden px-4 py-4 sm:px-6">
                    {!(firstItem && firstItem.id === type.id) && (
                      <ArrowButton
                        onClick={() => moveEventType(LIMIT * pageIdx + index, -1)}
                        arrowDirection="up"
                      />
                    )}

                    {!(lastItem && lastItem.id === type.id) && (
                      <ArrowButton
                        onClick={() => moveEventType(LIMIT * pageIdx + index, 1)}
                        arrowDirection="down"
                      />
                    )}
                    <MemoizedItem type={type} group={group} readOnly={readOnly} />
                    <div className="mt-4 hidden sm:mt-0 sm:flex">
                      <div className="flex justify-between space-x-2 rtl:space-x-reverse">
                        {!!type.teamId && !isManagedEventType && (
                          <UserAvatarGroup
                            className="relative right-3"
                            size="sm"
                            truncateAfter={4}
                            hideTruncatedAvatarsCount={true}
                            users={type?.users ?? []}
                          />
                        )}
                        {isManagedEventType && type?.children && type.children?.length > 0 && (
                          <UserAvatarGroup
                            className="relative right-3"
                            size="sm"
                            truncateAfter={4}
                            hideTruncatedAvatarsCount={true}
                            users={type?.children.flatMap((ch) => ch.users) ?? []}
                          />
                        )}
                        <div className="flex items-center justify-between space-x-2 rtl:space-x-reverse">
                          {!isManagedEventType && (
                            <>
                              {type.hidden && <Badge variant="gray">{t("hidden")}</Badge>}
                              <Tooltip
                                content={
                                  type.hidden ? t("show_eventtype_on_profile") : t("hide_from_profile")
                                }>
                                <div className="self-center rounded-md p-2">
                                  <Switch
                                    name="Hidden"
                                    disabled={lockedByOrg}
                                    checked={!type.hidden}
                                    onCheckedChange={() => {
                                      setHiddenMutation.mutate({ id: type.id, hidden: !type.hidden });
                                    }}
                                  />
                                </div>
                              </Tooltip>
                            </>
                          )}

                          <ButtonGroup combined>
                            {!isManagedEventType && (
                              <>
                                <Tooltip content={t("preview")}>
                                  <Button
                                    data-testid="preview-link-button"
                                    color="secondary"
                                    target="_blank"
                                    variant="icon"
                                    href={calLink}
                                    StartIcon="external-link"
                                  />
                                </Tooltip>

                                <Tooltip content={t("copy_link")}>
                                  <Button
                                    color="secondary"
                                    variant="icon"
                                    StartIcon="link"
                                    onClick={() => {
                                      showToast(t("link_copied"), "success");
                                      navigator.clipboard.writeText(calLink);
                                    }}
                                  />
                                </Tooltip>

                                {isPrivateURLEnabled && (
                                  <Tooltip content={t("copy_private_link_to_event")}>
                                    <Button
                                      color="secondary"
                                      variant="icon"
                                      StartIcon="venetian-mask"
                                      onClick={() => {
                                        showToast(t("private_link_copied"), "success");
                                        navigator.clipboard.writeText(placeholderHashedLink);
                                      }}
                                    />
                                  </Tooltip>
                                )}
                              </>
                            )}
                            <Dropdown modal={false}>
                              <DropdownMenuTrigger asChild data-testid={`event-type-options-${type.id}`}>
                                <Button
                                  type="button"
                                  variant="icon"
                                  color="secondary"
                                  StartIcon="ellipsis"
                                  className="ltr:radix-state-open:rounded-r-md rtl:radix-state-open:rounded-l-md"
                                />
                              </DropdownMenuTrigger>
                              <DropdownMenuContent>
                                {!readOnly && (
                                  <DropdownMenuItem>
                                    <DropdownItem
                                      type="button"
                                      data-testid={`event-type-edit-${type.id}`}
                                      StartIcon="pencil"
                                      onClick={() => router.push(`/event-types/${type.id}`)}>
                                      {t("edit")}
                                    </DropdownItem>
                                  </DropdownMenuItem>
                                )}
                                {/* readonly is only set when we are on a team - if we are on a user event type null will be the value. */}
                                {!readOnly && !isManagedEventType && !isChildrenManagedEventType && (
                                  <>
                                    <DropdownMenuItem className="outline-none">
                                      <DropdownItem
                                        type="button"
                                        data-testid={`event-type-duplicate-${type.id}`}
                                        StartIcon="copy"
                                        onClick={() => openDuplicateModal(type, group)}>
                                        {t("duplicate")}
                                      </DropdownItem>
                                    </DropdownMenuItem>
                                  </>
                                )}
                                {!isManagedEventType && (
                                  <DropdownMenuItem className="outline-none">
                                    <EventTypeEmbedButton
                                      namespace={type.slug}
                                      as={DropdownItem}
                                      type="button"
                                      StartIcon="code"
                                      className="w-full rounded-none"
                                      embedUrl={encodeURIComponent(embedLink)}
                                      eventId={type.id}>
                                      {t("embed")}
                                    </EventTypeEmbedButton>
                                  </DropdownMenuItem>
                                )}
                                {/* readonly is only set when we are on a team - if we are on a user event type null will be the value. */}
                                {!readOnly && !isChildrenManagedEventType && (
                                  <>
                                    <DropdownMenuSeparator />
                                    <DropdownMenuItem>
                                      <DropdownItem
                                        color="destructive"
                                        onClick={() => {
                                          setDeleteDialogOpen(true);
                                          setDeleteDialogTypeId(type.id);
                                          setDeleteDialogSchedulingType(type.schedulingType);
                                        }}
                                        StartIcon="trash"
                                        className="w-full rounded-none">
                                        {t("delete")}
                                      </DropdownItem>
                                    </DropdownMenuItem>
                                  </>
                                )}
                              </DropdownMenuContent>
                            </Dropdown>
                          </ButtonGroup>
                        </div>
                      </div>
                    </div>
                  </div>
                  <div className="min-w-9 mx-5 flex sm:hidden">
                    <Dropdown>
                      <DropdownMenuTrigger asChild data-testid={`event-type-options-${type.id}`}>
                        <Button type="button" variant="icon" color="secondary" StartIcon="ellipsis" />
                      </DropdownMenuTrigger>
                      <DropdownMenuPortal>
                        <DropdownMenuContent>
                          {!isManagedEventType && (
                            <>
                              <DropdownMenuItem className="outline-none">
                                <DropdownItem
                                  href={calLink}
                                  target="_blank"
                                  StartIcon="external-link"
                                  className="w-full rounded-none">
                                  {t("preview")}
                                </DropdownItem>
                              </DropdownMenuItem>
                              <DropdownMenuItem className="outline-none">
                                <DropdownItem
                                  data-testid={`event-type-duplicate-${type.id}`}
                                  onClick={() => {
                                    navigator.clipboard.writeText(calLink);
                                    showToast(t("link_copied"), "success");
                                  }}
                                  StartIcon="clipboard"
                                  className="w-full rounded-none text-left">
                                  {t("copy_link")}
                                </DropdownItem>
                              </DropdownMenuItem>
                            </>
                          )}
                          {isNativeShare ? (
                            <DropdownMenuItem className="outline-none">
                              <DropdownItem
                                data-testid={`event-type-duplicate-${type.id}`}
                                onClick={() => {
                                  navigator
                                    .share({
                                      title: t("share"),
                                      text: t("share_event", { appName: APP_NAME }),
                                      url: calLink,
                                    })
                                    .then(() => showToast(t("link_shared"), "success"))
                                    .catch(() => showToast(t("failed"), "error"));
                                }}
                                StartIcon="upload"
                                className="w-full rounded-none">
                                {t("share")}
                              </DropdownItem>
                            </DropdownMenuItem>
                          ) : null}
                          {!readOnly && (
                            <DropdownMenuItem className="outline-none">
                              <DropdownItem
                                onClick={() => router.push(`/event-types/${type.id}`)}
                                StartIcon="pencil"
                                className="w-full rounded-none">
                                {t("edit")}
                              </DropdownItem>
                            </DropdownMenuItem>
                          )}
                          {!readOnly && !isManagedEventType && !isChildrenManagedEventType && (
                            <DropdownMenuItem className="outline-none">
                              <DropdownItem
                                onClick={() => openDuplicateModal(type, group)}
                                StartIcon="copy"
                                data-testid={`event-type-duplicate-${type.id}`}>
                                {t("duplicate")}
                              </DropdownItem>
                            </DropdownMenuItem>
                          )}
                          {/* readonly is only set when we are on a team - if we are on a user event type null will be the value. */}
                          {!readOnly && !isChildrenManagedEventType && (
                            <>
                              <DropdownMenuItem className="outline-none">
                                <DropdownItem
                                  color="destructive"
                                  onClick={() => {
                                    setDeleteDialogOpen(true);
                                    setDeleteDialogTypeId(type.id);
                                    setDeleteDialogSchedulingType(type.schedulingType);
                                  }}
                                  StartIcon="trash"
                                  className="w-full rounded-none">
                                  {t("delete")}
                                </DropdownItem>
                              </DropdownMenuItem>
                            </>
                          )}
                          <DropdownMenuSeparator />
                          {!isManagedEventType && (
                            <div className="hover:bg-subtle flex h-9 cursor-pointer flex-row items-center justify-between px-4 py-2 transition">
                              <Skeleton
                                as={Label}
                                htmlFor="hiddenSwitch"
                                className="mt-2 inline cursor-pointer self-center pr-2 ">
                                {type.hidden ? t("show_eventtype_on_profile") : t("hide_from_profile")}
                              </Skeleton>
                              <Switch
                                id="hiddenSwitch"
                                name="Hidden"
                                checked={!type.hidden}
                                onCheckedChange={() => {
                                  setHiddenMutation.mutate({ id: type.id, hidden: !type.hidden });
                                }}
                              />
                            </div>
                          )}
                        </DropdownMenuContent>
                      </DropdownMenuPortal>
                    </Dropdown>
                  </div>
                </div>
              </li>
            );
          });
        })}
      </ul>

      <Dialog open={deleteDialogOpen} onOpenChange={setDeleteDialogOpen}>
        <ConfirmationDialogContent
          variety="danger"
          title={t(`delete${isManagedEventPrefix()}_event_type`)}
          confirmBtnText={t(`confirm_delete_event_type`)}
          loadingText={t(`confirm_delete_event_type`)}
          isPending={deleteMutation.isPending}
          onConfirm={(e) => {
            e.preventDefault();
            deleteEventTypeHandler(deleteDialogTypeId);
          }}>
          <p className="mt-5">
            <Trans
              i18nKey={`delete${isManagedEventPrefix()}_event_type_description`}
              components={{ li: <li />, ul: <ul className="ml-4 list-disc" /> }}>
              <ul>
                <li>Members assigned to this event type will also have their event types deleted.</li>
                <li>
                  Anyone who they&apos;ve shared their link with will no longer be able to book using it.
                </li>
              </ul>
            </Trans>
          </p>
        </ConfirmationDialogContent>
      </Dialog>
    </div>
  );
};

const EventTypeListHeading = ({
  profile,
  membershipCount,
  teamId,
  bookerUrl,
}: EventTypeListHeadingProps): JSX.Element => {
  const { t } = useLocale();
  const router = useRouter();

  const publishTeamMutation = trpc.viewer.teams.publish.useMutation({
    onSuccess(data) {
      router.push(data.url);
    },
    onError: (error) => {
      showToast(error.message, "error");
    },
  });

  return (
    <div className="mb-4 flex items-center space-x-2">
      <Avatar
        alt={profile.name || ""}
        href={teamId ? `/settings/teams/${teamId}/profile` : "/settings/my-account/profile"}
        imageSrc={profile.image}
        size="md"
        className="mt-1 inline-flex justify-center"
      />
      <div>
        <Link
          href={teamId ? `/settings/teams/${teamId}/profile` : "/settings/my-account/profile"}
          className="text-emphasis font-bold">
          {profile.name || ""}
        </Link>
        {membershipCount && teamId && (
          <span className="text-subtle relative -top-px me-2 ms-2 text-xs">
            <Link href={`/settings/teams/${teamId}/members`}>
              <Badge variant="gray">
                <Icon name="users" className="-mt-px mr-1 inline h-3 w-3" />
                {membershipCount}
              </Badge>
            </Link>
          </span>
        )}
        {profile.slug && (
          <Link href={`${bookerUrl}/${profile.slug}`} className="text-subtle block text-xs">
            {`${bookerUrl.replace("https://", "").replace("http://", "")}/${profile.slug}`}
          </Link>
        )}
      </div>
      {!profile.slug && !!teamId && (
        <button onClick={() => publishTeamMutation.mutate({ teamId })}>
          <Badge variant="gray" className="-ml-2 mb-1">
            {t("upgrade")}
          </Badge>
        </button>
      )}
    </div>
  );
};

const CreateFirstEventTypeView = ({ slug }: { slug: string }) => {
  const { t } = useLocale();

  return (
    <EmptyScreen
      Icon="link"
      headline={t("new_event_type_heading")}
      description={t("new_event_type_description")}
      className="mb-16"
      buttonRaw={
        <Button href={`?dialog=new&eventPage=${slug}`} variant="button">
          {t("create")}
        </Button>
      }
    />
  );
};

const CTA = ({
  profileOptions,
  isOrganization,
<<<<<<< HEAD
=======
  isInfiniteScrollEnabled,
>>>>>>> 2fb1408d
}: {
  profileOptions: {
    teamId: number | null | undefined;
    label: string | null;
    image: string;
    membershipRole: MembershipRole | null | undefined;
    slug: string | null;
  }[];
  isOrganization: boolean;
<<<<<<< HEAD
=======
  isInfiniteScrollEnabled: boolean;
>>>>>>> 2fb1408d
}) => {
  const { t } = useLocale();

  if (!profileOptions.length) return null;

  return (
    <CreateButton
      data-testid="new-event-type"
      subtitle={t("create_event_on").toUpperCase()}
      options={profileOptions}
      createDialog={() => (
        <CreateEventTypeDialog
          isInfiniteScrollEnabled={isInfiniteScrollEnabled}
          profileOptions={profileOptions}
        />
      )}
    />
  );
};

const Actions = (props: { showDivider: boolean }) => {
  return (
    <div className="hidden items-center md:flex">
      <TeamsFilter useProfileFilter popoverTriggerClassNames="mb-0" showVerticalDivider={props.showDivider} />
    </div>
  );
};

const EmptyEventTypeList = ({ group }: { group: EventTypeGroup | InfiniteEventTypeGroup }) => {
  const { t } = useLocale();
  return (
    <>
      <EmptyScreen
        headline={t("team_no_event_types")}
        buttonRaw={
          <Button
            href={`?dialog=new&eventPage=${group.profile.slug}&teamId=${group.teamId}`}
            variant="button"
            className="mt-5">
            {t("create")}
          </Button>
        }
      />
    </>
  );
};

const Main = ({
  status,
  errorMessage,
  data: rawData,
  filters,
}: {
  status: string;
  data: GetByViewerResponse;
  errorMessage?: string;
  filters: ReturnType<typeof getTeamsFiltersFromQuery>;
}) => {
  const isMobile = useMediaQuery("(max-width: 768px)");
  const searchParams = useCompatSearchParams();

  if (status === "error") {
    return <Alert severity="error" title="Something went wrong" message={errorMessage} />;
  }

  if (!rawData || status === "pending") {
    return <SkeletonLoader />;
  }

  const isFilteredByOnlyOneItem =
    (filters?.teamIds?.length === 1 || filters?.userIds?.length === 1) &&
    rawData.eventTypeGroups.length === 1;

  const data = denormalizePayload(rawData);
  return (
    <>
      {data.eventTypeGroups.length > 1 || isFilteredByOnlyOneItem ? (
        <>
          {isMobile ? (
            <MobileTeamsTab eventTypeGroups={data.eventTypeGroups} />
          ) : (
            data.eventTypeGroups.map((group, index: number) => {
              const eventsLockedByOrg = group.profile.eventTypesLockedByOrg;
              const userHasManagedOrHiddenEventTypes = group.eventTypes.find(
                (event) => event.metadata?.managedEventConfig || event.hidden
              );
              if (eventsLockedByOrg && !userHasManagedOrHiddenEventTypes) return null;
              return (
                <div
                  className="mt-4 flex flex-col"
                  data-testid={`slug-${group.profile.slug}`}
                  key={group.profile.slug}>
                  {/* If the group is readonly and empty don't leave a floating header when the user cant see the create box due
                    to it being readonly for that user */}
                  {group.eventTypes.length === 0 && group.metadata.readOnly ? null : (
                    <EventTypeListHeading
                      profile={group.profile}
                      membershipCount={group.metadata.membershipCount}
                      teamId={group.teamId}
                      bookerUrl={group.bookerUrl}
                    />
                  )}

                  {group.eventTypes.length ? (
                    <EventTypeList
                      types={group.eventTypes}
                      group={group}
                      bookerUrl={group.bookerUrl}
                      groupIndex={index}
                      readOnly={group.metadata.readOnly}
                      lockedByOrg={eventsLockedByOrg}
                    />
                  ) : group.teamId && !group.metadata.readOnly ? (
                    <EmptyEventTypeList group={group} />
                  ) : !group.metadata.readOnly ? (
                    <CreateFirstEventTypeView slug={data.profiles[0].slug ?? ""} />
                  ) : null}
                </div>
              );
            })
          )}
        </>
      ) : (
        data.eventTypeGroups.length === 1 && (
          <EventTypeList
            types={data.eventTypeGroups[0].eventTypes}
            group={data.eventTypeGroups[0]}
            groupIndex={0}
            bookerUrl={data.eventTypeGroups[0].bookerUrl}
            readOnly={data.eventTypeGroups[0].metadata.readOnly}
          />
        )
      )}
      {data.eventTypeGroups.length === 0 && <CreateFirstEventTypeView slug={data.profiles[0].slug ?? ""} />}
      <EventTypeEmbedDialog />
      {searchParams?.get("dialog") === "duplicate" && <DuplicateDialog />}
    </>
  );
};

const InfiniteScrollMain = ({
  status,
  errorMessage,
  eventTypeGroups,
  profiles,
}: {
  status: string;
  errorMessage?: string;
  eventTypeGroups: GetUserEventGroupsResponse["eventTypeGroups"] | undefined;
  profiles: GetUserEventGroupsResponse["profiles"] | undefined;
}) => {
  const searchParams = useCompatSearchParams();
  const { data } = useTypedQuery(querySchema);

  if (status === "error") {
    return <Alert severity="error" title="Something went wrong" message={errorMessage} />;
  }

  if (!eventTypeGroups || !profiles || status === "pending") {
    return <InfiniteSkeletonLoader />;
  }

  const tabs = eventTypeGroups.map((item) => ({
    name: item.profile.name ?? "",
    href: item.teamId ? `/event-types?teamId=${item.teamId}` : "/event-types?noTeam",
    avatar: item.profile.image,
  }));

  const activeEventTypeGroup =
    eventTypeGroups.filter((item) => item.teamId === data.teamId) ?? eventTypeGroups[0];

  return (
    <>
      {eventTypeGroups.length >= 1 && (
        <>
          <HorizontalTabs tabs={tabs} />
          <InfiniteMobileTeamsTab activeEventTypeGroup={activeEventTypeGroup[0]} />
        </>
      )}
      {eventTypeGroups.length === 0 && <CreateFirstEventTypeView slug={profiles[0].slug ?? ""} />}
      <EventTypeEmbedDialog />
      {searchParams?.get("dialog") === "duplicate" && <DuplicateDialog isInfiniteScrollEnabled />}
    </>
  );
};

const EventTypesPage: React.FC<{ isInfiniteScrollEnabled?: boolean }> & {
  PageWrapper?: AppProps["Component"]["PageWrapper"];
  getLayout?: AppProps["Component"]["getLayout"];
} = ({ isInfiniteScrollEnabled = false }) => {
  const { t } = useLocale();
  const searchParams = useCompatSearchParams();
  const { open } = useIntercom();
  const { data: user } = useMeQuery();
  // eslint-disable-next-line @typescript-eslint/no-unused-vars
  const [showProfileBanner, setShowProfileBanner] = useState(false);
  const orgBranding = useOrgBranding();
  const routerQuery = useRouterQuery();
  const filters = getTeamsFiltersFromQuery(routerQuery);
  const router = useRouter();

  const { data, status, error } = trpc.viewer.eventTypes.getByViewer.useQuery(filters && { filters }, {
    refetchOnWindowFocus: false,
    gcTime: 1 * 60 * 60 * 1000,
    staleTime: 1 * 60 * 60 * 1000,
    enabled: !isInfiniteScrollEnabled,
  });

  // TODO: Maybe useSuspenseQuery to focus on success case only? Remember that it would crash the page when there is an error in query. Also, it won't support skeleton
  const {
    data: getUserEventGroupsData,
    status: getUserEventGroupsStatus,
    error: getUserEventGroupsStatusError,
  } = trpc.viewer.eventTypes.getUserEventGroups.useQuery(filters && { filters }, {
    refetchOnWindowFocus: false,
    gcTime: 1 * 60 * 60 * 1000,
    staleTime: 1 * 60 * 60 * 1000,
    enabled: isInfiniteScrollEnabled,
  });

  useEffect(() => {
    if (searchParams?.get("openIntercom") === "true") {
      open();
    }
    /**
     * During signup, if the account already exists, we redirect the user to /event-types instead of onboarding.
     * Adding this redirection logic here as well to ensure the user is redirected to the correct redirectUrl.
     */
    const redirectUrl = localStorage.getItem("onBoardingRedirect");
    localStorage.removeItem("onBoardingRedirect");
    redirectUrl && router.push(redirectUrl);
    // eslint-disable-next-line react-hooks/exhaustive-deps
  }, []);

  useEffect(() => {
    setShowProfileBanner(
      !!orgBranding && !document.cookie.includes("calcom-profile-banner=1") && !user?.completedOnboarding
    );
  }, [orgBranding, user]);

<<<<<<< HEAD
  const profileOptions = data
    ? data?.profiles
        .filter((profile) => !profile.readOnly)
        .filter((profile) => !profile.eventTypesLockedByOrg)
        .map((profile) => {
          return {
            teamId: profile.teamId,
            label: profile.name || profile.slug,
            image: profile.image,
            membershipRole: profile.membershipRole,
            slug: profile.slug,
          };
        })
    : [];
=======
  const profileOptions =
    (data?.profiles
      ? data?.profiles
          .filter((profile) => !profile.readOnly)
          .filter((profile) => !profile.eventTypesLockedByOrg)
          .map((profile) => {
            return {
              teamId: profile.teamId,
              label: profile.name || profile.slug,
              image: profile.image,
              membershipRole: profile.membershipRole,
              slug: profile.slug,
            };
          })
      : getUserEventGroupsData?.profiles
          ?.filter((profile) => !profile.readOnly)
          ?.filter((profile) => !profile.eventTypesLockedByOrg)
          ?.map((profile) => {
            return {
              teamId: profile.teamId,
              label: profile.name || profile.slug,
              image: profile.image,
              membershipRole: profile.membershipRole,
              slug: profile.slug,
            };
          })) ?? [];
>>>>>>> 2fb1408d

  return (
    <Shell
      withoutMain={false}
      title="Event Types"
      description="Create events to share for people to book on your calendar."
      withoutSeo
      heading={t("event_types_page_title")}
      hideHeadingOnMobile
      subtitle={t("event_types_page_subtitle")}
<<<<<<< HEAD
      beforeCTAactions={<Actions showDivider={profileOptions.length > 0} />}
      CTA={<CTA profileOptions={profileOptions} isOrganization={!!user?.organizationId} />}>
=======
      beforeCTAactions={
        isInfiniteScrollEnabled ? undefined : <Actions showDivider={profileOptions.length > 0} />
      }
      CTA={
        <CTA
          isInfiniteScrollEnabled={isInfiniteScrollEnabled}
          profileOptions={profileOptions}
          isOrganization={!!user?.organizationId}
        />
      }>
>>>>>>> 2fb1408d
      <HeadSeo
        title="Event Types"
        description="Create events to share for people to book on your calendar."
      />
<<<<<<< HEAD
      <OneHashChatProvider>
        <Main data={data} status={status} errorMessage={error?.message} filters={filters} />
      </OneHashChatProvider>
=======
      {isInfiniteScrollEnabled ? (
        <InfiniteScrollMain
          profiles={getUserEventGroupsData?.profiles}
          eventTypeGroups={getUserEventGroupsData?.eventTypeGroups}
          status={getUserEventGroupsStatus}
          errorMessage={getUserEventGroupsStatusError?.message}
        />
      ) : (
        <Main data={data} status={status} errorMessage={error?.message} filters={filters} />
      )}
>>>>>>> 2fb1408d
    </Shell>
  );
};

export default EventTypesPage;

function normalizeEventType(eventType: DeNormalizedEventType): EventType {
  return {
    ...eventType,
    userIds: eventType.users.map((user) => user.id),
  };
}

function denormalizePayload(data: NonNullable<GetByViewerResponse>) {
  return {
    ...data,
    eventTypeGroups: data.eventTypeGroups.map((eventTypeGroup) => {
      return {
        ...eventTypeGroup,
        eventTypes: eventTypeGroup.eventTypes.map((eventType) => {
          const { userIds, ...rest } = eventType;
          return {
            ...rest,
            users: userIds.map((userId) => {
              const user = data.allUsersAcrossAllEventTypes.get(userId);
              if (!user) {
                throw new Error(`User with id ${userId} not found in allUsersAcrossAllEventTypes`);
              }
              return user;
            }),
          };
        }),
      };
    }),
  };
}<|MERGE_RESOLUTION|>--- conflicted
+++ resolved
@@ -8,6 +8,7 @@
 import { memo, useEffect, useState } from "react";
 import { z } from "zod";
 
+import { useOrgBranding } from "@calcom/features/ee/organizations/context/provider";
 import useIntercom from "@calcom/features/ee/support/lib/intercom/useIntercom";
 import { EventTypeEmbedButton, EventTypeEmbedDialog } from "@calcom/features/embed/EventTypeEmbed";
 import { EventTypeDescription } from "@calcom/features/eventtypes/components";
@@ -18,13 +19,9 @@
 } from "@calcom/features/eventtypes/components/SkeletonLoader";
 import { TeamsFilter } from "@calcom/features/filters/components/TeamsFilter";
 import { getTeamsFiltersFromQuery } from "@calcom/features/filters/lib/getTeamsFiltersFromQuery";
-import { useOrgBranding } from "@calcom/features/oe/organizations/context/provider";
 import Shell from "@calcom/features/shell/Shell";
-<<<<<<< HEAD
 import OneHashChatProvider from "@calcom/features/support/onehashchat/OneHashChatProvider";
-=======
 import { parseEventTypeColor } from "@calcom/lib";
->>>>>>> 2fb1408d
 import { APP_NAME } from "@calcom/lib/constants";
 import { WEBSITE_URL } from "@calcom/lib/constants";
 import { useCompatSearchParams } from "@calcom/lib/hooks/useCompatSearchParams";
@@ -59,7 +56,6 @@
   EmptyScreen,
   HeadSeo,
   HorizontalTabs,
-  Icon,
   Label,
   showToast,
   Skeleton,
@@ -123,13 +119,10 @@
   bookerUrl: string | null;
   types: DeNormalizedEventType[];
   lockedByOrg?: boolean;
-<<<<<<< HEAD
-=======
 }
 
 interface InfiniteMobileTeamsTabProps {
   activeEventTypeGroup: InfiniteEventTypeGroup;
->>>>>>> 2fb1408d
 }
 
 interface MobileTeamsTabProps {
@@ -632,27 +625,6 @@
                                 </DropdownMenuItem>
                               )}
                               {/* readonly is only set when we are on a team - if we are on a user event type null will be the value. */}
-<<<<<<< HEAD
-                              {(group.metadata?.readOnly === false || group.metadata.readOnly === null) &&
-                                !isChildrenManagedEventType && (
-                                  <>
-                                    <DropdownMenuSeparator />
-                                    <DropdownMenuItem>
-                                      <DropdownItem
-                                        color="destructive"
-                                        onClick={() => {
-                                          setDeleteDialogOpen(true);
-                                          setDeleteDialogTypeId(type.id);
-                                          setDeleteDialogSchedulingType(type.schedulingType);
-                                        }}
-                                        StartIcon="trash"
-                                        className="w-full rounded-none">
-                                        {t("delete")}
-                                      </DropdownItem>
-                                    </DropdownMenuItem>
-                                  </>
-                                )}
-=======
                               {!readOnly && !isChildrenManagedEventType && (
                                 <>
                                   <DropdownMenuSeparator />
@@ -671,7 +643,6 @@
                                   </DropdownMenuItem>
                                 </>
                               )}
->>>>>>> 2fb1408d
                             </DropdownMenuContent>
                           </Dropdown>
                         </ButtonGroup>
@@ -679,7 +650,7 @@
                     </div>
                   </div>
                 </div>
-                <div className="mx-5 flex min-w-9 sm:hidden">
+                <div className="min-w-9 mx-5 flex sm:hidden">
                   <Dropdown>
                     <DropdownMenuTrigger asChild data-testid={`event-type-options-${type.id}`}>
                       <Button type="button" variant="icon" color="secondary" StartIcon="ellipsis" />
@@ -752,7 +723,6 @@
                           </DropdownMenuItem>
                         )}
                         {/* readonly is only set when we are on a team - if we are on a user event type null will be the value. */}
-<<<<<<< HEAD
                         {(group.metadata?.readOnly === false || group.metadata.readOnly === null) &&
                           !isChildrenManagedEventType && (
                             <>
@@ -771,7 +741,6 @@
                               </DropdownMenuItem>
                             </>
                           )}
-=======
                         {!readOnly && !isChildrenManagedEventType && (
                           <>
                             <DropdownMenuItem className="outline-none">
@@ -789,7 +758,6 @@
                             </DropdownMenuItem>
                           </>
                         )}
->>>>>>> 2fb1408d
                         <DropdownMenuSeparator />
                         {!isManagedEventType && (
                           <div className="hover:bg-subtle flex h-9 cursor-pointer flex-row items-center justify-between px-4 py-2 transition">
@@ -1471,10 +1439,7 @@
 const CTA = ({
   profileOptions,
   isOrganization,
-<<<<<<< HEAD
-=======
   isInfiniteScrollEnabled,
->>>>>>> 2fb1408d
 }: {
   profileOptions: {
     teamId: number | null | undefined;
@@ -1484,10 +1449,7 @@
     slug: string | null;
   }[];
   isOrganization: boolean;
-<<<<<<< HEAD
-=======
   isInfiniteScrollEnabled: boolean;
->>>>>>> 2fb1408d
 }) => {
   const { t } = useLocale();
 
@@ -1728,22 +1690,6 @@
     );
   }, [orgBranding, user]);
 
-<<<<<<< HEAD
-  const profileOptions = data
-    ? data?.profiles
-        .filter((profile) => !profile.readOnly)
-        .filter((profile) => !profile.eventTypesLockedByOrg)
-        .map((profile) => {
-          return {
-            teamId: profile.teamId,
-            label: profile.name || profile.slug,
-            image: profile.image,
-            membershipRole: profile.membershipRole,
-            slug: profile.slug,
-          };
-        })
-    : [];
-=======
   const profileOptions =
     (data?.profiles
       ? data?.profiles
@@ -1770,7 +1716,6 @@
               slug: profile.slug,
             };
           })) ?? [];
->>>>>>> 2fb1408d
 
   return (
     <Shell
@@ -1781,10 +1726,6 @@
       heading={t("event_types_page_title")}
       hideHeadingOnMobile
       subtitle={t("event_types_page_subtitle")}
-<<<<<<< HEAD
-      beforeCTAactions={<Actions showDivider={profileOptions.length > 0} />}
-      CTA={<CTA profileOptions={profileOptions} isOrganization={!!user?.organizationId} />}>
-=======
       beforeCTAactions={
         isInfiniteScrollEnabled ? undefined : <Actions showDivider={profileOptions.length > 0} />
       }
@@ -1795,27 +1736,22 @@
           isOrganization={!!user?.organizationId}
         />
       }>
->>>>>>> 2fb1408d
       <HeadSeo
         title="Event Types"
         description="Create events to share for people to book on your calendar."
       />
-<<<<<<< HEAD
       <OneHashChatProvider>
-        <Main data={data} status={status} errorMessage={error?.message} filters={filters} />
+        {isInfiniteScrollEnabled ? (
+          <InfiniteScrollMain
+            profiles={getUserEventGroupsData?.profiles}
+            eventTypeGroups={getUserEventGroupsData?.eventTypeGroups}
+            status={getUserEventGroupsStatus}
+            errorMessage={getUserEventGroupsStatusError?.message}
+          />
+        ) : (
+          <Main data={data} status={status} errorMessage={error?.message} filters={filters} />
+        )}
       </OneHashChatProvider>
-=======
-      {isInfiniteScrollEnabled ? (
-        <InfiniteScrollMain
-          profiles={getUserEventGroupsData?.profiles}
-          eventTypeGroups={getUserEventGroupsData?.eventTypeGroups}
-          status={getUserEventGroupsStatus}
-          errorMessage={getUserEventGroupsStatusError?.message}
-        />
-      ) : (
-        <Main data={data} status={status} errorMessage={error?.message} filters={filters} />
-      )}
->>>>>>> 2fb1408d
     </Shell>
   );
 };
