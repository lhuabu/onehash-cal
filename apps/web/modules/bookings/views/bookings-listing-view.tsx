--- conflicted
+++ resolved
@@ -116,23 +116,6 @@
     }
   });
 
-<<<<<<< HEAD
-  // export bookings
-  const handleExportBookings = async () => {
-    const allBookings: BookingOutput[] = [];
-
-    // // Function to fetch all pages recursively
-    // const fetchAllBookings = async () => {
-    //   const data = await allBookingsQuery.fetchNextPage();
-    //   allBookings = allBookings.concat(data.data?.pages.map((page) => page.bookings).flat() ?? []);
-    //   // Recursively fetching next page if available
-    //   if (data.hasNextPage) {
-    //     await fetchAllBookings();
-    //   }
-    // };
-
-    // await fetchAllBookings();
-=======
   const { status: _status, ...filterQueryWithoutStatus } = filterQuery;
 
   // Define the mutation first
@@ -146,7 +129,6 @@
   });
 
   const handleExportBookings = (allBookings: AllBookingOutput[]) => {
->>>>>>> f7bd5c46
     const allBookingsWithType: BookingExportType[] = [];
     allBookings.forEach((booking) => {
       let type: BookingListingByStatusType | null = null;
