"use client";

import { Collapsible, CollapsibleContent, CollapsibleTrigger } from "@radix-ui/react-collapsible";
import classNames from "classnames";
import { createEvent } from "ics";
import { useSession } from "next-auth/react";
import dynamic from "next/dynamic";
import Link from "next/link";
import { usePathname, useRouter } from "next/navigation";
import { useEffect, useState } from "react";
import { Toaster } from "react-hot-toast";
import { RRule } from "rrule";
import { z } from "zod";

import BookingPageTagManager from "@calcom/app-store/BookingPageTagManager";
import type { getEventLocationValue } from "@calcom/app-store/locations";
import { getSuccessPageLocationMessage, guessEventLocationType } from "@calcom/app-store/locations";
import { getEventTypeAppData } from "@calcom/app-store/utils";
import type { nameObjectSchema } from "@calcom/core/event";
import { getEventName } from "@calcom/core/event";
import type { ConfigType } from "@calcom/dayjs";
import dayjs from "@calcom/dayjs";
import {
  useEmbedNonStylesConfig,
  useIsBackgroundTransparent,
  useIsEmbed,
} from "@calcom/embed-core/embed-iframe";
import { Price } from "@calcom/features/bookings/components/event-meta/Price";
import {
  SMS_REMINDER_NUMBER_FIELD,
  SystemField,
  TITLE_FIELD,
} from "@calcom/features/bookings/lib/SystemField";
import { getOrgFullOrigin } from "@calcom/features/oe/organizations/lib/orgDomains";
import { APP_NAME, ONEHASH_CHAT_ORIGIN, WEBAPP_URL } from "@calcom/lib/constants";
import {
  formatToLocalizedDate,
  formatToLocalizedTime,
  formatToLocalizedTimezone,
} from "@calcom/lib/date-fns";
import useGetBrandingColours from "@calcom/lib/getBrandColours";
import { useCompatSearchParams } from "@calcom/lib/hooks/useCompatSearchParams";
import { useLocale } from "@calcom/lib/hooks/useLocale";
import { useRouterQuery } from "@calcom/lib/hooks/useRouterQuery";
import useTheme from "@calcom/lib/hooks/useTheme";
<<<<<<< HEAD
=======
import isSmsCalEmail from "@calcom/lib/isSmsCalEmail";
import { markdownToSafeHTML } from "@calcom/lib/markdownToSafeHTML";
>>>>>>> 931f3d33
import { getEveryFreqFor } from "@calcom/lib/recurringStrings";
import { getIs24hClockFromLocalStorage, isBrowserLocale24h } from "@calcom/lib/timeFormat";
import { localStorage } from "@calcom/lib/webstorage";
import { BookingStatus, SchedulingType } from "@calcom/prisma/enums";
import { bookingMetadataSchema } from "@calcom/prisma/zod-utils";
import { trpc } from "@calcom/trpc/react";
import {
  Alert,
  Avatar,
  Badge,
  Button,
  EmailInput,
  HeadSeo,
  useBrandTheme,
  TextArea,
  showToast,
  EmptyScreen,
  Icon,
} from "@calcom/ui";
import PageWrapper from "@calcom/web/components/PageWrapper";
import CancelBooking from "@calcom/web/components/booking/CancelBooking";
import EventReservationSchema from "@calcom/web/components/schemas/EventReservationSchema";
import { timeZone } from "@calcom/web/lib/clock";

import type { PageProps } from "./bookings-single-view.getServerSideProps";

const stringToBoolean = z
  .string()
  .optional()
  .transform((val) => val === "true");

const querySchema = z.object({
  uid: z.string(),
  email: z.string().optional(),
  eventTypeSlug: z.string().optional(),
  cancel: stringToBoolean,
  allRemainingBookings: stringToBoolean,
  changes: stringToBoolean,
  reschedule: stringToBoolean,
  isSuccessBookingPage: stringToBoolean,
  formerTime: z.string().optional(),
  seatReferenceUid: z.string().optional(),
  rating: z.string().optional(),
  noShow: stringToBoolean,
});

const useBrandColors = ({
  brandColor,
  darkBrandColor,
}: {
  brandColor?: string | null;
  darkBrandColor?: string | null;
}) => {
  const brandTheme = useGetBrandingColours({
    lightVal: brandColor,
    darkVal: darkBrandColor,
  });
  useBrandTheme(brandTheme);
};

export default function Success(props: PageProps) {
  const {
    t,
    i18n: { language },
  } = useLocale();
  const router = useRouter();
  const routerQuery = useRouterQuery();
  const pathname = usePathname();
  const searchParams = useCompatSearchParams();
  const { eventType, bookingInfo, requiresLoginToUpdate, orgSlug, rescheduledToUid } = props;

  const {
    allRemainingBookings,
    isSuccessBookingPage,
    cancel: isCancellationMode,
    formerTime,
    email,
    seatReferenceUid,
    noShow,
    rating,
  } = querySchema.parse(routerQuery);
  const attendeeTimeZone = bookingInfo?.attendees.find((attendee) => attendee.email === email)?.timeZone;

  const isFeedbackMode = !!(noShow || rating);
  const tz = props.tz ? props.tz : isSuccessBookingPage && attendeeTimeZone ? attendeeTimeZone : timeZone();

  const location = bookingInfo.location as ReturnType<typeof getEventLocationValue>;
  let rescheduleLocation: string | undefined;
  if (
    typeof bookingInfo.responses?.location === "object" &&
    "optionValue" in bookingInfo.responses.location
  ) {
    rescheduleLocation = bookingInfo.responses.location.optionValue;
  }

  const locationVideoCallUrl: string | undefined = bookingMetadataSchema.parse(
    bookingInfo?.metadata || {}
  )?.videoCallUrl;

  const status = bookingInfo?.status;
  const reschedule = bookingInfo.status === BookingStatus.ACCEPTED;
  const cancellationReason = bookingInfo.cancellationReason || bookingInfo.rejectionReason;

  const attendees = bookingInfo?.attendees;

  const isGmail = !!attendees.find((attendee) => attendee?.email?.includes("gmail.com"));

  const [is24h, setIs24h] = useState(
    props?.userTimeFormat ? props.userTimeFormat === 24 : isBrowserLocale24h()
  );
  const { data: session } = useSession();

  const [date, setDate] = useState(dayjs.utc(bookingInfo.startTime));

  const isBackgroundTransparent = useIsBackgroundTransparent();
  const isEmbed = useIsEmbed();
  const isIFrame = typeof window !== "undefined" && window.self !== window.top;

  const shouldAlignCentrallyInEmbed = useEmbedNonStylesConfig("align") !== "left";
  const shouldAlignCentrally = !isEmbed || shouldAlignCentrallyInEmbed;
  const [calculatedDuration, setCalculatedDuration] = useState<number | undefined>(undefined);
  const [comment, setComment] = useState("");
  const parsedRating = rating ? parseInt(rating, 10) : 3;
  const currentUserEmail =
    searchParams?.get("rescheduledBy") ??
    searchParams?.get("cancelledBy") ??
    session?.user?.email ??
    undefined;

  const defaultRating = isNaN(parsedRating) ? 3 : parsedRating > 5 ? 5 : parsedRating < 1 ? 1 : parsedRating;
  const [rateValue, setRateValue] = useState<number>(defaultRating);
  const [isFeedbackSubmitted, setIsFeedbackSubmitted] = useState(false);

  const mutation = trpc.viewer.public.submitRating.useMutation({
    onSuccess: async () => {
      setIsFeedbackSubmitted(true);
      showToast("Thank you, feedback submitted", "success");
    },
    onError: (err) => {
      showToast(err.message, "error");
    },
  });

  const hostNoShowMutation = trpc.viewer.public.markHostAsNoShow.useMutation({
    onSuccess: async () => {
      showToast("Thank you, feedback submitted", "success");
    },
    onError: (err) => {
      showToast(err.message, "error");
    },
  });
  const getEventTimeData = () => {
    const _calculatedDuration = dayjs(bookingInfo.endTime).diff(dayjs(bookingInfo.startTime), "minutes");

    const dateStr = formatToLocalizedDate(date, language, "full", tz);
    const time = `${formatToLocalizedTime(date, language, undefined, !is24h, tz)} - ${formatToLocalizedTime(
      dayjs(date).add(_calculatedDuration, "m"),
      language,
      undefined,
      !is24h,
      tz
    )}`;
    const timezone = `${formatToLocalizedTimezone(date, language, tz)}`;
    return {
      time: time,
      date: dateStr,
      timezone,
    };
  };
  const handleChatMessagePopup = () => {
    if (window.parent) {
      const payload = {
        event_scheduled_at: { ...getEventTimeData() },
        ...(bookingInfo?.attendees[0]?.name && { event_booker: bookingInfo.attendees[0].name }),
        ...(bookingInfo?.user?.name && { event_organizer: bookingInfo.user.name }),
      };

      if (ONEHASH_CHAT_ORIGIN) window.parent.postMessage({ payload }, ONEHASH_CHAT_ORIGIN);
    }
  };

  useEffect(() => {
    if (noShow) {
      hostNoShowMutation.mutate({ bookingUid: bookingInfo.uid, noShowHost: true });
    }
    handleChatMessagePopup();
    // eslint-disable-next-line react-hooks/exhaustive-deps
  }, []);

  const sendFeedback = async (rating: string, comment: string) => {
    mutation.mutate({ bookingUid: bookingInfo.uid, rating: rateValue, comment: comment });
  };
  const PoweredBy = dynamic(() => import("@calcom/features/oe/components/PoweredBy"));

  function setIsCancellationMode(value: boolean) {
    const _searchParams = new URLSearchParams(searchParams?.toString() ?? undefined);

    if (value) {
      _searchParams.set("cancel", "true");
    } else {
      if (_searchParams.get("cancel")) {
        _searchParams.delete("cancel");
      }
    }

    router.replace(`${pathname}?${_searchParams.toString()}`);
  }

  let evtName = eventType.eventName;
  if (eventType.isDynamic && bookingInfo.responses?.title) {
    evtName = bookingInfo.responses.title as string;
  }
  const eventNameObject = {
    attendeeName: bookingInfo.responses.name as z.infer<typeof nameObjectSchema> | string,
    eventType: eventType.title,
    eventName: evtName,
    host: props.profile.name || "Nameless",
    location: location,
    bookingFields: bookingInfo.responses,
    eventDuration: eventType.length,
    t,
  };

  const giphyAppData = getEventTypeAppData(eventType, "giphy");
  const giphyImage = giphyAppData?.thankYouPage;
  const isRoundRobin = eventType.schedulingType === SchedulingType.ROUND_ROBIN;

  const eventName = getEventName(eventNameObject, true);
  // Confirmation can be needed in two cases as of now
  // - Event Type has require confirmation option enabled always
  // - EventType has conditionally enabled confirmation option based on how far the booking is scheduled.
  // - It's a paid event and payment is pending.
  const needsConfirmation = bookingInfo.status === BookingStatus.PENDING && eventType.requiresConfirmation;
  const userIsOwner = !!(session?.user?.id && eventType.owner?.id === session.user.id);
  const isLoggedIn = session?.user;
  const isCancelled =
    status === "CANCELLED" ||
    status === "REJECTED" ||
    (!!seatReferenceUid &&
      !bookingInfo.seatsReferences.some((reference) => reference.referenceUid === seatReferenceUid));

  // const telemetry = useTelemetry();
  /*  useEffect(() => {
    if (top !== window) {
      //page_view will be collected automatically by _middleware.ts
      telemetry.event(telemetryEventTypes.embedView, collectPageParameters("/booking"));
    }
  }, [telemetry]); */

  useEffect(() => {
    setDate(
      date.tz(localStorage.getItem("timeOption.preferredTimeZone") || dayjs.tz.guess() || "Europe/London")
    );
    setIs24h(props?.userTimeFormat ? props.userTimeFormat === 24 : !!getIs24hClockFromLocalStorage());
    // eslint-disable-next-line react-hooks/exhaustive-deps
  }, [eventType, needsConfirmation]);

  useEffect(() => {
    setCalculatedDuration(dayjs(bookingInfo.endTime).diff(dayjs(bookingInfo.startTime), "minutes"));
    // eslint-disable-next-line react-hooks/exhaustive-deps
  }, []);

  function eventLink(): string {
    const optional: { location?: string } = {};
    if (locationVideoCallUrl) {
      optional["location"] = locationVideoCallUrl;
    }

    const event = createEvent({
      start: [
        date.toDate().getUTCFullYear(),
        (date.toDate().getUTCMonth() as number) + 1,
        date.toDate().getUTCDate(),
        date.toDate().getUTCHours(),
        date.toDate().getUTCMinutes(),
      ],
      startInputType: "utc",
      title: eventName,
      description: eventType.description ? eventType.description : undefined,
      /** formatted to required type of description ^ */
      duration: {
        minutes: calculatedDuration,
      },
      ...optional,
    });

    if (event.error) {
      throw event.error;
    }

    return encodeURIComponent(event.value ? event.value : false);
  }

  function getTitle(): string {
    const titleSuffix = props.recurringBookings ? "_recurring" : "";
    const titlePrefix = isRoundRobin ? "round_robin_" : "";
    if (isCancelled) {
      return "";
    }
    if (needsConfirmation) {
      if (props.profile.name !== null) {
        return t(`user_needs_to_confirm_or_reject_booking${titleSuffix}`, {
          user: props.profile.name,
        });
      }
      return t(`needs_to_be_confirmed_or_rejected${titleSuffix}`);
    }
    if (bookingInfo.user) {
      const isHost = bookingInfo.user.id === session?.user?.id;
      const isAttendee = bookingInfo.attendees.find((attendee) => attendee.email === session?.user?.email);
      const attendee = bookingInfo.attendees[0]?.name || bookingInfo.attendees[0]?.email || "Nameless";
      const host = bookingInfo.user.name || bookingInfo.user.email;
      if (isHost) {
        return t(`${titlePrefix}emailed_you_and_attendees${titleSuffix}`, {
          user: attendee,
        });
      }
      if (isAttendee) {
        return t(`${titlePrefix}emailed_you_and_attendees${titleSuffix}`, {
          user: host,
        });
      }
      return t(`${titlePrefix}emailed_host_and_attendee${titleSuffix}`, {
        host,
        attendee,
      });
    }
    return t(`emailed_you_and_attendees${titleSuffix}`);
  }

  // This is a weird case where the same route can be opened in booking flow as a success page or as a booking detail page from the app
  // As Booking Page it has to support configured theme, but as booking detail page it should not do any change. Let Shell.tsx handle it.
  useTheme(isSuccessBookingPage ? props.profile.theme : "system");
  useBrandColors({
    brandColor: props.profile.brandColor,
    darkBrandColor: props.profile.darkBrandColor,
  });
  const title = t(
    `booking_${needsConfirmation ? "submitted" : "confirmed"}${props.recurringBookings ? "_recurring" : ""}`
  );

  const locationToDisplay = getSuccessPageLocationMessage(
    locationVideoCallUrl ? locationVideoCallUrl : location,
    t,
    bookingInfo.status
  );

  const rescheduleLocationToDisplay = getSuccessPageLocationMessage(
    rescheduleLocation ?? "",
    t,
    bookingInfo.status
  );

  const providerName = guessEventLocationType(location)?.label;
  const rescheduleProviderName = guessEventLocationType(rescheduleLocation)?.label;
  const isBookingInPast = new Date(bookingInfo.endTime) < new Date();
  const isReschedulable = !isCancelled;

  const bookingCancelledEventProps = {
    booking: bookingInfo,
    organizer: {
      name: bookingInfo?.user?.name || "Nameless",
      email: bookingInfo?.userPrimaryEmail || bookingInfo?.user?.email || "Email-less",
      timeZone: bookingInfo?.user?.timeZone,
    },
    eventType,
  };

  const isRecurringBooking = props.recurringBookings;
  const needsConfirmationAndReschedulable = needsConfirmation && isReschedulable;
  const isNotAttendingSeatedEvent = isCancelled && seatReferenceUid;
  const isEventCancelled = isCancelled && !seatReferenceUid;
  const isPastBooking = isBookingInPast;
  const isRerouting = searchParams?.get("cal.rerouting") === "true";
  const isRescheduled = bookingInfo?.rescheduled;

  const successPageHeadline = (() => {
    if (needsConfirmationAndReschedulable) {
      return isRecurringBooking ? t("booking_submitted_recurring") : t("booking_submitted");
    }

    if (isRerouting) {
      return t("This meeting has been rerouted");
    }

    if (isNotAttendingSeatedEvent) {
      return t("no_longer_attending");
    }

    if (isRescheduled) {
      return t("your_event_has_been_rescheduled");
    }

    if (isEventCancelled) {
      return t("event_cancelled");
    }

    if (isPastBooking) {
      return t("event_is_in_the_past");
    }

    return isRecurringBooking ? t("meeting_is_scheduled_recurring") : t("meeting_is_scheduled");
  })();

  return (
    <div className={isEmbed ? "" : "h-screen"} data-testid="success-page">
      {!isEmbed && !isFeedbackMode && (
        <EventReservationSchema
          reservationId={bookingInfo.uid}
          eventName={eventName}
          startTime={bookingInfo.startTime}
          endTime={bookingInfo.endTime}
          organizer={bookingInfo.user}
          attendees={bookingInfo.attendees}
          location={locationToDisplay}
          description={bookingInfo.description}
          status={status}
        />
      )}
      {isLoggedIn && !isEmbed && !isFeedbackMode && !isIFrame && (
        <div className="-mb-4 ml-4 mt-2 ">
          <Link
            href={allRemainingBookings ? "/bookings/recurring" : "/bookings/upcoming"}
            data-testid="back-to-bookings"
            className="hover:bg-subtle text-subtle hover:text-default mt-2 inline-flex px-1 py-2 text-sm transition dark:hover:bg-transparent">
            <Icon name="chevron-left" className="h-5 w-5 rtl:rotate-180" /> {t("back_to_bookings")}
          </Link>
        </div>
      )}
      {isIFrame && (
        <div className="float-right mb-4 mr-4 mt-2">
          <Button
            onClick={() => window.parent.postMessage("close-dialog", "*")}
            color="minimal"
            StartIcon="x"
            className="mt-2  px-1 py-2 ">
            {t("close")}
          </Button>
        </div>
      )}
      <HeadSeo origin={getOrgFullOrigin(orgSlug)} title={title} description={title} />
      <BookingPageTagManager eventType={eventType} />
      <main className={classNames(shouldAlignCentrally ? "mx-auto" : "", isEmbed ? "" : "max-w-3xl")}>
        <div className={classNames("overflow-y-auto", isEmbed ? "" : "z-50 ")}>
          <div
            className={classNames(
              shouldAlignCentrally ? "text-center" : "",
              "flex items-end justify-center px-4 pb-20 pt-4 sm:flex sm:p-0"
            )}>
            <div
              className={classNames(
                "main my-4 flex flex-col transition-opacity sm:my-0 ",
                isEmbed ? "" : " inset-0"
              )}
              aria-hidden="true">
              <div
                className={classNames(
                  "inline-block transform overflow-hidden rounded-lg border sm:my-8 sm:max-w-xl",
                  !isBackgroundTransparent && " bg-default dark:bg-muted border-booker border-booker-width",
                  "px-8 pb-4 pt-5 text-left align-bottom transition-all sm:w-full sm:py-8 sm:align-middle"
                )}
                role="dialog"
                aria-modal="true"
                aria-labelledby="modal-headline">
                {!isFeedbackMode && (
                  <>
                    <div
                      className={classNames(isRoundRobin && "min-h-24 min-w-32 relative mx-auto h-24 w-32")}>
                      {isRoundRobin && bookingInfo.user && (
                        <Avatar
                          className="mx-auto flex items-center justify-center"
                          alt={bookingInfo.user.name || bookingInfo.user.email}
                          size="xl"
                          imageSrc={`${bookingInfo.user.avatarUrl}`}
                        />
                      )}
                      {giphyImage && !needsConfirmation && isReschedulable && (
                        // eslint-disable-next-line @next/next/no-img-element
                        <img src={giphyImage} className="w-full rounded-lg" alt="Gif from Giphy" />
                      )}
                      <div
                        className={classNames(
                          "mx-auto flex h-12 w-12 items-center justify-center rounded-full",
                          isRoundRobin &&
                            "border-cal-bg dark:border-cal-bg-muted absolute bottom-0 right-0 z-10 h-12 w-12 border-8",
                          !giphyImage && isReschedulable && !needsConfirmation ? "bg-success" : "",
                          !giphyImage && isReschedulable && needsConfirmation ? "bg-subtle" : "",
                          isCancelled ? "bg-error" : ""
                        )}>
                        {!giphyImage && !needsConfirmation && isReschedulable && (
                          <Icon name="check" className="h-5 w-5 text-green-600 dark:text-green-400" />
                        )}
                        {needsConfirmation && isReschedulable && (
                          <Icon name="calendar" className="text-emphasis h-5 w-5" />
                        )}
                        {isCancelled && <Icon name="x" className="h-5 w-5 text-red-600 dark:text-red-200" />}
                      </div>
                    </div>
                    <div className="mb-8 mt-6 text-center last:mb-0">
                      <h3
                        className="text-emphasis text-2xl font-semibold leading-6"
                        data-testid={isCancelled ? "cancelled-headline" : ""}
                        id="modal-headline">
                        {successPageHeadline}
                      </h3>

                      <div className="mt-3">
                        <p className="text-default">{getTitle()}</p>
                      </div>
                      {props.paymentStatus &&
                        (bookingInfo.status === BookingStatus.CANCELLED ||
                          bookingInfo.status === BookingStatus.REJECTED) && (
                          <h4>
                            {!props.paymentStatus.success &&
                              !props.paymentStatus.refunded &&
                              t("booking_with_payment_cancelled")}
                            {props.paymentStatus.success &&
                              !props.paymentStatus.refunded &&
                              t("booking_with_payment_cancelled_already_paid")}
                            {props.paymentStatus.refunded && t("booking_with_payment_cancelled_refunded")}
                          </h4>
                        )}

                      <div className="border-subtle text-default mt-8 grid grid-cols-3 border-t pt-8 text-left rtl:text-right">
                        {(isCancelled || reschedule) && cancellationReason && (
                          <>
                            <div className="font-medium">
                              {isCancelled ? t("reason") : t("reschedule_reason")}
                            </div>
                            <div className="col-span-2 mb-6 last:mb-0">{cancellationReason}</div>
                          </>
                        )}
                        <div className="font-medium">{t("what")}</div>
                        <div className="col-span-2 mb-6 last:mb-0" data-testid="booking-title">
                          {isRoundRobin ? bookingInfo.title : eventName}
                        </div>
                        <div className="font-medium">{t("when")}</div>
                        <div className="col-span-2 mb-6 last:mb-0">
                          {reschedule && !!formerTime && (
                            <p className="line-through">
                              <RecurringBookings
                                eventType={eventType}
                                duration={calculatedDuration}
                                recurringBookings={props.recurringBookings}
                                allRemainingBookings={allRemainingBookings}
                                date={dayjs(formerTime)}
                                is24h={is24h}
                                isCancelled={isCancelled}
                                tz={tz}
                              />
                            </p>
                          )}
                          <RecurringBookings
                            eventType={eventType}
                            duration={calculatedDuration}
                            recurringBookings={props.recurringBookings}
                            allRemainingBookings={allRemainingBookings}
                            date={date}
                            is24h={is24h}
                            isCancelled={isCancelled}
                            tz={tz}
                          />
                        </div>
                        {(bookingInfo?.user || bookingInfo?.attendees) && (
                          <>
                            <div className="font-medium">{t("who")}</div>
                            <div className="col-span-2 last:mb-0">
                              {bookingInfo?.user && (
                                <div className="mb-3">
                                  <div>
                                    <span data-testid="booking-host-name" className="mr-2">
                                      {bookingInfo.user.name}
                                    </span>
                                    <Badge variant="blue">{t("Host")}</Badge>
                                  </div>
                                  <p className="text-default">
                                    {bookingInfo?.userPrimaryEmail ?? bookingInfo.user.email}
                                  </p>
                                </div>
                              )}
                              {bookingInfo?.attendees.map((attendee) => (
                                <div key={attendee.name + attendee.email} className="mb-3 last:mb-0">
                                  {attendee.name && (
                                    <p data-testid={`attendee-name-${attendee.name}`}>{attendee.name}</p>
                                  )}
                                  {attendee.phoneNumber && (
                                    <p data-testid={`attendee-phone-${attendee.phoneNumber}`}>
                                      {attendee.phoneNumber}
                                    </p>
                                  )}
                                  <p data-testid={`attendee-email-${attendee.email}`}>{attendee.email}</p>
                                </div>
                              ))}
                            </div>
                          </>
                        )}
                        {locationToDisplay && !isCancelled && (
                          <>
                            <div className="mt-3 font-medium">{t("where")}</div>
                            <div className="col-span-2 mt-3" data-testid="where">
                              {!rescheduleLocation || locationToDisplay === rescheduleLocationToDisplay ? (
                                <DisplayLocation
                                  locationToDisplay={locationToDisplay}
                                  providerName={providerName}
                                />
                              ) : (
                                <>
                                  {!!formerTime && (
                                    <DisplayLocation
                                      locationToDisplay={locationToDisplay}
                                      providerName={providerName}
                                      className="line-through"
                                    />
                                  )}

                                  <DisplayLocation
                                    locationToDisplay={rescheduleLocationToDisplay}
                                    providerName={rescheduleProviderName}
                                  />
                                </>
                              )}
                            </div>
                          </>
                        )}
                        {props.paymentStatus && (
                          <>
                            <div className="mt-3 font-medium">
                              {props.paymentStatus.paymentOption === "HOLD"
                                ? t("complete_your_booking")
                                : t("payment")}
                            </div>
                            <div className="col-span-2 mb-2 mt-3">
                              <Price
                                currency={props.paymentStatus.currency}
                                price={props.paymentStatus.amount}
                              />
                            </div>
                          </>
                        )}

                        {rescheduledToUid ? <RescheduledToLink rescheduledToUid={rescheduledToUid} /> : null}

                        {bookingInfo?.description && (
                          <>
                            <div className="mt-9 font-medium">{t("additional_notes")}</div>
                            <div className="col-span-2 mb-2 mt-9">
                              <p className="break-words">{bookingInfo.description}</p>
                            </div>
                          </>
                        )}
                      </div>
                      <div className="text-bookingdark dark:border-darkgray-200 mt-3 text-left dark:text-gray-300">
                        {Object.entries(bookingInfo.responses).map(([name, response]) => {
                          const field = eventType.bookingFields.find((field) => field.name === name);
                          // We show location in the "where" section
                          // We show Booker Name, Emails and guests in Who section
                          // We show notes in additional notes section
                          // We show rescheduleReason at the top
                          if (!field) return null;
                          const isSystemField = SystemField.safeParse(field.name);
                          // SMS_REMINDER_NUMBER_FIELD is a system field but doesn't have a dedicated place in the UI. So, it would be shown through the following responses list
                          // TITLE is also an identifier for booking question "What is this meeting about?"
                          if (
                            isSystemField.success &&
                            field.name !== SMS_REMINDER_NUMBER_FIELD &&
                            field.name !== TITLE_FIELD
                          )
                            return null;

                          const label = field.label || t(field.defaultLabel || "");

                          return (
                            <div className="grid grid-cols-3" key={label}>
                              <div
<<<<<<< HEAD
                                className="text-emphasis  font-medium"
=======
                                className="text-emphasis mt-4 font-medium"
                                // eslint-disable-next-line react/no-danger
>>>>>>> 931f3d33
                                dangerouslySetInnerHTML={{
                                  __html: markdownToSafeHTML(label),
                                }}
                              />
                              <p
                                className="text-default col-span-2  break-words "
                                data-testid="field-response"
                                data-fob-field={field.name}>
                                {field.type === "boolean"
                                  ? response
                                    ? t("yes")
                                    : t("no")
                                  : response.toString()}
                              </p>
                            </div>
                          );
                        })}
                      </div>
                    </div>
                    {requiresLoginToUpdate && (
                      <>
                        <hr className="border-subtle mb-8" />
                        <div className="text-center">
                          <span className="text-emphasis ltr:mr-2 rtl:ml-2">
                            {t("need_to_make_a_change")}
                          </span>
                          {/* Login button but redirect to here */}
                          <span className="text-default inline">
                            <span className="underline" data-testid="reschedule-link">
                              <Link
                                href={`/auth/login?callbackUrl=${encodeURIComponent(
                                  `/booking/${bookingInfo?.uid}`
                                )}`}
                                legacyBehavior>
                                {t("login")}
                              </Link>
                            </span>
                          </span>
                        </div>
                      </>
                    )}
                    {!requiresLoginToUpdate &&
                      (!needsConfirmation || !userIsOwner) &&
                      isReschedulable &&
                      !isRerouting &&
                      (!isCancellationMode ? (
                        <>
                          <hr className="border-subtle mb-8" />
                          <div className="text-center last:pb-0">
                            <span className="text-emphasis ltr:mr-2 rtl:ml-2">
                              {t("need_to_make_a_change")}
                            </span>

                            <>
                              {!props.recurringBookings && !isBookingInPast && (
                                <span className="text-default inline">
                                  <span className="underline" data-testid="reschedule-link">
                                    <Link
                                      href={`/reschedule/${seatReferenceUid || bookingInfo?.uid}${
                                        currentUserEmail
                                          ? `?rescheduledBy=${encodeURIComponent(currentUserEmail)}`
                                          : ""
                                      }`}
                                      legacyBehavior>
                                      {t("reschedule")}
                                    </Link>
                                  </span>
                                  <span className="mx-2">{t("or_lowercase")}</span>
                                </span>
                              )}

                              <button
                                data-testid="cancel"
                                className={classNames(
                                  "text-default underline",
                                  props.recurringBookings && "ltr:mr-2 rtl:ml-2"
                                )}
                                onClick={() => setIsCancellationMode(true)}>
                                {t("cancel")}
                              </button>
                            </>
                          </div>
                        </>
                      ) : (
                        <>
                          <hr className="border-subtle" />
                          <CancelBooking
                            booking={{
                              uid: bookingInfo?.uid,
                              title: bookingInfo?.title,
                              id: bookingInfo?.id,
                              isPaid: props.paymentStatus !== null,
                            }}
                            profile={{ name: props.profile.name, slug: props.profile.slug }}
                            recurringEvent={eventType.recurringEvent}
                            team={eventType?.team?.name}
                            setIsCancellationMode={setIsCancellationMode}
                            theme={isSuccessBookingPage ? props.profile.theme : "light"}
                            allRemainingBookings={allRemainingBookings}
                            seatReferenceUid={seatReferenceUid}
                            bookingCancelledEventProps={bookingCancelledEventProps}
                            isLoggedInUserHost={!!props.isLoggedInUserHost ?? false}
                            currentUserEmail={currentUserEmail}
                          />
                        </>
                      ))}
                    {isRerouting && typeof window !== "undefined" && window.opener && (
                      <div className="flex justify-center">
                        <Button
                          type="button"
                          onClick={() => {
                            window.opener.focus();
                            window.close();
                          }}>
                          Go Back
                        </Button>
                      </div>
                    )}
                    {!needsConfirmation && !isCancellationMode && isReschedulable && !!calculatedDuration && (
                      <>
                        <hr className="border-subtle mt-8" />
                        <div className="text-default align-center flex flex-row justify-center pt-8">
                          <span className="text-default flex self-center font-medium ltr:mr-2 rtl:ml-2 ">
                            {t("add_to_calendar")}
                          </span>
                          <div className="justify-left mt-1 flex text-left sm:mt-0">
                            <Link
                              href={`https://calendar.google.com/calendar/r/eventedit?dates=${date
                                .utc()
                                .format("YYYYMMDDTHHmmss[Z]")}/${date
                                .add(calculatedDuration, "minute")
                                .utc()
                                .format("YYYYMMDDTHHmmss[Z]")}&text=${eventName}&details=${
                                eventType.description
                              }${
                                typeof locationVideoCallUrl === "string"
                                  ? `&location=${encodeURIComponent(locationVideoCallUrl)}`
                                  : ""
                              }${
                                eventType.recurringEvent
                                  ? `&recur=${encodeURIComponent(
                                      new RRule(eventType.recurringEvent).toString()
                                    )}`
                                  : ""
                              }`}
                              className="text-default border-subtle h-10 w-10 rounded-sm border px-3 py-2 ltr:mr-2 rtl:ml-2">
                              <svg
                                className="-mt-1.5 inline-block h-4 w-4"
                                fill="currentColor"
                                xmlns="http://www.w3.org/2000/svg"
                                viewBox="0 0 24 24">
                                <title>Google</title>
                                <path d="M12.48 10.92v3.28h7.84c-.24 1.84-.853 3.187-1.787 4.133-1.147 1.147-2.933 2.4-6.053 2.4-4.827 0-8.6-3.893-8.6-8.72s3.773-8.72 8.6-8.72c2.6 0 4.507 1.027 5.907 2.347l2.307-2.307C18.747 1.44 16.133 0 12.48 0 5.867 0 .307 5.387.307 12s5.56 12 12.173 12c3.573 0 6.267-1.173 8.373-3.36 2.16-2.16 2.84-5.213 2.84-7.667 0-.76-.053-1.467-.173-2.053H12.48z" />
                              </svg>
                            </Link>
                            <Link
                              href={
                                encodeURI(
                                  `https://outlook.live.com/calendar/0/deeplink/compose?body=${
                                    eventType.description
                                  }&enddt=${date
                                    .add(calculatedDuration, "minute")
                                    .utc()
                                    .format()}&path=%2Fcalendar%2Faction%2Fcompose&rru=addevent&startdt=${date
                                    .utc()
                                    .format()}&subject=${eventName}`
                                ) +
                                (locationVideoCallUrl
                                  ? `&location=${encodeURIComponent(locationVideoCallUrl)}`
                                  : "")
                              }
                              className="border-subtle text-default mx-2 h-10 w-10 rounded-sm border px-3 py-2"
                              target="_blank">
                              <svg
                                className="-mt-1.5 mr-1 inline-block h-4 w-4"
                                fill="currentColor"
                                xmlns="http://www.w3.org/2000/svg"
                                viewBox="0 0 24 24">
                                <title>Microsoft Outlook</title>
                                <path d="M7.88 12.04q0 .45-.11.87-.1.41-.33.74-.22.33-.58.52-.37.2-.87.2t-.85-.2q-.35-.21-.57-.55-.22-.33-.33-.75-.1-.42-.1-.86t.1-.87q.1-.43.34-.76.22-.34.59-.54.36-.2.87-.2t.86.2q.35.21.57.55.22.34.31.77.1.43.1.88zM24 12v9.38q0 .46-.33.8-.33.32-.8.32H7.13q-.46 0-.8-.33-.32-.33-.32-.8V18H1q-.41 0-.7-.3-.3-.29-.3-.7V7q0-.41.3-.7Q.58 6 1 6h6.5V2.55q0-.44.3-.75.3-.3.75-.3h12.9q.44 0 .75.3.3.3.3.75V10.85l1.24.72h.01q.1.07.18.18.07.12.07.25zm-6-8.25v3h3v-3zm0 4.5v3h3v-3zm0 4.5v1.83l3.05-1.83zm-5.25-9v3h3.75v-3zm0 4.5v3h3.75v-3zm0 4.5v2.03l2.41 1.5 1.34-.8v-2.73zM9 3.75V6h2l.13.01.12.04v-2.3zM5.98 15.98q.9 0 1.6-.3.7-.32 1.19-.86.48-.55.73-1.28.25-.74.25-1.61 0-.83-.25-1.55-.24-.71-.71-1.24t-1.15-.83q-.68-.3-1.55-.3-.92 0-1.64.3-.71.3-1.2.85-.5.54-.75 1.3-.25.74-.25 1.63 0 .85.26 1.56.26.72.74 1.23.48.52 1.17.81.69.3 1.56.3zM7.5 21h12.39L12 16.08V17q0 .41-.3.7-.29.3-.7.3H7.5zm15-.13v-7.24l-5.9 3.54Z" />
                              </svg>
                            </Link>
                            <Link
                              href={
                                encodeURI(
                                  `https://outlook.office.com/calendar/0/deeplink/compose?body=${
                                    eventType.description
                                  }&enddt=${date
                                    .add(calculatedDuration, "minute")
                                    .utc()
                                    .format()}&path=%2Fcalendar%2Faction%2Fcompose&rru=addevent&startdt=${date
                                    .utc()
                                    .format()}&subject=${eventName}`
                                ) +
                                (locationVideoCallUrl
                                  ? `&location=${encodeURIComponent(locationVideoCallUrl)}`
                                  : "")
                              }
                              className="text-default border-subtle mx-2 h-10 w-10 rounded-sm border px-3 py-2"
                              target="_blank">
                              <svg
                                className="-mt-1.5 mr-1 inline-block h-4 w-4"
                                fill="currentColor"
                                xmlns="http://www.w3.org/2000/svg"
                                viewBox="0 0 24 24">
                                <title>Microsoft Office</title>
                                <path d="M21.53 4.306v15.363q0 .807-.472 1.433-.472.627-1.253.85l-6.888 1.974q-.136.037-.29.055-.156.019-.293.019-.396 0-.72-.105-.321-.106-.656-.292l-4.505-2.544q-.248-.137-.391-.366-.143-.23-.143-.515 0-.434.304-.738.304-.305.739-.305h5.831V4.964l-4.38 1.563q-.533.187-.856.658-.322.472-.322 1.03v8.078q0 .496-.248.912-.25.416-.683.651l-2.072 1.13q-.286.148-.571.148-.497 0-.844-.347-.348-.347-.348-.844V6.563q0-.62.33-1.19.328-.571.874-.881L11.07.285q.248-.136.534-.21.285-.075.57-.075.211 0 .38.031.166.031.364.093l6.888 1.899q.384.11.7.329.317.217.547.52.23.305.353.67.125.367.125.764zm-1.588 15.363V4.306q0-.273-.16-.478-.163-.204-.423-.28l-3.388-.93q-.397-.111-.794-.23-.397-.117-.794-.216v19.68l4.976-1.427q.26-.074.422-.28.161-.204.161-.477z" />
                              </svg>
                            </Link>
                            <Link
                              href={`data:text/calendar,${eventLink()}`}
                              className="border-subtle text-default mx-2 h-10 w-10 rounded-sm border px-3 py-2"
                              download={`${eventType.title}.ics`}>
                              <svg
                                version="1.1"
                                fill="currentColor"
                                xmlns="http://www.w3.org/2000/svg"
                                viewBox="0 0 1000 1000"
                                className="-mt-1.5 mr-1 inline-block h-4 w-4">
                                <title>{t("other")}</title>
                                <path d="M971.3,154.9c0-34.7-28.2-62.9-62.9-62.9H611.7c-1.3,0-2.6,0.1-3.9,0.2V10L28.7,87.3v823.4L607.8,990v-84.6c1.3,0.1,2.6,0.2,3.9,0.2h296.7c34.7,0,62.9-28.2,62.9-62.9V154.9z M607.8,636.1h44.6v-50.6h-44.6v-21.9h44.6v-50.6h-44.6v-92h277.9v230.2c0,3.8-3.1,7-7,7H607.8V636.1z M117.9,644.7l-50.6-2.4V397.5l50.6-2.2V644.7z M288.6,607.3c17.6,0.6,37.3-2.8,49.1-7.2l9.1,48c-11,5.1-35.6,9.9-66.9,8.3c-85.4-4.3-127.5-60.7-127.5-132.6c0-86.2,57.8-136.7,133.2-140.1c30.3-1.3,53.7,4,64.3,9.2l-12.2,48.9c-12.1-4.9-28.8-9.2-49.5-8.6c-45.3,1.2-79.5,30.1-79.5,87.4C208.8,572.2,237.8,605.7,288.6,607.3z M455.5,665.2c-32.4-1.6-63.7-11.3-79.1-20.5l12.6-50.7c16.8,9.1,42.9,18.5,70.4,19.4c30.1,1,46.3-10.7,46.3-29.3c0-17.8-14-28.1-48.8-40.6c-46.9-16.4-76.8-41.7-76.8-81.5c0-46.6,39.3-84.1,106.8-87.1c33.3-1.5,58.3,4.2,76.5,11.2l-15.4,53.3c-12.1-5.3-33.5-12.8-62.3-12c-28.3,0.8-41.9,13.6-41.9,28.1c0,17.8,16.1,25.5,53.6,39c52.9,18.5,78.4,45.3,78.4,86.4C575.6,629.7,536.2,669.2,455.5,665.2z M935.3,842.7c0,14.9-12.1,27-27,27H611.7c-1.3,0-2.6-0.2-3.9-0.4V686.2h270.9c19.2,0,34.9-15.6,34.9-34.9V398.4c0-19.2-15.6-34.9-34.9-34.9h-47.1v-32.3H808v32.3h-44.8v-32.3h-22.7v32.3h-43.3v-32.3h-22.7v32.3H628v-32.3h-20.2v-203c1.31.2,2.6-0.4,3.9-0.4h296.7c14.9,0,27,12.1,27,27L935.3,842.7L935.3,842.7z" />
                              </svg>
                            </Link>
                          </div>
                        </div>
                      </>
                    )}

                    {session === null && !(userIsOwner || props.hideBranding) && (
                      <>
                        <hr className="border-subtle mt-8" />
                        <div className="text-default pt-3 text-center text-xs">
                          <a href={`${WEBAPP_URL}/signup`} className="text-[14px] font-medium text-blue-500">
                            {t("create_booking_link_with_calcom", { appName: APP_NAME })}
                            <Icon name="external-link" className="ml-1 inline-block h-4 w-4" />
                          </a>

                          <form
                            onSubmit={(e) => {
                              e.preventDefault();
                              const target = e.target as typeof e.target & {
                                email: { value: string };
                              };
                              router.push(`${WEBAPP_URL}/signup?email=${target.email.value}`);
                            }}
                            className="mt-4 flex">
                            <EmailInput
                              name="email"
                              id="email"
                              defaultValue={email}
                              className="mr- focus:border-brand-default border-default text-default mt-0 block w-full rounded-none rounded-l-md shadow-sm focus:ring-black sm:text-sm"
                              placeholder="rick.astley@cal.com"
                            />
                            <Button
                              size="lg"
                              type="submit"
                              className="min-w-max rounded-none rounded-r-md"
                              color="primary">
                              {t("try_for_free")}
                            </Button>
                          </form>
                        </div>
                      </>
                    )}
                  </>
                )}
                {isFeedbackMode &&
                  (noShow ? (
                    <>
                      <EmptyScreen
                        Icon="user-x"
                        iconClassName="text-error"
                        iconWrapperClassName="bg-error"
                        headline={t("host_no_show")}
                        description={t("no_show_description")}
                        buttonRaw={
                          !props.recurringBookings ? (
                            <Button href={`/reschedule/${seatReferenceUid || bookingInfo?.uid}`}>
                              {t("reschedule")}
                            </Button>
                          ) : undefined
                        }
                      />
                    </>
                  ) : (
                    <>
                      <div className="my-3 flex justify-center space-x-1">
                        <button
                          className={classNames(
                            "flex h-10 w-10 items-center justify-center rounded-full border text-2xl hover:opacity-100",
                            rateValue === 1
                              ? "border-focus bg-emphasis"
                              : "border-muted bg-default opacity-50"
                          )}
                          disabled={isFeedbackSubmitted}
                          onClick={() => setRateValue(1)}>
                          😠
                        </button>
                        <button
                          className={classNames(
                            "flex h-10 w-10 items-center justify-center rounded-full border text-2xl hover:opacity-100",
                            rateValue === 2
                              ? "border-focus bg-emphasis"
                              : "border-muted bg-default opacity-50"
                          )}
                          disabled={isFeedbackSubmitted}
                          onClick={() => setRateValue(2)}>
                          🙁
                        </button>
                        <button
                          className={classNames(
                            "flex h-10 w-10 items-center justify-center rounded-full border text-2xl hover:opacity-100",
                            rateValue === 3
                              ? "border-focus bg-emphasis"
                              : " border-muted bg-default opacity-50"
                          )}
                          disabled={isFeedbackSubmitted}
                          onClick={() => setRateValue(3)}>
                          😐
                        </button>
                        <button
                          className={classNames(
                            "flex h-10 w-10 items-center justify-center rounded-full border text-2xl hover:opacity-100",
                            rateValue === 4
                              ? "border-focus bg-emphasis"
                              : "border-muted bg-default opacity-50"
                          )}
                          disabled={isFeedbackSubmitted}
                          onClick={() => setRateValue(4)}>
                          😄
                        </button>
                        <button
                          className={classNames(
                            "flex h-10 w-10 items-center justify-center rounded-full border text-2xl hover:opacity-100",
                            rateValue === 5
                              ? "border-focus bg-emphasis"
                              : "border-muted bg-default opacity-50"
                          )}
                          disabled={isFeedbackSubmitted}
                          onClick={() => setRateValue(5)}>
                          😍
                        </button>
                      </div>
                      <div className="my-4 space-y-1 text-center">
                        <h2 className="font-cal text-lg">{t("submitted_feedback")}</h2>
                        <p className="text-sm">{rateValue < 4 ? t("how_can_we_improve") : t("most_liked")}</p>
                      </div>
                      <TextArea
                        id="comment"
                        name="comment"
                        placeholder="Next time I would like to ..."
                        rows={3}
                        disabled={isFeedbackSubmitted}
                        onChange={(event) => setComment(event.target.value)}
                      />
                      <div className="my-4 flex justify-start">
                        <Button
                          loading={mutation.isPending}
                          disabled={isFeedbackSubmitted}
                          onClick={async () => {
                            if (rating) {
                              await sendFeedback(rating, comment);
                            }
                          }}>
                          {t("submit_feedback")}
                        </Button>
                      </div>
                    </>
                  ))}
              </div>

              {isGmail && !isFeedbackMode && (
                <Alert
                  className="main -mb-20 mt-4 inline-block ltr:text-left rtl:text-right sm:-mt-4 sm:mb-4 sm:w-full sm:max-w-xl sm:align-middle"
                  severity="warning"
                  message={
                    <div>
                      <p className="font-semibold">{t("google_new_spam_policy")}</p>
                      <span className="underline">
                        <a
                          target="_blank"
                          href="https://www.onehash.ai/blog/googles-new-spam-policy-may-be-affecting-your-invitations">
                          {t("resolve")}
                        </a>
                      </span>
                    </div>
                  }
                  CustomIcon="circle-alert"
                  customIconColor="text-attention dark:text-orange-200"
                />
              )}
            </div>
          </div>
        </div>
        <div key="logo" className={classNames("mt-6 flex w-full justify-center [&_img]:h-[32px]")}>
          <PoweredBy logoOnly />
        </div>
      </main>
      <Toaster position="bottom-right" />
    </div>
  );
}

const RescheduledToLink = ({ rescheduledToUid }: { rescheduledToUid: string }) => {
  const { t } = useLocale();
  return (
    <>
      <div className="mt-3 font-medium">{t("rescheduled")}</div>
      <div className="col-span-2 mb-2 mt-3">
        <span className="underline">
          <Link href={`/booking/${rescheduledToUid}`}>
            <div className="flex items-center gap-1">
              {t("view_booking")}
              <Icon name="external-link" className="h-4 w-4" />
            </div>
          </Link>
        </span>
      </div>
    </>
  );
};

const DisplayLocation = ({
  locationToDisplay,
  providerName,
  className,
}: {
  locationToDisplay: string;
  providerName?: string;
  className?: string;
}) =>
  locationToDisplay.startsWith("http") ? (
    <a
      href={locationToDisplay}
      target="_blank"
      title={locationToDisplay}
      className={classNames("text-default flex items-center gap-2", className)}
      rel="noreferrer">
      {providerName || "Link"}
      <Icon name="external-link" className="text-default inline h-4 w-4" />
    </a>
  ) : (
    <p className={className}>{locationToDisplay}</p>
  );

Success.isBookingPage = true;
Success.PageWrapper = PageWrapper;

type RecurringBookingsProps = {
  eventType: PageProps["eventType"];
  recurringBookings: PageProps["recurringBookings"];
  date: dayjs.Dayjs;
  duration: number | undefined;
  is24h: boolean;
  allRemainingBookings: boolean;
  isCancelled: boolean;
  tz: string;
};

function RecurringBookings({
  eventType,
  recurringBookings,
  duration,
  date,
  allRemainingBookings,
  is24h,
  isCancelled,
  tz,
}: RecurringBookingsProps) {
  const [moreEventsVisible, setMoreEventsVisible] = useState(false);
  const {
    t,
    i18n: { language },
  } = useLocale();
  const recurringBookingsSorted = recurringBookings
    ? recurringBookings.sort((a: ConfigType, b: ConfigType) => (dayjs(a).isAfter(dayjs(b)) ? 1 : -1))
    : null;

  if (!duration) return null;

  if (recurringBookingsSorted && allRemainingBookings) {
    return (
      <>
        {eventType.recurringEvent?.count && (
          <span className="font-medium">
            {getEveryFreqFor({
              t,
              recurringEvent: eventType.recurringEvent,
              recurringCount: recurringBookings?.length ?? undefined,
            })}
          </span>
        )}
        {eventType.recurringEvent?.count &&
          recurringBookingsSorted.slice(0, 4).map((dateStr: string, idx: number) => (
            <div key={idx} className={classNames("mb-2", isCancelled ? "line-through" : "")}>
              {formatToLocalizedDate(dayjs.tz(dateStr, tz), language, "full", tz)}
              <br />
              {formatToLocalizedTime(dayjs(dateStr), language, undefined, !is24h, tz)} -{" "}
              {formatToLocalizedTime(dayjs(dateStr).add(duration, "m"), language, undefined, !is24h, tz)}{" "}
              <span className="text-bookinglight">
                ({formatToLocalizedTimezone(dayjs(dateStr), language, tz)})
              </span>
            </div>
          ))}
        {recurringBookingsSorted.length > 4 && (
          <Collapsible open={moreEventsVisible} onOpenChange={() => setMoreEventsVisible(!moreEventsVisible)}>
            <CollapsibleTrigger
              type="button"
              className={classNames("flex w-full", moreEventsVisible ? "hidden" : "")}>
              + {t("plus_more", { count: recurringBookingsSorted.length - 4 })}
            </CollapsibleTrigger>
            <CollapsibleContent>
              {eventType.recurringEvent?.count &&
                recurringBookingsSorted.slice(4).map((dateStr: string, idx: number) => (
                  <div key={idx} className={classNames("mb-2", isCancelled ? "line-through" : "")}>
                    {formatToLocalizedDate(dayjs.tz(dateStr, tz), language, "full", tz)}
                    <br />
                    {formatToLocalizedTime(dayjs(dateStr), language, undefined, !is24h, tz)} -{" "}
                    {formatToLocalizedTime(
                      dayjs(dateStr).add(duration, "m"),
                      language,
                      undefined,
                      !is24h,
                      tz
                    )}{" "}
                    <span className="text-bookinglight">
                      ({formatToLocalizedTimezone(dayjs(dateStr), language, tz)})
                    </span>
                  </div>
                ))}
            </CollapsibleContent>
          </Collapsible>
        )}
      </>
    );
  }

  return (
    <div className={classNames(isCancelled ? "line-through" : "")}>
      {formatToLocalizedDate(date, language, "full", tz)}
      <br />
      {formatToLocalizedTime(date, language, undefined, !is24h, tz)} -{" "}
      {formatToLocalizedTime(dayjs(date).add(duration, "m"), language, undefined, !is24h, tz)}{" "}
      <span className="text-bookinglight">({formatToLocalizedTimezone(date, language, tz)})</span>
    </div>
  );
}<|MERGE_RESOLUTION|>--- conflicted
+++ resolved
@@ -31,7 +31,7 @@
   SystemField,
   TITLE_FIELD,
 } from "@calcom/features/bookings/lib/SystemField";
-import { getOrgFullOrigin } from "@calcom/features/oe/organizations/lib/orgDomains";
+import { getOrgFullOrigin } from "@calcom/features/ee/organizations/lib/orgDomains";
 import { APP_NAME, ONEHASH_CHAT_ORIGIN, WEBAPP_URL } from "@calcom/lib/constants";
 import {
   formatToLocalizedDate,
@@ -43,11 +43,7 @@
 import { useLocale } from "@calcom/lib/hooks/useLocale";
 import { useRouterQuery } from "@calcom/lib/hooks/useRouterQuery";
 import useTheme from "@calcom/lib/hooks/useTheme";
-<<<<<<< HEAD
-=======
-import isSmsCalEmail from "@calcom/lib/isSmsCalEmail";
 import { markdownToSafeHTML } from "@calcom/lib/markdownToSafeHTML";
->>>>>>> 931f3d33
 import { getEveryFreqFor } from "@calcom/lib/recurringStrings";
 import { getIs24hClockFromLocalStorage, isBrowserLocale24h } from "@calcom/lib/timeFormat";
 import { localStorage } from "@calcom/lib/webstorage";
@@ -240,7 +236,7 @@
   const sendFeedback = async (rating: string, comment: string) => {
     mutation.mutate({ bookingUid: bookingInfo.uid, rating: rateValue, comment: comment });
   };
-  const PoweredBy = dynamic(() => import("@calcom/features/oe/components/PoweredBy"));
+  const PoweredBy = dynamic(() => import("@calcom/features/ee/components/PoweredBy"));
 
   function setIsCancellationMode(value: boolean) {
     const _searchParams = new URLSearchParams(searchParams?.toString() ?? undefined);
@@ -722,12 +718,8 @@
                           return (
                             <div className="grid grid-cols-3" key={label}>
                               <div
-<<<<<<< HEAD
                                 className="text-emphasis  font-medium"
-=======
-                                className="text-emphasis mt-4 font-medium"
                                 // eslint-disable-next-line react/no-danger
->>>>>>> 931f3d33
                                 dangerouslySetInnerHTML={{
                                   __html: markdownToSafeHTML(label),
                                 }}
