--- conflicted
+++ resolved
@@ -181,10 +181,6 @@
       }
     }
   }
-<<<<<<< HEAD
-=======
-
->>>>>>> 2fb1408d
   const { currentOrgDomain } = orgDomainConfig(context.req);
   return {
     props: {
@@ -201,11 +197,8 @@
       ...(tz && { tz }),
       userTimeFormat,
       requiresLoginToUpdate,
-<<<<<<< HEAD
       isLoggedInUserHost: isLoggedInUserHost ?? false,
-=======
       rescheduledToUid,
->>>>>>> 2fb1408d
     },
   };
 }