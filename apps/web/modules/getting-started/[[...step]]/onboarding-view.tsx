--- conflicted
+++ resolved
@@ -1,44 +1,30 @@
 "use client";
 
-<<<<<<< HEAD
 import dynamic from "next/dynamic";
-=======
-import { signOut } from "next-auth/react";
-import type { TFunction } from "next-i18next";
->>>>>>> 931f3d33
 import Head from "next/head";
 import { usePathname, useRouter } from "next/navigation";
-import { Suspense, useEffect } from "react";
-import { Toaster } from "react-hot-toast";
+import { Suspense } from "react";
 import { z } from "zod";
 
 import { classNames } from "@calcom/lib";
-import { DEFAULT_SCHEDULE } from "@calcom/lib/availability";
 import { APP_NAME } from "@calcom/lib/constants";
 import { useLocale } from "@calcom/lib/hooks/useLocale";
 import { useParamsWithFallback } from "@calcom/lib/hooks/useParamsWithFallback";
-import { IdentityProvider } from "@calcom/prisma/enums";
 import { trpc } from "@calcom/trpc";
-import type { TRPCClientErrorLike } from "@calcom/trpc/react";
-import type { AppRouter } from "@calcom/trpc/server/routers/_app";
 import type { inferSSRProps } from "@calcom/types/inferSSRProps";
-import { Button, showToast, StepCard, Steps } from "@calcom/ui";
+import { Button, StepCard, Steps } from "@calcom/ui";
 import { Icon } from "@calcom/ui";
 
 import type { getServerSideProps } from "@lib/getting-started/[[...step]]/getServerSideProps";
 
 import { ConnectedCalendars } from "@components/getting-started/steps-views/ConnectCalendars";
 import { ConnectedVideoStep } from "@components/getting-started/steps-views/ConnectedVideoStep";
-<<<<<<< HEAD
 import { ImportData } from "@components/getting-started/steps-views/ImportData";
 import { SetupAvailability } from "@components/getting-started/steps-views/SetupAvailability";
-=======
->>>>>>> 931f3d33
 import UserProfile from "@components/getting-started/steps-views/UserProfile";
 import { UserSettings } from "@components/getting-started/steps-views/UserSettings";
 
 const INITIAL_STEP = "user-settings";
-<<<<<<< HEAD
 const steps = [
   "user-settings",
   "connected-calendar",
@@ -48,84 +34,30 @@
   "import-data",
 ] as const;
 
-const PoweredBy = dynamic(() => import("@calcom/features/oe/components/PoweredBy"));
+const PoweredBy = dynamic(() => import("@calcom/features/ee/components/PoweredBy"));
 
 const stepTransform = (step: (typeof steps)[number]) => {
   const stepIndex = steps.indexOf(step);
   if (stepIndex > -1) {
     return steps[stepIndex];
-=======
-const BASE_STEPS = ["user-settings", "user-profile"] as const;
-const EXTRA_STEPS = ["connected-calendar", "connected-video"] as const;
-type StepType = (typeof BASE_STEPS)[number] | (typeof EXTRA_STEPS)[number];
-
-const getStepsAndHeadersForUser = (identityProvider: IdentityProvider, t: TFunction) => {
-  const baseHeaders: {
-    title: string;
-    subtitle: string[];
-    skipText?: string;
-  }[] = [
-    {
-      title: t("welcome_to_cal_header", { appName: APP_NAME }),
-      subtitle: [t("we_just_need_basic_info"), t("edit_form_later_subtitle")],
-    },
-    {
-      title: t("nearly_there"),
-      subtitle: [t("nearly_there_instructions")],
-    },
-  ];
-
-  const additionalHeaders: {
-    title: string;
-    subtitle: string[];
-    skipText?: string;
-  }[] = [
-    {
-      title: t("connect_your_calendar"),
-      subtitle: [t("connect_your_calendar_instructions")],
-      skipText: t("connect_calendar_later"),
-    },
-    {
-      title: t("connect_your_video_app"),
-      subtitle: [t("connect_your_video_app_instructions")],
-      skipText: t("set_up_later"),
-    },
-  ];
-
-  if (identityProvider === IdentityProvider.GOOGLE) {
-    return {
-      steps: [...BASE_STEPS] as StepType[],
-      headers: [...baseHeaders],
-    };
->>>>>>> 931f3d33
   }
-
-  return {
-    steps: [...BASE_STEPS.slice(0, 1), ...EXTRA_STEPS, ...BASE_STEPS.slice(1)] as StepType[],
-    headers: [baseHeaders[0], ...additionalHeaders, ...baseHeaders.slice(1)],
-  };
+  return INITIAL_STEP;
 };
 
 const stepRouteSchema = z.object({
-  step: z
-    .array(z.enum(["user-settings", "user-profile", "connected-calendar", "connected-video"]))
-    .default([INITIAL_STEP]),
+  step: z.array(z.enum(steps)).default([INITIAL_STEP]),
   from: z.string().optional(),
 });
 
 export type PageProps = inferSSRProps<typeof getServerSideProps>;
+// TODO: Refactor how steps work to be contained in one array/object. Currently we have steps,initalsteps,headers etc. These can all be in one place
 const OnboardingPage = (props: PageProps) => {
   const pathname = usePathname();
   const params = useParamsWithFallback();
+
   const router = useRouter();
+  const [user] = trpc.viewer.me.useSuspenseQuery();
   const { t } = useLocale();
-  const [user] = trpc.viewer.me.useSuspenseQuery();
-  const scheduleMutationOptions = {
-    onError: (error: TRPCClientErrorLike<AppRouter>) => {
-      showToast(error.message, "error");
-    },
-  };
-  const createSchedule = trpc.viewer.availability.schedule.create.useMutation(scheduleMutationOptions);
 
   const result = stepRouteSchema.safeParse({
     ...params,
@@ -134,7 +66,6 @@
 
   const currentStep = result.success ? result.data.step[0] : INITIAL_STEP;
   const from = result.success ? result.data.from : "";
-<<<<<<< HEAD
   const headers = [
     {
       title: `${t("welcome_to_cal_header", { appName: APP_NAME })}`,
@@ -166,8 +97,6 @@
       subtitle: [`${t("import_data_instructions")}`],
     },
   ];
-=======
->>>>>>> 931f3d33
 
   // TODO: Add this in when we have solved the ability to move to tokens accept invite and note invitedto
   // Ability to accept other pending invites if any (low priority)
@@ -179,37 +108,14 @@
   //     }
   //   );
   // }
-  const { steps, headers } = getStepsAndHeadersForUser(user.identityProvider, t);
-  const stepTransform = (step: StepType) => {
-    const stepIndex = steps.indexOf(step as (typeof steps)[number]);
-
-    if (stepIndex > -1) {
-      return steps[stepIndex];
-    }
-    return INITIAL_STEP;
-  };
-  const currentStepIndex = steps.indexOf(currentStep);
-
-  const goToNextStep = () => {
-    const nextIndex = currentStepIndex + 1;
-    const newStep = steps[nextIndex];
+
+  const goToIndex = (index: number) => {
+    const newStep = steps[index];
     router.push(`/getting-started/${stepTransform(newStep)}`);
   };
   const utils = trpc.useUtils();
 
-  useEffect(() => {
-    if (!user || user.completedOnboarding) {
-      return;
-    }
-    const createDefaultSchedule = async () => {
-      await createSchedule.mutateAsync({
-        name: t("default_schedule_name"),
-        ...DEFAULT_SCHEDULE,
-      });
-    };
-
-    createDefaultSchedule();
-  }, []);
+  const currentStepIndex = steps.indexOf(currentStep);
 
   const onSuccess = async () => {
     await utils.viewer.me.invalidate();
@@ -257,18 +163,17 @@
                   </p>
                 ))}
               </header>
-              <Steps maxSteps={steps.length} currentStep={currentStepIndex + 1} nextStep={goToNextStep} />
+              <Steps maxSteps={steps.length} currentStep={currentStepIndex + 1} navigateToStep={goToIndex} />
             </div>
             <StepCard>
               <Suspense fallback={<Icon name="loader" />}>
                 {currentStep === "user-settings" && (
-                  <UserSettings nextStep={goToNextStep} hideUsername={from === "signup"} />
+                  <UserSettings nextStep={() => goToIndex(1)} hideUsername={from === "signup"} />
                 )}
-                {currentStep === "connected-calendar" && <ConnectedCalendars nextStep={goToNextStep} />}
-
-                {currentStep === "connected-video" && <ConnectedVideoStep nextStep={goToNextStep} />}
-
-<<<<<<< HEAD
+                {currentStep === "connected-calendar" && <ConnectedCalendars nextStep={() => goToIndex(2)} />}
+
+                {currentStep === "connected-video" && <ConnectedVideoStep nextStep={() => goToIndex(3)} />}
+
                 {currentStep === "setup-availability" && (
                   <SetupAvailability
                     nextStep={() => goToIndex(4)}
@@ -277,9 +182,6 @@
                 )}
                 {currentStep === "user-profile" && <UserProfile nextStep={() => goToIndex(5)} />}
                 {currentStep === "import-data" && <ImportData />}
-=======
-                {currentStep === "user-profile" && <UserProfile />}
->>>>>>> 931f3d33
               </Suspense>
             </StepCard>
 
@@ -290,12 +192,8 @@
                   data-testid="skip-step"
                   onClick={(event) => {
                     event.preventDefault();
-<<<<<<< HEAD
 
                     handleSkip();
-=======
-                    goToNextStep();
->>>>>>> 931f3d33
                   }}
                   className="mt-8 cursor-pointer px-4 py-2 font-sans text-sm font-medium">
                   {headers[currentStepIndex]?.skipText}
@@ -308,7 +206,6 @@
           </div>
         </div>
       </div>
-      <Toaster position="bottom-right" />
     </div>
   );
 };
