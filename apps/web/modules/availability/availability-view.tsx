"use client";

import { useAutoAnimate } from "@formkit/auto-animate/react";
import Link from "next/link";
import { useRouter, usePathname } from "next/navigation";
import { useCallback, useState } from "react";

import SkeletonLoader from "@calcom/features/availability/components/SkeletonLoader";
import { BulkEditDefaultForEventsModal } from "@calcom/features/eventtypes/components/BulkEditDefaultForEventsModal";
import type { BulkUpdatParams } from "@calcom/features/eventtypes/components/BulkEditDefaultForEventsModal";
import { NewScheduleButton, ScheduleListItem } from "@calcom/features/schedules";
import Shell from "@calcom/features/shell/Shell";
import { AvailabilitySliderTable } from "@calcom/features/timezone-buddy/components/AvailabilitySliderTable";
import { useCompatSearchParams } from "@calcom/lib/hooks/useCompatSearchParams";
import { useLocale } from "@calcom/lib/hooks/useLocale";
import { HttpError } from "@calcom/lib/http-error";
import type { RouterOutputs } from "@calcom/trpc/react";
import { trpc } from "@calcom/trpc/react";
import useMeQuery from "@calcom/trpc/react/hooks/useMeQuery";
import { EmptyScreen, showToast, ToggleGroup } from "@calcom/ui";

import { QueryCell } from "@lib/QueryCell";

export function AvailabilityList({ schedules }: RouterOutputs["viewer"]["availability"]["list"]) {
  const { t } = useLocale();
  const [bulkUpdateModal, setBulkUpdateModal] = useState(false);
  const utils = trpc.useUtils();

  const meQuery = trpc.viewer.me.useQuery();

  const router = useRouter();

  const deleteMutation = trpc.viewer.availability.schedule.delete.useMutation({
    onMutate: async ({ scheduleId }) => {
      await utils.viewer.availability.list.cancel();
      const previousValue = utils.viewer.availability.list.getData();
      if (previousValue) {
        const filteredValue = previousValue.schedules.filter(({ id }) => id !== scheduleId);
        utils.viewer.availability.list.setData(undefined, { ...previousValue, schedules: filteredValue });
      }

      return { previousValue };
    },

    onError: (err, variables, context) => {
      if (context?.previousValue) {
        utils.viewer.availability.list.setData(undefined, context.previousValue);
      }
      if (err instanceof HttpError) {
        const message = `${err.statusCode}: ${err.message}`;
        showToast(message, "error");
      }
    },
    onSettled: () => {
      utils.viewer.availability.list.invalidate();
    },
    onSuccess: () => {
      showToast(t("schedule_deleted_successfully"), "success");
    },
  });

  const updateMutation = trpc.viewer.availability.schedule.update.useMutation({
    onSuccess: async ({ schedule }) => {
      await utils.viewer.availability.list.invalidate();
      showToast(
        t("availability_updated_successfully", {
          scheduleName: schedule.name,
        }),
        "success"
      );
      setBulkUpdateModal(true);
    },
    onError: (err) => {
      if (err instanceof HttpError) {
        const message = `${err.statusCode}: ${err.message}`;
        showToast(message, "error");
      }
    },
  });

  const bulkUpdateDefaultAvailabilityMutation =
    trpc.viewer.availability.schedule.bulkUpdateToDefaultAvailability.useMutation();

  const { data: eventTypesQueryData, isFetching: isEventTypesFetching } =
    trpc.viewer.eventTypes.bulkEventFetch.useQuery();

  const bulkUpdateFunction = ({ eventTypeIds, callback }: BulkUpdatParams) => {
    bulkUpdateDefaultAvailabilityMutation.mutate(
      {
        eventTypeIds,
      },
      {
        onSuccess: () => {
          utils.viewer.availability.list.invalidate();
          showToast(t("success"), "success");
          callback();
        },
      }
    );
  };

  const handleBulkEditDialogToggle = () => {
    utils.viewer.getUsersDefaultConferencingApp.invalidate();
  };

  const duplicateMutation = trpc.viewer.availability.schedule.duplicate.useMutation({
    onSuccess: async ({ schedule }) => {
      await router.push(`/availability/${schedule.id}`);
      showToast(t("schedule_created_successfully", { scheduleName: schedule.name }), "success");
    },
    onError: (err) => {
      if (err instanceof HttpError) {
        const message = `${err.statusCode}: ${err.message}`;
        showToast(message, "error");
      }
    },
  });

  // Adds smooth delete button - item fades and old item slides into place

  const [animationParentRef] = useAutoAnimate<HTMLUListElement>();

  return (
    <>
      {schedules.length === 0 ? (
        <div className="flex justify-center">
          <EmptyScreen
            Icon="clock"
            headline={t("new_schedule_heading")}
            description={t("new_schedule_description")}
            className="w-full"
            buttonRaw={<NewScheduleButton />}
          />
        </div>
      ) : (
        <>
          <div className="border-subtle bg-default overflow-hidden rounded-md border">
            <ul className="divide-subtle divide-y" data-testid="schedules" ref={animationParentRef}>
              {schedules.map((schedule) => (
                <ScheduleListItem
                  displayOptions={{
                    hour12: meQuery.data?.timeFormat ? meQuery.data.timeFormat === 12 : undefined,
                    timeZone: meQuery.data?.timeZone,
                    weekStart: meQuery.data?.weekStart || "Sunday",
                  }}
                  key={schedule.id}
                  schedule={schedule}
                  isDeletable={schedules.length !== 1}
                  updateDefault={updateMutation.mutate}
                  deleteFunction={deleteMutation.mutate}
                  duplicateFunction={duplicateMutation.mutate}
                />
              ))}
            </ul>
          </div>
          <div className="text-default mb-16 mt-4 hidden text-center text-sm md:block">
            {t("temporarily_out_of_office")}{" "}
            <Link href="settings/my-account/out-of-office" className="underline">
              {t("add_a_redirect")}
            </Link>
          </div>
          {bulkUpdateModal && (
            <BulkEditDefaultForEventsModal
              isPending={bulkUpdateDefaultAvailabilityMutation.isPending}
              open={bulkUpdateModal}
              setOpen={setBulkUpdateModal}
              bulkUpdateFunction={bulkUpdateFunction}
              description={t("default_schedules_bulk_description")}
              eventTypes={eventTypesQueryData?.eventTypes}
              isEventTypesFetching={isEventTypesFetching}
              handleBulkEditDialogToggle={handleBulkEditDialogToggle}
            />
          )}
        </>
      )}
    </>
  );
}

function AvailabilityListWithQuery() {
  const query = trpc.viewer.availability.list.useQuery();

  return (
    <QueryCell
      query={query}
      success={({ data }) => <AvailabilityList {...data} />}
      customLoader={<SkeletonLoader />}
    />
  );
}

// type PageProps = {
//   currentOrg?: Awaited<ReturnType<typeof OrganizationRepository.findCurrentOrg>> | null;
// };

// export default function AvailabilityPage({ currentOrg }: PageProps) {
export default function AvailabilityPage() {
  const { t } = useLocale();
  const searchParams = useCompatSearchParams();
  const router = useRouter();
  const pathname = usePathname();
  const me = useMeQuery();
  // const { data: _data } = trpc.viewer.organizations.listCurrent.useQuery(undefined, { enabled: !currentOrg });
  // const data = currentOrg ?? _data;

  // Get a new searchParams string by merging the current
  // searchParams with a provided key/value pair
  const createQueryString = useCallback(
    (name: string, value: string) => {
      const params = new URLSearchParams(searchParams ?? undefined);
      params.set(name, value);

      return params.toString();
    },
    [searchParams]
  );

<<<<<<< HEAD
  // const isOrg = Boolean(data);
  // const isOrgAdminOrOwner =
  //   (data && (data.user.role === MembershipRole.OWNER || data.user.role === MembershipRole.ADMIN)) ?? false;
  // const isOrgAndPrivate = data?.isOrganization && data.isPrivate;
=======
  const isOrg = Boolean(data);
  const isOrgAdminOrOwner =
    (data && (data.user.role === MembershipRole.OWNER || data.user.role === MembershipRole.ADMIN)) ?? false;
  const isOrgAndPrivate = data?.isOrganization && data.isPrivate;

  const canViewTeamAvailability = isOrgAdminOrOwner || !isOrgAndPrivate;
>>>>>>> 931f3d33

  // const canViewTeamAvailability = isOrg && (isOrgAdminOrOwner || !isOrgAndPrivate);
  const canViewTeamAvailability = true;
  const toggleGroupOptions = [{ value: "mine", label: t("my_availability") }];

  if (canViewTeamAvailability) {
    toggleGroupOptions.push({ value: "team", label: t("team_availability") });
  }

  return (
    <div>
      <Shell
        heading={t("availability")}
        subtitle={t("configure_availability")}
        title={t("availability")}
        description={t("configure_availability")}
        hideHeadingOnMobile
        withoutMain={false}
        CTA={
          <div className="flex gap-2">
            <ToggleGroup
              className="hidden md:block"
              defaultValue={searchParams?.get("type") ?? "mine"}
              onValueChange={(value) => {
                if (!value) return;
                router.push(`${pathname}?${createQueryString("type", value)}`);
              }}
              options={toggleGroupOptions}
            />
            <NewScheduleButton />
          </div>
        }>
        {searchParams?.get("type") === "team" && canViewTeamAvailability ? (
          <AvailabilitySliderTable userTimeFormat={me?.data?.timeFormat ?? null} isOrg={isOrg} />
        ) : (
          <AvailabilityListWithQuery />
        )}
      </Shell>
    </div>
  );
}<|MERGE_RESOLUTION|>--- conflicted
+++ resolved
@@ -215,19 +215,10 @@
     [searchParams]
   );
 
-<<<<<<< HEAD
   // const isOrg = Boolean(data);
   // const isOrgAdminOrOwner =
   //   (data && (data.user.role === MembershipRole.OWNER || data.user.role === MembershipRole.ADMIN)) ?? false;
   // const isOrgAndPrivate = data?.isOrganization && data.isPrivate;
-=======
-  const isOrg = Boolean(data);
-  const isOrgAdminOrOwner =
-    (data && (data.user.role === MembershipRole.OWNER || data.user.role === MembershipRole.ADMIN)) ?? false;
-  const isOrgAndPrivate = data?.isOrganization && data.isPrivate;
-
-  const canViewTeamAvailability = isOrgAdminOrOwner || !isOrgAndPrivate;
->>>>>>> 931f3d33
 
   // const canViewTeamAvailability = isOrg && (isOrgAdminOrOwner || !isOrgAndPrivate);
   const canViewTeamAvailability = true;
