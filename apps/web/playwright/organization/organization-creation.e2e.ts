--- conflicted
+++ resolved
@@ -80,7 +80,6 @@
   expect((links[0] as unknown as HTMLAnchorElement).href).toContain(oldUsername);
   expect((links[1] as unknown as HTMLAnchorElement).href).toContain(newUsername);
 }
-<<<<<<< HEAD
 
 export async function expectEmailVerificationEmailToBeSent(
   page: Page,
@@ -90,17 +89,6 @@
   const subject = "Cal.com: Verify your account";
   return expectEmailWithSubject(page, emails, userEmail, subject);
 }
-=======
->>>>>>> 2fb1408d
-
-export async function expectEmailVerificationEmailToBeSent(
-  page: Page,
-  emails: ReturnType<typeof createEmailsFixture>,
-  userEmail: string
-) {
-  const subject = "Cal.com: Verify your account";
-  return expectEmailWithSubject(page, emails, userEmail, subject);
-}
 
 test.afterEach(({ users, orgs }) => {
   users.deleteAll();
@@ -181,11 +169,7 @@
 
     await test.step("On-board administrators", async () => {
       await page.waitForSelector('[data-testid="pending-member-list"]');
-<<<<<<< HEAD
-      expect(await page.getByTestId("pending-member-item").count()).toBe(1);
-=======
       await expect(page.getByTestId("pending-member-item")).toHaveCount(1);
->>>>>>> 2fb1408d
 
       const adminEmail = users.trackEmail({ username: "rick", domain: `example.com` });
 
@@ -207,10 +191,6 @@
       await expect(page.getByTestId("pending-member-item")).toHaveCount(2);
       const lastRemoveMemberButton = page.getByTestId("remove-member-button").last();
       await lastRemoveMemberButton.click();
-<<<<<<< HEAD
-      await page.waitForLoadState("networkidle");
-=======
->>>>>>> 2fb1408d
       await expect(page.getByTestId("pending-member-item")).toHaveCount(1);
       await page.getByTestId("publish-button").click();
       // Waiting to be in next step URL
@@ -250,10 +230,6 @@
       expect(url).toContain(expectedUrl);
 
       await fillStripeTestCheckout(page);
-<<<<<<< HEAD
-      await page.waitForLoadState("networkidle");
-=======
->>>>>>> 2fb1408d
 
       const upgradeButtonHidden = await page.getByTestId("upgrade_org_banner_button");
 
@@ -289,10 +265,6 @@
     });
 
     await page.goto("/settings/organizations/new");
-<<<<<<< HEAD
-    await page.waitForLoadState("networkidle");
-=======
->>>>>>> 2fb1408d
 
     await test.step("Basic info", async () => {
       // Check required fields
@@ -333,10 +305,6 @@
     await orgOwnerUser.apiLogin();
     const orgName = capitalize(`${orgOwnerUsername}`);
     await page.goto("/settings/organizations/new");
-<<<<<<< HEAD
-    await page.waitForLoadState("networkidle");
-=======
->>>>>>> 2fb1408d
 
     await test.step("Basic info", async () => {
       // These values are infered due to an existing user being signed
@@ -346,8 +314,6 @@
       await page.locator("input[name=name]").fill(orgName);
       await page.locator("input[name=slug]").fill(orgOwnerUsername);
 
-<<<<<<< HEAD
-=======
       await page.locator("button[type=submit]").click();
     });
 
@@ -362,22 +328,6 @@
 
       // About text
       await page.locator('textarea[name="about"]').fill("This is a testing org");
->>>>>>> 2fb1408d
-      await page.locator("button[type=submit]").click();
-      await page.waitForLoadState("networkidle");
-    });
-
-    await test.step("About the organization", async () => {
-      // Choosing an avatar
-      await page.locator('button:text("Upload")').click();
-      const fileChooserPromise = page.waitForEvent("filechooser");
-      await page.getByText("Choose a file...").click();
-      const fileChooser = await fileChooserPromise;
-      await fileChooser.setFiles(path.join(__dirname, "../../public/apple-touch-icon.png"));
-      await page.locator('button:text("Save")').click();
-
-      // About text
-      await page.locator('textarea[name="about"]').fill("This is a testing org");
       await page.locator("button[type=submit]").click();
 
       // Waiting to be in next step URL
@@ -386,7 +336,7 @@
 
     await test.step("On-board administrators", async () => {
       await page.waitForSelector('[data-testid="pending-member-list"]');
-      expect(await page.getByTestId("pending-member-item").count()).toBe(1);
+      await expect(page.getByTestId("pending-member-item")).toHaveCount(1);
 
       const adminEmail = users.trackEmail({ username: "rick", domain: `example.com` });
 
@@ -408,12 +358,111 @@
       await expect(page.getByTestId("pending-member-item")).toHaveCount(2);
       const lastRemoveMemberButton = page.getByTestId("remove-member-button").last();
       await lastRemoveMemberButton.click();
-      await page.waitForLoadState("networkidle");
       await expect(page.getByTestId("pending-member-item")).toHaveCount(1);
       await page.getByTestId("publish-button").click();
       // Waiting to be in next step URL
-<<<<<<< HEAD
-=======
+      await page.waitForURL("/settings/organizations/*/add-teams");
+    });
+
+    await test.step("Create teams", async () => {
+      // Filling one team
+      await page.locator('input[name="teams.0.name"]').fill("Marketing");
+
+      // Adding another team
+      await page.locator('button:text("Add a team")').click();
+      await page.locator('input[name="teams.1.name"]').fill("Sales");
+
+      // Finishing the creation wizard
+      await page.getByTestId("continue_or_checkout").click();
+    });
+
+    await test.step("Login as org owner and pay", async () => {
+      // eslint-disable-next-line playwright/no-skipped-test
+      test.skip(!IS_TEAM_BILLING_ENABLED, "Skipping paying for org as stripe is disabled");
+      await orgOwnerUser.apiLogin();
+      await page.goto("/event-types");
+      const upgradeButton = await page.getByTestId("upgrade_org_banner_button");
+
+      await expect(upgradeButton).toBeVisible();
+      await upgradeButton.click();
+      // Check that stripe checkout is present
+      const expectedUrl = "https://checkout.stripe.com";
+
+      await page.waitForURL((url) => url.href.startsWith(expectedUrl));
+      const url = page.url();
+
+      // Check that the URL matches the expected URL
+      expect(url).toContain(expectedUrl);
+
+      await fillStripeTestCheckout(page);
+
+      const upgradeButtonHidden = await page.getByTestId("upgrade_org_banner_button");
+
+      await expect(upgradeButtonHidden).toBeHidden();
+    });
+  });
+
+  test("User gets prompted with >=3 teams to upgrade & can transfer existing teams to org", async ({
+    page,
+    users,
+  }) => {
+    // eslint-disable-next-line playwright/no-skipped-test
+    test.skip(process.env.NEXT_PUBLIC_ORG_SELF_SERVE_ENABLED !== "1", "Org self serve is not enabled");
+    const numberOfTeams = 3;
+    const stringUUID = uuid();
+
+    const orgOwnerUsername = `owner-${stringUUID}`;
+
+    const targetOrgEmail = users.trackEmail({
+      username: orgOwnerUsername,
+      domain: `example.com`,
+    });
+    const orgOwnerUser = await users.create(
+      {
+        username: orgOwnerUsername,
+        email: targetOrgEmail,
+      },
+      { hasTeam: true, numberOfTeams }
+    );
+
+    await orgOwnerUser.apiLogin();
+
+    await page.goto("/teams");
+
+    await test.step("Has org self serve banner", async () => {
+      // These values are infered due to an existing user being signed
+      const selfServeButtonLocator = await page.getByTestId("setup_your_org_action_button");
+      await expect(selfServeButtonLocator).toBeVisible();
+
+      await selfServeButtonLocator.click();
+      await page.waitForURL("/settings/organizations/new");
+    });
+
+    await test.step("Basic info", async () => {
+      // These values are infered due to an existing user being signed
+      const slugLocator = await page.locator("input[name=slug]");
+      expect(await page.locator("input[name=name]").inputValue()).toBe("Example");
+      expect(await slugLocator.inputValue()).toBe("example");
+
+      await slugLocator.fill(`example-${stringUUID}`);
+
+      await page.locator("button[type=submit]").click();
+    });
+
+    await test.step("About the organization", async () => {
+      // Choosing an avatar
+      await page.locator('button:text("Upload")').click();
+      const fileChooserPromise = page.waitForEvent("filechooser");
+      await page.getByText("Choose a file...").click();
+      const fileChooser = await fileChooserPromise;
+      await fileChooser.setFiles(path.join(__dirname, "../../public/apple-touch-icon.png"));
+      await page.locator('button:text("Save")').click();
+
+      // About text
+      await page.locator('textarea[name="about"]').fill("This is a testing org");
+      await page.locator("button[type=submit]").click();
+
+      // Waiting to be in next step URL
       await page.waitForURL("/settings/organizations/*/onboard-members");
     });
 
@@ -444,147 +493,6 @@
       await expect(page.getByTestId("pending-member-item")).toHaveCount(1);
       await page.getByTestId("publish-button").click();
       // Waiting to be in next step URL
->>>>>>> 2fb1408d
-      await page.waitForURL("/settings/organizations/*/add-teams");
-    });
-
-    await test.step("Create teams", async () => {
-      // Filling one team
-      await page.locator('input[name="teams.0.name"]').fill("Marketing");
-
-      // Adding another team
-      await page.locator('button:text("Add a team")').click();
-      await page.locator('input[name="teams.1.name"]').fill("Sales");
-
-      // Finishing the creation wizard
-      await page.getByTestId("continue_or_checkout").click();
-    });
-
-    await test.step("Login as org owner and pay", async () => {
-      // eslint-disable-next-line playwright/no-skipped-test
-      test.skip(!IS_TEAM_BILLING_ENABLED, "Skipping paying for org as stripe is disabled");
-      await orgOwnerUser.apiLogin();
-      await page.goto("/event-types");
-      const upgradeButton = await page.getByTestId("upgrade_org_banner_button");
-
-      await expect(upgradeButton).toBeVisible();
-      await upgradeButton.click();
-      // Check that stripe checkout is present
-      const expectedUrl = "https://checkout.stripe.com";
-
-      await page.waitForURL((url) => url.href.startsWith(expectedUrl));
-      const url = page.url();
-
-      // Check that the URL matches the expected URL
-      expect(url).toContain(expectedUrl);
-
-      await fillStripeTestCheckout(page);
-<<<<<<< HEAD
-      await page.waitForLoadState("networkidle");
-=======
->>>>>>> 2fb1408d
-
-      const upgradeButtonHidden = await page.getByTestId("upgrade_org_banner_button");
-
-      await expect(upgradeButtonHidden).toBeHidden();
-    });
-  });
-
-  test("User gets prompted with >=3 teams to upgrade & can transfer existing teams to org", async ({
-    page,
-    users,
-  }) => {
-    // eslint-disable-next-line playwright/no-skipped-test
-    test.skip(process.env.NEXT_PUBLIC_ORG_SELF_SERVE_ENABLED !== "1", "Org self serve is not enabled");
-    const numberOfTeams = 3;
-    const stringUUID = uuid();
-
-    const orgOwnerUsername = `owner-${stringUUID}`;
-
-    const targetOrgEmail = users.trackEmail({
-      username: orgOwnerUsername,
-      domain: `example.com`,
-    });
-    const orgOwnerUser = await users.create(
-      {
-        username: orgOwnerUsername,
-        email: targetOrgEmail,
-      },
-      { hasTeam: true, numberOfTeams }
-    );
-
-    await orgOwnerUser.apiLogin();
-
-    await page.goto("/teams");
-
-    await test.step("Has org self serve banner", async () => {
-      // These values are infered due to an existing user being signed
-      const selfServeButtonLocator = await page.getByTestId("setup_your_org_action_button");
-      await expect(selfServeButtonLocator).toBeVisible();
-
-      await selfServeButtonLocator.click();
-      await page.waitForURL("/settings/organizations/new");
-    });
-
-    await test.step("Basic info", async () => {
-      // These values are infered due to an existing user being signed
-      const slugLocator = await page.locator("input[name=slug]");
-      expect(await page.locator("input[name=name]").inputValue()).toBe("Example");
-      expect(await slugLocator.inputValue()).toBe("example");
-
-      await slugLocator.fill(`example-${stringUUID}`);
-
-      await page.locator("button[type=submit]").click();
-<<<<<<< HEAD
-      await page.waitForLoadState("networkidle");
-=======
->>>>>>> 2fb1408d
-    });
-
-    await test.step("About the organization", async () => {
-      // Choosing an avatar
-      await page.locator('button:text("Upload")').click();
-      const fileChooserPromise = page.waitForEvent("filechooser");
-      await page.getByText("Choose a file...").click();
-      const fileChooser = await fileChooserPromise;
-      await fileChooser.setFiles(path.join(__dirname, "../../public/apple-touch-icon.png"));
-      await page.locator('button:text("Save")').click();
-
-      // About text
-      await page.locator('textarea[name="about"]').fill("This is a testing org");
-      await page.locator("button[type=submit]").click();
-
-      // Waiting to be in next step URL
-      await page.waitForURL("/settings/organizations/*/onboard-members");
-    });
-
-    await test.step("On-board administrators", async () => {
-      await page.waitForSelector('[data-testid="pending-member-list"]');
-      await expect(page.getByTestId("pending-member-item")).toHaveCount(1);
-
-      const adminEmail = users.trackEmail({ username: "rick", domain: `example.com` });
-
-      //can add members
-      await page.getByTestId("new-member-button").click();
-      await page.locator('[placeholder="email\\@example\\.com"]').fill(adminEmail);
-      await page.getByTestId("invite-new-member-button").click();
-      await expect(page.locator(`li:has-text("${adminEmail}")`)).toBeVisible();
-      // TODO: Check if invited admin received the invitation email
-      // await expectInvitationEmailToBeReceived(
-      //   page,
-      //   emails,
-      //   adminEmail,
-      //   `${orgName}'s admin invited you to join the organization ${orgName} on Cal.com`
-      // );
-      await expect(page.getByTestId("pending-member-item")).toHaveCount(2);
-
-      // can remove members
-      await expect(page.getByTestId("pending-member-item")).toHaveCount(2);
-      const lastRemoveMemberButton = page.getByTestId("remove-member-button").last();
-      await lastRemoveMemberButton.click();
-      await expect(page.getByTestId("pending-member-item")).toHaveCount(1);
-      await page.getByTestId("publish-button").click();
-      // Waiting to be in next step URL
       await page.waitForURL("/settings/organizations/*/add-teams");
     });
 
@@ -629,10 +537,6 @@
       expect(url).toContain(expectedUrl);
 
       await fillStripeTestCheckout(page);
-<<<<<<< HEAD
-      await page.waitForLoadState("networkidle");
-=======
->>>>>>> 2fb1408d
 
       const upgradeButtonHidden = await page.getByTestId("upgrade_org_banner_button");
 
@@ -642,10 +546,6 @@
     await test.step("Ensure correctnumberOfTeams are migrated", async () => {
       // eslint-disable-next-line playwright/no-skipped-test
       await page.goto("/teams");
-<<<<<<< HEAD
-      await page.waitForLoadState("networkidle");
-=======
->>>>>>> 2fb1408d
       const teamListItems = await page.getByTestId("team-list-item-link").all();
 
       // Number of teams migrated + the two created in the create teams step
