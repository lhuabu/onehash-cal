import { expect } from "@playwright/test";
import { v4 as uuidv4 } from "uuid";

import dayjs from "@calcom/dayjs";
import prisma from "@calcom/prisma";
import { BookingStatus } from "@calcom/prisma/client";

import { test } from "./lib/fixtures";
import {
  bookOptinEvent,
  bookTimeSlot,
<<<<<<< HEAD
  createHttpServer,
  createUserWithSeatedEventAndAttendees,
  gotoRoutingLink,
  selectFirstAvailableTimeSlotNextMonth,
=======
  confirmReschedule,
  createUserWithSeatedEventAndAttendees,
  gotoRoutingLink,
  selectFirstAvailableTimeSlotNextMonth,
  submitAndWaitForResponse,
>>>>>>> 2fb1408d
} from "./lib/testUtils";

// remove dynamic properties that differs depending on where you run the tests
const dynamic = "[redacted/dynamic]";

test.afterEach(async ({ users }) => {
  // This also delete forms on cascade
  await users.deleteAll();
});
<<<<<<< HEAD

async function createWebhookReceiver(page: Page) {
  const webhookReceiver = createHttpServer();

  await page.goto(`/settings/developer/webhooks`);

  // --- add webhook
  await page.click('[data-testid="new_webhook"]');

  await page.fill('[name="subscriberUrl"]', webhookReceiver.url);

  await page.fill('[name="secret"]', "secret");

  await Promise.all([
    page.click("[type=submit]"),
    page.waitForURL((url) => url.pathname.endsWith("/settings/developer/webhooks")),
  ]);

  // page contains the url
  expect(page.locator(`text='${webhookReceiver.url}'`)).toBeDefined();

  return webhookReceiver;
}
=======
>>>>>>> 2fb1408d

test.describe("BOOKING_CREATED", async () => {
  test("add webhook & test that creating an event triggers a webhook call", async ({
    page,
    users,
    webhooks,
  }, _testInfo) => {
    const user = await users.create();
    const [eventType] = user.eventTypes;
    await user.apiLogin();
    const webhookReceiver = await webhooks.createReceiver();

    // --- Book the first available day next month in the pro user's "30min"-event
    await page.goto(`/${user.username}/${eventType.slug}`);
    await selectFirstAvailableTimeSlotNextMonth(page);
    await bookTimeSlot(page);

    await webhookReceiver.waitForRequestCount(1);

    const [request] = webhookReceiver.requestList;
    // eslint-disable-next-line @typescript-eslint/no-explicit-any
    const body: any = request.body;

    body.createdAt = dynamic;
    body.payload.startTime = dynamic;
    body.payload.endTime = dynamic;
    body.payload.location = dynamic;
    for (const attendee of body.payload.attendees) {
      attendee.timeZone = dynamic;
      attendee.language = dynamic;
    }
    body.payload.organizer.id = dynamic;
    body.payload.organizer.email = dynamic;
    body.payload.organizer.timeZone = dynamic;
    body.payload.organizer.language = dynamic;
    body.payload.uid = dynamic;
    body.payload.bookingId = dynamic;
    body.payload.additionalInformation = dynamic;
    body.payload.requiresConfirmation = dynamic;
    body.payload.eventTypeId = dynamic;
    body.payload.videoCallData = dynamic;
    body.payload.appsStatus = dynamic;
    body.payload.metadata.videoCallUrl = dynamic;
    expect(body).toMatchObject({
      triggerEvent: "BOOKING_CREATED",
      createdAt: "[redacted/dynamic]",
      payload: {
        type: "30-min",
        title: "30 min between Nameless and Test Testson",
        description: "",
        additionalNotes: "",
        customInputs: {},
        startTime: "[redacted/dynamic]",
        endTime: "[redacted/dynamic]",
        organizer: {
          id: "[redacted/dynamic]",
          name: "Nameless",
          email: "[redacted/dynamic]",
          timeZone: "[redacted/dynamic]",
          language: "[redacted/dynamic]",
        },
        responses: {
          email: {
            value: "test@example.com",
            label: "email_address",
          },
          name: {
            value: "Test Testson",
            label: "your_name",
          },
        },
        userFieldsResponses: {},
        attendees: [
          {
            email: "test@example.com",
            name: "Test Testson",
            timeZone: "[redacted/dynamic]",
            language: "[redacted/dynamic]",
          },
        ],
        location: "[redacted/dynamic]",
        destinationCalendar: null,
        hideCalendarNotes: false,
        requiresConfirmation: "[redacted/dynamic]",
        eventTypeId: "[redacted/dynamic]",
        seatsShowAttendees: true,
        seatsPerTimeSlot: null,
        uid: "[redacted/dynamic]",
        eventTitle: "30 min",
        eventDescription: null,
        price: 0,
        currency: "usd",
        length: 30,
        bookingId: "[redacted/dynamic]",
        metadata: { videoCallUrl: "[redacted/dynamic]" },
        status: "ACCEPTED",
        additionalInformation: "[redacted/dynamic]",
      },
    });

    webhookReceiver.close();
  });
});

test.describe("BOOKING_REJECTED", async () => {
  test("can book an event that requires confirmation and then that booking can be rejected by organizer", async ({
    page,
    users,
    webhooks,
  }) => {
    // --- create a user
    const user = await users.create();

    // --- visit user page
    await page.goto(`/${user.username}`);

    // --- book the user's event
    await bookOptinEvent(page);

    // --- login as that user
    await user.apiLogin();
    const webhookReceiver = await webhooks.createReceiver();
    await page.goto("/bookings/unconfirmed");
    await page.click('[data-testid="reject"]');

    await submitAndWaitForResponse(page, "/api/trpc/bookings/confirm?batch=1", {
      action: () => page.click('[data-testid="rejection-confirm"]'),
    });

    await webhookReceiver.waitForRequestCount(1);

    const [request] = webhookReceiver.requestList;
    // eslint-disable-next-line @typescript-eslint/no-explicit-any
    const body = request.body as any;

    body.createdAt = dynamic;
    body.payload.startTime = dynamic;
    body.payload.endTime = dynamic;
    body.payload.location = dynamic;
    for (const attendee of body.payload.attendees) {
      attendee.timeZone = dynamic;
      attendee.language = dynamic;
    }
    body.payload.organizer.id = dynamic;
    body.payload.organizer.email = dynamic;
    body.payload.organizer.timeZone = dynamic;
    body.payload.organizer.language = dynamic;
    body.payload.uid = dynamic;
    body.payload.bookingId = dynamic;
    body.payload.additionalInformation = dynamic;
    body.payload.requiresConfirmation = dynamic;
    body.payload.eventTypeId = dynamic;
    body.payload.videoCallData = dynamic;
    body.payload.appsStatus = dynamic;
    // body.payload.metadata.videoCallUrl = dynamic;

    expect(body).toMatchObject({
      triggerEvent: "BOOKING_REJECTED",
      createdAt: "[redacted/dynamic]",
      payload: {
        type: "opt-in",
        title: "Opt in between Nameless and Test Testson",
        customInputs: {},
        startTime: "[redacted/dynamic]",
        endTime: "[redacted/dynamic]",
        organizer: {
          id: "[redacted/dynamic]",
          name: "Unnamed",
          email: "[redacted/dynamic]",
          timeZone: "[redacted/dynamic]",
          language: "[redacted/dynamic]",
        },
        responses: {
          email: {
            value: "test@example.com",
            label: "email",
          },
          name: {
            value: "Test Testson",
            label: "name",
          },
        },
        userFieldsResponses: {},
        attendees: [
          {
            email: "test@example.com",
            name: "Test Testson",
            timeZone: "[redacted/dynamic]",
            language: "[redacted/dynamic]",
          },
        ],
        location: "[redacted/dynamic]",
        destinationCalendar: [],
        // hideCalendarNotes: false,
        requiresConfirmation: "[redacted/dynamic]",
        eventTypeId: "[redacted/dynamic]",
        uid: "[redacted/dynamic]",
        eventTitle: "Opt in",
        eventDescription: null,
        price: 0,
        currency: "usd",
        length: 30,
        bookingId: "[redacted/dynamic]",
        // metadata: { videoCallUrl: "[redacted/dynamic]" },
        status: "REJECTED",
        additionalInformation: "[redacted/dynamic]",
      },
    });

    webhookReceiver.close();
  });
});

test.describe("BOOKING_REQUESTED", async () => {
  test("can book an event that requires confirmation and get a booking requested event", async ({
    page,
    users,
    webhooks,
  }) => {
    // --- create a user
    const user = await users.create();

    // --- login as that user
    await user.apiLogin();
    const webhookReceiver = await webhooks.createReceiver();

    // --- visit user page
    await page.goto(`/${user.username}`);

    // --- book the user's opt in
    await bookOptinEvent(page);

    // --- check that webhook was called

    await webhookReceiver.waitForRequestCount(1);

    const [request] = webhookReceiver.requestList;
    // eslint-disable-next-line @typescript-eslint/no-explicit-any
    const body = request.body as any;

    body.createdAt = dynamic;
    body.payload.startTime = dynamic;
    body.payload.endTime = dynamic;
    body.payload.location = dynamic;
    for (const attendee of body.payload.attendees) {
      attendee.timeZone = dynamic;
      attendee.language = dynamic;
    }
    body.payload.organizer.id = dynamic;
    body.payload.organizer.email = dynamic;
    body.payload.organizer.timeZone = dynamic;
    body.payload.organizer.language = dynamic;
    body.payload.uid = dynamic;
    body.payload.bookingId = dynamic;
    body.payload.additionalInformation = dynamic;
    body.payload.requiresConfirmation = dynamic;
    body.payload.eventTypeId = dynamic;
    body.payload.videoCallData = dynamic;
    body.payload.appsStatus = dynamic;
    body.payload.metadata.videoCallUrl = dynamic;

    expect(body).toMatchObject({
      triggerEvent: "BOOKING_REQUESTED",
      createdAt: "[redacted/dynamic]",
      payload: {
        type: "opt-in",
        title: "Opt in between Nameless and Test Testson",
        customInputs: {},
        startTime: "[redacted/dynamic]",
        endTime: "[redacted/dynamic]",
        organizer: {
          id: "[redacted/dynamic]",
          name: "Nameless",
          email: "[redacted/dynamic]",
          timeZone: "[redacted/dynamic]",
          language: "[redacted/dynamic]",
        },
        responses: {
          email: {
            value: "test@example.com",
            label: "email_address",
          },
          name: {
            value: "Test Testson",
            label: "your_name",
          },
        },
        userFieldsResponses: {},
        attendees: [
          {
            email: "test@example.com",
            name: "Test Testson",
            timeZone: "[redacted/dynamic]",
            language: "[redacted/dynamic]",
          },
        ],
        location: "[redacted/dynamic]",
        destinationCalendar: null,
        requiresConfirmation: "[redacted/dynamic]",
        eventTypeId: "[redacted/dynamic]",
        uid: "[redacted/dynamic]",
        eventTitle: "Opt in",
        eventDescription: null,
        price: 0,
        currency: "usd",
        length: 30,
        bookingId: "[redacted/dynamic]",
        status: "PENDING",
        additionalInformation: "[redacted/dynamic]",
        metadata: { videoCallUrl: "[redacted/dynamic]" },
      },
    });

    webhookReceiver.close();
  });
});

test.describe("BOOKING_RESCHEDULED", async () => {
  test("can reschedule a booking and get a booking rescheduled event", async ({
    page,
    users,
    bookings,
    webhooks,
  }) => {
    const user = await users.create();
    const [eventType] = user.eventTypes;

    await user.apiLogin();

    const webhookReceiver = await webhooks.createReceiver();

    const booking = await bookings.create(user.id, user.username, eventType.id, {
      status: BookingStatus.ACCEPTED,
    });

    await page.goto(`/${user.username}/${eventType.slug}?rescheduleUid=${booking.uid}`);

    await selectFirstAvailableTimeSlotNextMonth(page);

    await confirmReschedule(page);

    await expect(page.getByTestId("success-page")).toBeVisible();

    // eslint-disable-next-line @typescript-eslint/no-non-null-assertion
    const newBooking = await prisma.booking.findFirst({ where: { fromReschedule: booking?.uid } })!;
    expect(newBooking).not.toBeNull();

    // --- check that webhook was called
    await webhookReceiver.waitForRequestCount(1);

    const [request] = webhookReceiver.requestList;

    expect(request.body).toMatchObject({
      triggerEvent: "BOOKING_RESCHEDULED",
      payload: {
        uid: newBooking?.uid,
      },
    });
  });

  test("when rescheduling to a booking that already exists, should send a booking rescheduled event with the existant booking uid", async ({
    page,
    users,
    bookings,
    webhooks,
  }) => {
    const { user, eventType, booking } = await createUserWithSeatedEventAndAttendees({ users, bookings }, [
      { name: "John First", email: "first+seats@cal.com", timeZone: "Europe/Berlin" },
      { name: "Jane Second", email: "second+seats@cal.com", timeZone: "Europe/Berlin" },
    ]);

    await prisma.eventType.update({
      where: { id: eventType.id },
      data: { requiresConfirmation: false },
    });

    await user.apiLogin();

    const webhookReceiver = await webhooks.createReceiver();

    const bookingAttendees = await prisma.attendee.findMany({
      where: { bookingId: booking.id },
      select: {
        id: true,
        email: true,
      },
    });

    const bookingSeats = bookingAttendees.map((attendee) => ({
      bookingId: booking.id,
      attendeeId: attendee.id,
      referenceUid: uuidv4(),
    }));

    await prisma.bookingSeat.createMany({
      data: bookingSeats,
    });

    const references = await prisma.bookingSeat.findMany({
      where: { bookingId: booking.id },
      include: { attendee: true },
    });

    await page.goto(`/reschedule/${references[0].referenceUid}`);

    await selectFirstAvailableTimeSlotNextMonth(page);

    await confirmReschedule(page);

    await expect(page.getByTestId("success-page")).toBeVisible();

    const newBooking = await prisma.booking.findFirst({
      where: {
        attendees: {
          some: {
            email: bookingAttendees[0].email,
          },
        },
      },
    });

    // --- ensuring that new booking was created
    expect(newBooking).not.toBeNull();

    // --- check that webhook was called
    await webhookReceiver.waitForRequestCount(1);

    const [firstRequest] = webhookReceiver.requestList;

    expect(firstRequest?.body).toMatchObject({
      triggerEvent: "BOOKING_RESCHEDULED",
      payload: {
        uid: newBooking?.uid,
      },
    });

    await page.goto(`/reschedule/${references[1].referenceUid}`);

    await selectFirstAvailableTimeSlotNextMonth(page);

    await confirmReschedule(page);

    await expect(page).toHaveURL(/.*booking/);

    await webhookReceiver.waitForRequestCount(2);

    const [_, secondRequest] = webhookReceiver.requestList;

    expect(secondRequest?.body).toMatchObject({
      triggerEvent: "BOOKING_RESCHEDULED",
      payload: {
        // in the current implementation, it is the same as the first booking
        uid: newBooking?.uid,
      },
    });
  });
});

test.describe("MEETING_ENDED, MEETING_STARTED", async () => {
  test("should create/remove scheduledWebhookTriggers for existing bookings", async ({
    page,
    users,
    bookings,
  }, _testInfo) => {
    const user = await users.create();
    await user.apiLogin();
    const tomorrow = dayjs().add(1, "day");
    const [eventType] = user.eventTypes;
    bookings.create(user.id, user.name, eventType.id);
    bookings.create(user.id, user.name, eventType.id, { startTime: dayjs().add(2, "day").toDate() });

    //create a new webhook with meeting ended trigger here
    await page.goto("/settings/developer/webhooks");
    // --- add webhook
    await page.click('[data-testid="new_webhook"]');

    await page.fill('[name="subscriberUrl"]', "https://www.example.com");

    await Promise.all([
      page.click("[type=submit]"),
      page.waitForURL((url) => url.pathname.endsWith("/settings/developer/webhooks")),
    ]);

    const scheduledTriggers = await prisma.webhookScheduledTriggers.findMany({
      where: {
        webhook: {
          userId: user.id,
        },
      },
      select: {
        payload: true,
        webhook: {
          select: {
            userId: true,
            id: true,
            subscriberUrl: true,
          },
        },
        startAfter: true,
      },
<<<<<<< HEAD
    });

    const existingUserBookings = await prisma.booking.findMany({
      where: {
        userId: user.id,
        startTime: {
          gt: new Date(),
        },
      },
    });

    const meetingStartedTriggers = scheduledTriggers.filter((trigger) =>
      trigger.payload.includes("MEETING_STARTED")
    );
    const meetingEndedTriggers = scheduledTriggers.filter((trigger) =>
      trigger.payload.includes("MEETING_ENDED")
    );

    expect(meetingStartedTriggers.length).toBe(existingUserBookings.length);
    expect(meetingEndedTriggers.length).toBe(existingUserBookings.length);

    expect(meetingStartedTriggers.map((trigger) => trigger.startAfter)).toEqual(
      expect.arrayContaining(existingUserBookings.map((booking) => booking.startTime))
    );
    expect(meetingEndedTriggers.map((trigger) => trigger.startAfter)).toEqual(
      expect.arrayContaining(existingUserBookings.map((booking) => booking.endTime))
    );

    page.reload();

    // edit webhook and remove trigger meeting ended trigger
    await page.click('[data-testid="webhook-edit-button"]');
    await page.getByRole("button", { name: "Remove Meeting Ended" }).click();

    await Promise.all([
      page.click("[type=submit]"),
      page.waitForURL((url) => url.pathname.endsWith("/settings/developer/webhooks")),
    ]);

    const scheduledTriggersAfterRemovingTrigger = await prisma.webhookScheduledTriggers.findMany({
      where: {
        webhook: {
          userId: user.id,
        },
      },
    });

    const newMeetingStartedTriggers = scheduledTriggersAfterRemovingTrigger.filter((trigger) =>
      trigger.payload.includes("MEETING_STARTED")
    );
    const newMeetingEndedTriggers = scheduledTriggersAfterRemovingTrigger.filter((trigger) =>
      trigger.payload.includes("MEETING_ENDED")
    );

    expect(newMeetingStartedTriggers.length).toBe(existingUserBookings.length);
    expect(newMeetingEndedTriggers.length).toBe(0);

    // disable webhook
    await page.click('[data-testid="webhook-switch"]');

    await page.waitForLoadState("networkidle");

    const scheduledTriggersAfterDisabling = await prisma.webhookScheduledTriggers.findMany({
      where: {
        webhook: {
          userId: user.id,
        },
      },
      select: {
        payload: true,
        webhook: {
          select: {
            userId: true,
          },
        },
        startAfter: true,
      },
    });

    expect(scheduledTriggersAfterDisabling.length).toBe(0);
  });
});

test.describe("FORM_SUBMITTED", async () => {
  test("on submitting user form, triggers user webhook", async ({ page, users, routingForms }) => {
    const webhookReceiver = createHttpServer();
    const user = await users.create(null, {
      hasTeam: true,
=======
>>>>>>> 2fb1408d
    });

    const existingUserBookings = await prisma.booking.findMany({
      where: {
        userId: user.id,
        startTime: {
          gt: new Date(),
        },
      },
    });

    const meetingStartedTriggers = scheduledTriggers.filter((trigger) =>
      trigger.payload.includes("MEETING_STARTED")
    );
    const meetingEndedTriggers = scheduledTriggers.filter((trigger) =>
      trigger.payload.includes("MEETING_ENDED")
    );

    expect(meetingStartedTriggers.length).toBe(existingUserBookings.length);
    expect(meetingEndedTriggers.length).toBe(existingUserBookings.length);

    expect(meetingStartedTriggers.map((trigger) => trigger.startAfter)).toEqual(
      expect.arrayContaining(existingUserBookings.map((booking) => booking.startTime))
    );
    expect(meetingEndedTriggers.map((trigger) => trigger.startAfter)).toEqual(
      expect.arrayContaining(existingUserBookings.map((booking) => booking.endTime))
    );

    page.reload();

    // edit webhook and remove trigger meeting ended trigger
    await page.click('[data-testid="webhook-edit-button"]');
    await page.getByRole("button", { name: "Remove Meeting Ended" }).click();

    await Promise.all([
      page.click("[type=submit]"),
      page.waitForURL((url) => url.pathname.endsWith("/settings/developer/webhooks")),
    ]);

    const scheduledTriggersAfterRemovingTrigger = await prisma.webhookScheduledTriggers.findMany({
      where: {
        webhook: {
          userId: user.id,
        },
      },
    });

    const newMeetingStartedTriggers = scheduledTriggersAfterRemovingTrigger.filter((trigger) =>
      trigger.payload.includes("MEETING_STARTED")
    );
    const newMeetingEndedTriggers = scheduledTriggersAfterRemovingTrigger.filter((trigger) =>
      trigger.payload.includes("MEETING_ENDED")
    );

    expect(newMeetingStartedTriggers.length).toBe(existingUserBookings.length);
    expect(newMeetingEndedTriggers.length).toBe(0);

    // disable webhook
    await submitAndWaitForResponse(page, "/api/trpc/webhook/edit?batch=1", {
      action: () => page.getByTestId("webhook-switch").click(),
    });

    const scheduledTriggersAfterDisabling = await prisma.webhookScheduledTriggers.findMany({
      where: {
        webhook: {
          userId: user.id,
        },
      },
      select: {
        payload: true,
        webhook: {
          select: {
            userId: true,
          },
        },
        startAfter: true,
      },
    });

    expect(scheduledTriggersAfterDisabling.length).toBe(0);
  });
});

test.describe("FORM_SUBMITTED", async () => {
  test("on submitting user form, triggers user webhook", async ({ page, users, routingForms, webhooks }) => {
    const user = await users.create();

    await user.apiLogin();
    const webhookReceiver = await webhooks.createReceiver();

    const form = await routingForms.create({
      name: "Test Form",
      userId: user.id,
      teamId: null,
      fields: [
        {
          type: "text",
          label: "Name",
          identifier: "name",
          required: true,
        },
      ],
    });

    await page.waitForLoadState("networkidle");

    await gotoRoutingLink({ page, formId: form.id });
    const fieldName = "name";
    await page.fill(`[data-testid="form-field-${fieldName}"]`, "John Doe");
    page.click('button[type="submit"]');

    await webhookReceiver.waitForRequestCount(1);

    const [request] = webhookReceiver.requestList;
    // eslint-disable-next-line @typescript-eslint/no-explicit-any
    const body = request.body as any;
    body.createdAt = dynamic;
    expect(body).toEqual({
      triggerEvent: "FORM_SUBMITTED",
      createdAt: dynamic,
      payload: {
        formId: form.id,
        formName: form.name,
        teamId: null,
        responses: {
          name: {
            value: "John Doe",
            response: "John Doe",
          },
        },
      },
      name: "John Doe",
    });

    webhookReceiver.close();
  });

  test("on submitting team form, triggers team webhook", async ({ page, users, routingForms, webhooks }) => {
    const user = await users.create(null, {
      hasTeam: true,
    });
    await user.apiLogin();
    const { webhookReceiver, teamId } = await webhooks.createTeamReceiver();
    const form = await routingForms.create({
      name: "Test Form",
      userId: user.id,
      teamId: teamId,
      fields: [
        {
          type: "text",
          label: "Name",
          identifier: "name",
          required: true,
        },
        {
          type: "multiselect",
          label: "Multi Select",
          identifier: "multi",
          required: true,
          options: [
            {
              label: "Option-1",
              id: "1",
            },
            {
              label: "Option-2",
              id: "2",
            },
          ],
        },
      ],
    });

    await page.waitForLoadState("networkidle");

    await gotoRoutingLink({ page, formId: form.id });
    const textFieldIdentifier = "name";
    const multiSelectFieldIdentifier = "multi";
    await page.fill(`[data-testid="form-field-${textFieldIdentifier}"]`, "John Doe");
    await page.click(`[data-testid="form-field-${multiSelectFieldIdentifier}"]`); // Open dropdown
    await page.click("text=Option-2"); // Select option
    page.click('button[type="submit"]');

    await webhookReceiver.waitForRequestCount(1);

    const [request] = webhookReceiver.requestList;
    // eslint-disable-next-line @typescript-eslint/no-explicit-any
    const body = request.body as any;
    body.createdAt = dynamic;
    expect(body).toEqual({
      triggerEvent: "FORM_SUBMITTED",
      createdAt: dynamic,
      payload: {
        formId: form.id,
        formName: form.name,
        teamId,
        responses: {
          name: {
            value: "John Doe",
            response: "John Doe",
          },
          multi: {
            value: ["Option-2"],
            response: [
              {
                id: "2",
                label: "Option-2",
              },
            ],
          },
        },
      },
      /* Legacy fields Start */
      name: "John Doe",
      multi: ["Option-2"],
      /* Legacy fields End */
    });

    webhookReceiver.close();
  });
});

test.describe("OOO_CREATED", async () => {
  test("on creating an OOO, triggers OOO webhook", async ({ page, users, webhooks }) => {
    const user = await users.create();
    await user.apiLogin();
    const webhookReceiver = await webhooks.createReceiver();

    await page.goto("/settings/my-account/out-of-office");

    await page.getByTestId("add_entry_ooo").click();
    await page.getByTestId("reason_select").click();

    await page.getByTestId("select-option-4").click();

    await page.getByTestId("notes_input").click();
    await page.getByTestId("notes_input").fill("Demo notes");
    await page.getByTestId("create-or-edit-entry-ooo-redirect").click();

    await expect(page.locator(`data-testid=table-redirect-n-a`)).toBeVisible();

    await webhookReceiver.waitForRequestCount(1);

    const [request] = webhookReceiver.requestList;
    // eslint-disable-next-line @typescript-eslint/no-explicit-any
    const body = request.body as any;
    body.createdAt = dynamic;
    body.payload.oooEntry.createdAt = dynamic;
    body.payload.oooEntry.updatedAt = dynamic;
    body.payload.oooEntry.end = dynamic;
    body.payload.oooEntry.id = dynamic;
    body.payload.oooEntry.start = dynamic;
    body.payload.oooEntry.updatedAt = dynamic;
    body.payload.oooEntry.user.id = dynamic;
    body.payload.oooEntry.user.email = dynamic;
    body.payload.oooEntry.user.username = dynamic;
    body.payload.oooEntry.uuid = dynamic;
    expect(body).toEqual({
      createdAt: "[redacted/dynamic]",
      payload: {
        oooEntry: {
          createdAt: "[redacted/dynamic]",
          end: "[redacted/dynamic]",
          id: "[redacted/dynamic]",
          notes: "Demo notes",
          reason: {
            emoji: "🤒",
            reason: "ooo_reasons_sick_leave",
          },
          reasonId: 4,
          start: "[redacted/dynamic]",
          toUser: null,
          updatedAt: "[redacted/dynamic]",
          user: {
            id: "[redacted/dynamic]",
            email: "[redacted/dynamic]",
            name: null,
            timeZone: "Europe/London",
            username: "[redacted/dynamic]",
          },
          uuid: "[redacted/dynamic]",
        },
      },
      triggerEvent: "OOO_CREATED",
    });

    webhookReceiver.close();
  });

  test("on creating an OOO inside a team, triggers OOO webhook", async ({ page, users, webhooks }) => {
    const user = await users.create(null, {
      hasTeam: true,
    });
    await user.apiLogin();
    const { webhookReceiver, teamId } = await webhooks.createTeamReceiver();

    await page.goto("/settings/my-account/out-of-office");

    await page.getByTestId("add_entry_ooo").click();
    await page.getByTestId("reason_select").click();

    await page.getByTestId("select-option-4").click();

    await page.getByTestId("notes_input").click();
    await page.getByTestId("notes_input").fill("Demo notes");
    await page.getByTestId("create-or-edit-entry-ooo-redirect").click();

    await expect(page.locator(`data-testid=table-redirect-n-a`)).toBeVisible();

    await webhookReceiver.waitForRequestCount(1);

    const [request] = webhookReceiver.requestList;
    // eslint-disable-next-line @typescript-eslint/no-explicit-any
    const body = request.body as any;
    body.createdAt = dynamic;
    body.payload.oooEntry.createdAt = dynamic;
    body.payload.oooEntry.updatedAt = dynamic;
    body.payload.oooEntry.end = dynamic;
    body.payload.oooEntry.id = dynamic;
    body.payload.oooEntry.start = dynamic;
    body.payload.oooEntry.updatedAt = dynamic;
    body.payload.oooEntry.user.id = dynamic;
    body.payload.oooEntry.user.email = dynamic;
    body.payload.oooEntry.user.username = dynamic;
    body.payload.oooEntry.uuid = dynamic;
    expect(body).toEqual({
      triggerEvent: "OOO_CREATED",
      createdAt: "[redacted/dynamic]",
      payload: {
        oooEntry: {
          createdAt: "[redacted/dynamic]",
          end: "[redacted/dynamic]",
          id: "[redacted/dynamic]",
          notes: "Demo notes",
          reason: {
            emoji: "🤒",
            reason: "ooo_reasons_sick_leave",
          },
          reasonId: 4,
          start: "[redacted/dynamic]",
          toUser: null,
          updatedAt: "[redacted/dynamic]",
          user: {
            id: "[redacted/dynamic]",
            email: "[redacted/dynamic]",
            name: null,
            timeZone: "Europe/London",
            username: "[redacted/dynamic]",
          },
          uuid: "[redacted/dynamic]",
        },
      },
    });

    webhookReceiver.close();
  });
});<|MERGE_RESOLUTION|>--- conflicted
+++ resolved
@@ -9,18 +9,11 @@
 import {
   bookOptinEvent,
   bookTimeSlot,
-<<<<<<< HEAD
-  createHttpServer,
-  createUserWithSeatedEventAndAttendees,
-  gotoRoutingLink,
-  selectFirstAvailableTimeSlotNextMonth,
-=======
   confirmReschedule,
   createUserWithSeatedEventAndAttendees,
   gotoRoutingLink,
   selectFirstAvailableTimeSlotNextMonth,
   submitAndWaitForResponse,
->>>>>>> 2fb1408d
 } from "./lib/testUtils";
 
 // remove dynamic properties that differs depending on where you run the tests
@@ -30,32 +23,6 @@
   // This also delete forms on cascade
   await users.deleteAll();
 });
-<<<<<<< HEAD
-
-async function createWebhookReceiver(page: Page) {
-  const webhookReceiver = createHttpServer();
-
-  await page.goto(`/settings/developer/webhooks`);
-
-  // --- add webhook
-  await page.click('[data-testid="new_webhook"]');
-
-  await page.fill('[name="subscriberUrl"]', webhookReceiver.url);
-
-  await page.fill('[name="secret"]', "secret");
-
-  await Promise.all([
-    page.click("[type=submit]"),
-    page.waitForURL((url) => url.pathname.endsWith("/settings/developer/webhooks")),
-  ]);
-
-  // page contains the url
-  expect(page.locator(`text='${webhookReceiver.url}'`)).toBeDefined();
-
-  return webhookReceiver;
-}
-=======
->>>>>>> 2fb1408d
 
 test.describe("BOOKING_CREATED", async () => {
   test("add webhook & test that creating an event triggers a webhook call", async ({
@@ -556,97 +523,6 @@
         },
         startAfter: true,
       },
-<<<<<<< HEAD
-    });
-
-    const existingUserBookings = await prisma.booking.findMany({
-      where: {
-        userId: user.id,
-        startTime: {
-          gt: new Date(),
-        },
-      },
-    });
-
-    const meetingStartedTriggers = scheduledTriggers.filter((trigger) =>
-      trigger.payload.includes("MEETING_STARTED")
-    );
-    const meetingEndedTriggers = scheduledTriggers.filter((trigger) =>
-      trigger.payload.includes("MEETING_ENDED")
-    );
-
-    expect(meetingStartedTriggers.length).toBe(existingUserBookings.length);
-    expect(meetingEndedTriggers.length).toBe(existingUserBookings.length);
-
-    expect(meetingStartedTriggers.map((trigger) => trigger.startAfter)).toEqual(
-      expect.arrayContaining(existingUserBookings.map((booking) => booking.startTime))
-    );
-    expect(meetingEndedTriggers.map((trigger) => trigger.startAfter)).toEqual(
-      expect.arrayContaining(existingUserBookings.map((booking) => booking.endTime))
-    );
-
-    page.reload();
-
-    // edit webhook and remove trigger meeting ended trigger
-    await page.click('[data-testid="webhook-edit-button"]');
-    await page.getByRole("button", { name: "Remove Meeting Ended" }).click();
-
-    await Promise.all([
-      page.click("[type=submit]"),
-      page.waitForURL((url) => url.pathname.endsWith("/settings/developer/webhooks")),
-    ]);
-
-    const scheduledTriggersAfterRemovingTrigger = await prisma.webhookScheduledTriggers.findMany({
-      where: {
-        webhook: {
-          userId: user.id,
-        },
-      },
-    });
-
-    const newMeetingStartedTriggers = scheduledTriggersAfterRemovingTrigger.filter((trigger) =>
-      trigger.payload.includes("MEETING_STARTED")
-    );
-    const newMeetingEndedTriggers = scheduledTriggersAfterRemovingTrigger.filter((trigger) =>
-      trigger.payload.includes("MEETING_ENDED")
-    );
-
-    expect(newMeetingStartedTriggers.length).toBe(existingUserBookings.length);
-    expect(newMeetingEndedTriggers.length).toBe(0);
-
-    // disable webhook
-    await page.click('[data-testid="webhook-switch"]');
-
-    await page.waitForLoadState("networkidle");
-
-    const scheduledTriggersAfterDisabling = await prisma.webhookScheduledTriggers.findMany({
-      where: {
-        webhook: {
-          userId: user.id,
-        },
-      },
-      select: {
-        payload: true,
-        webhook: {
-          select: {
-            userId: true,
-          },
-        },
-        startAfter: true,
-      },
-    });
-
-    expect(scheduledTriggersAfterDisabling.length).toBe(0);
-  });
-});
-
-test.describe("FORM_SUBMITTED", async () => {
-  test("on submitting user form, triggers user webhook", async ({ page, users, routingForms }) => {
-    const webhookReceiver = createHttpServer();
-    const user = await users.create(null, {
-      hasTeam: true,
-=======
->>>>>>> 2fb1408d
     });
 
     const existingUserBookings = await prisma.booking.findMany({
@@ -750,8 +626,6 @@
         },
       ],
     });
-
-    await page.waitForLoadState("networkidle");
 
     await gotoRoutingLink({ page, formId: form.id });
     const fieldName = "name";
@@ -819,8 +693,6 @@
         },
       ],
     });
-
-    await page.waitForLoadState("networkidle");
 
     await gotoRoutingLink({ page, formId: form.id });
     const textFieldIdentifier = "name";
