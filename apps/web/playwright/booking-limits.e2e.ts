--- conflicted
+++ resolved
@@ -163,14 +163,8 @@
         await expect(page.locator('[name="name"]')).toBeDisabled();
         await expect(page.locator('[name="email"]')).toBeDisabled();
 
-<<<<<<< HEAD
-        await page.locator('[data-testid="confirm-reschedule-button"]').click();
-
-        await page.waitForLoadState("networkidle");
-=======
         await confirmReschedule(page);
 
->>>>>>> 2fb1408d
         await expect(page.locator("[data-testid=success-page]")).toBeVisible();
 
         const newBooking = await prisma.booking.findFirstOrThrow({ where: { fromReschedule: bookingId } });
