--- conflicted
+++ resolved
@@ -63,11 +63,7 @@
     });
   });
   test.describe("Past bookings", () => {
-<<<<<<< HEAD
-    test("Mark first guest as no-show", async ({ page, users, bookings }) => {
-=======
     test("Mark first guest as no-show", async ({ page, users, bookings, webhooks }) => {
->>>>>>> 2fb1408d
       const firstUser = await users.create();
       const secondUser = await users.create();
 
@@ -85,13 +81,8 @@
         ],
       });
       const bookingWhereFirstUserIsOrganizer = await bookingWhereFirstUserIsOrganizerFixture.self();
-<<<<<<< HEAD
-
-      await firstUser.apiLogin();
-=======
       await firstUser.apiLogin();
       const webhookReceiver = await webhooks.createReceiver();
->>>>>>> 2fb1408d
       await page.goto(`/bookings/past`);
       const pastBookings = page.locator('[data-testid="past-bookings"]');
       const firstPastBooking = pastBookings.locator('[data-testid="booking-item"]').nth(0);
@@ -104,8 +95,6 @@
       await firstGuest.click();
       await expect(titleAndAttendees.locator('[data-testid="unmark-no-show"]')).toBeVisible();
       await expect(titleAndAttendees.locator('[data-testid="mark-no-show"]')).toBeHidden();
-<<<<<<< HEAD
-=======
       await webhookReceiver.waitForRequestCount(1);
       const [request] = webhookReceiver.requestList;
       const body = request.body;
@@ -124,7 +113,6 @@
         },
       });
       webhookReceiver.close();
->>>>>>> 2fb1408d
     });
     test("Mark 3rd attendee as no-show", async ({ page, users, bookings }) => {
       const firstUser = await users.create();
