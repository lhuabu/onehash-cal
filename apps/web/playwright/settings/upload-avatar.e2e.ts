import { expect } from "@playwright/test";
import path from "path";

import { CAL_URL } from "@calcom/lib/constants";
import { prisma } from "@calcom/prisma";

import { test } from "../lib/fixtures";

test.describe("User Avatar", async () => {
  test("it can upload a user profile image", async ({ page, users }) => {
    const user = await users.create({ name: "John Doe" });
    await user.apiLogin();

    let objectKey: string;

    await test.step("Can upload an initial picture", async () => {
      await page.goto("/settings/my-account/profile");

      await page.getByTestId("open-upload-avatar-dialog").click();

      const [fileChooser] = await Promise.all([
        // It is important to call waitForEvent before click to set up waiting.
        page.waitForEvent("filechooser"),
        // Opens the file chooser.
        page.getByTestId("open-upload-image-filechooser").click(),
      ]);

      await fileChooser.setFiles(`${path.dirname(__filename)}/../fixtures/cal.png`);

      await page.getByTestId("upload-avatar").click();

      await page.getByText("Update").click();
      await page.waitForSelector("text=Settings updated successfully");

      const response = await prisma.avatar.findUniqueOrThrow({
        where: {
          teamId_userId_isBanner: {
            userId: user.id,
            teamId: 0,
            isBanner: false,
          },
        },
      });

      objectKey = response.objectKey;

      const avatarImage = page.getByTestId("profile-upload-avatar").locator("img");

      await expect(avatarImage).toHaveAttribute("src", new RegExp(`^\/api\/avatar\/${objectKey}\.png$`));

      const urlResponse = await page.request.get((await avatarImage.getAttribute("src")) || "", {
        maxRedirects: 0,
      });

      await expect(urlResponse?.status()).toBe(200);
    });

    await test.step("View avatar on the public page", async () => {
      await page.goto(`/${user.username}`);

      await expect(page.locator(`img`)).toHaveAttribute(
        "src",
        new RegExp(`\/api\/avatar\/${objectKey}\.png$`)
      );
      // verify objectKey is passed to the OG image
      // yes, OG image URI encodes at multiple places.. don't want to mess with that.
      await expect(page.locator('meta[property="og:image"]')).toHaveAttribute(
        "content",
        new RegExp(
          encodeURIComponent(`meetingImage=${encodeURIComponent(`${CAL_URL}/api/avatar/${objectKey}.png`)}`)
        )
      );
    });
  });
});

test.describe("Team Logo", async () => {
  test("it can upload a team logo image", async ({ page, users }) => {
    const user = await users.create(undefined, { hasTeam: true });

    const { team } = await user.getFirstTeamMembership();

    await user.apiLogin();

    await page.goto(`/settings/teams/${team.id}/profile`);

    await test.step("Can upload an initial picture", async () => {
      await page.getByTestId("open-upload-avatar-dialog").click();

      const [fileChooser] = await Promise.all([
        // It is important to call waitForEvent before click to set up waiting.
        page.waitForEvent("filechooser"),
        // Opens the file chooser.
        page.getByTestId("open-upload-image-filechooser").click(),
      ]);

      await fileChooser.setFiles(`${path.dirname(__filename)}/../fixtures/cal.png`);

      await page.getByTestId("upload-avatar").click();

      await page.getByText("Update").click();
      await page.waitForSelector("text=Your team has been updated successfully.");
<<<<<<< HEAD

      const response = await prisma.avatar.findUniqueOrThrow({
        where: {
          teamId_userId_isBanner: {
            userId: 0,
            teamId: team.id,
            isBanner: false,
          },
        },
      });

      const avatarImage = page.getByTestId("profile-upload-logo").locator("img");

      await expect(avatarImage).toHaveAttribute(
        "src",
        new RegExp(`^\/api\/avatar\/${response.objectKey}\.png$`)
      );

=======

      const response = await prisma.avatar.findUniqueOrThrow({
        where: {
          teamId_userId_isBanner: {
            userId: 0,
            teamId: team.id,
            isBanner: false,
          },
        },
      });

      const avatarImage = page.getByTestId("profile-upload-logo").locator("img");

      await expect(avatarImage).toHaveAttribute(
        "src",
        new RegExp(`^\/api\/avatar\/${response.objectKey}\.png$`)
      );

      const urlResponse = await page.request.get((await avatarImage.getAttribute("src")) || "", {
        maxRedirects: 0,
      });

      await expect(urlResponse?.status()).toBe(200);

      await expect(
        page.getByTestId("tab-teams").locator(`img[src="/api/avatar/${response.objectKey}.png"]`)
      ).toBeVisible();
    });
  });
});

test.describe("Organization Logo", async () => {
  test("it can upload a organization logo image", async ({ page, users, orgs }) => {
    const owner = await users.create(undefined, { hasTeam: true, isUnpublished: true, isOrg: true });
    const { team: org } = await owner.getOrgMembership();

    await owner.apiLogin();
    await page.goto("/settings/organizations/profile");

    let objectKey: string;

    await test.step("Can upload an initial picture", async () => {
      await page.getByTestId("open-upload-avatar-dialog").click();

      const [fileChooser] = await Promise.all([
        // It is important to call waitForEvent before click to set up waiting.
        page.waitForEvent("filechooser"),
        // Opens the file chooser.
        page.getByTestId("open-upload-image-filechooser").click(),
      ]);

      await fileChooser.setFiles(`${path.dirname(__filename)}/../fixtures/cal.png`);

      await page.getByTestId("upload-avatar").click();

      await page.getByTestId("update-org-profile-button").click();
      await page.waitForSelector("text=Your organization updated successfully");

      const response = await prisma.avatar.findUniqueOrThrow({
        where: {
          teamId_userId_isBanner: {
            userId: 0,
            teamId: org.id,
            isBanner: false,
          },
        },
      });

      objectKey = response.objectKey;

      const avatarImage = page.getByTestId("profile-upload-logo").locator("img");

      await expect(avatarImage).toHaveAttribute(
        "src",
        new RegExp(`^\/api\/avatar\/${response.objectKey}\.png$`)
      );

>>>>>>> 2fb1408d
      const urlResponse = await page.request.get((await avatarImage.getAttribute("src")) || "", {
        maxRedirects: 0,
      });

      await expect(urlResponse?.status()).toBe(200);

<<<<<<< HEAD
      await expect(
        page.getByTestId("tab-teams").locator(`img[src="/api/avatar/${response.objectKey}.png"]`)
      ).toBeVisible();
=======
      // TODO: Implement the org logo updating in the sidebar
      //       this should be done in the orgBrandingContext
    });

    const requestedSlug = org.metadata?.requestedSlug;

    await test.step("it shows the correct logo on the unpublished public page", async () => {
      await page.goto(`/org/${requestedSlug}`);

      await expect(page.locator('[data-testid="empty-screen"]')).toHaveCount(1);

      await expect(page.locator(`img`)).toHaveAttribute(
        "src",
        new RegExp(`^\/api\/avatar\/${objectKey}\.png$`)
      );
>>>>>>> 2fb1408d
    });

    // TODO: add test for published team.
    // unpublished works regardless of orgDomain but when it is published it does work
  });
});

test.describe("Organization Logo", async () => {
  test("it can upload a organization logo image", async ({ page, users, orgs }) => {
    const owner = await users.create(undefined, { hasTeam: true, isUnpublished: true, isOrg: true });
    const { team: org } = await owner.getOrgMembership();

    await owner.apiLogin();
    await page.goto("/settings/organizations/profile");

    let objectKey: string;

    await test.step("Can upload an initial picture", async () => {
      await page.getByTestId("open-upload-avatar-dialog").click();

      const [fileChooser] = await Promise.all([
        // It is important to call waitForEvent before click to set up waiting.
        page.waitForEvent("filechooser"),
        // Opens the file chooser.
        page.getByTestId("open-upload-image-filechooser").click(),
      ]);

      await fileChooser.setFiles(`${path.dirname(__filename)}/../fixtures/cal.png`);

      await page.getByTestId("upload-avatar").click();

      await page.getByText("Update").click();
      await page.waitForSelector("text=Your organization updated successfully");

      const response = await prisma.avatar.findUniqueOrThrow({
        where: {
          teamId_userId_isBanner: {
            userId: 0,
            teamId: org.id,
            isBanner: false,
          },
        },
      });

      objectKey = response.objectKey;

      const avatarImage = page.getByTestId("profile-upload-logo").locator("img");

      await expect(avatarImage).toHaveAttribute(
        "src",
        new RegExp(`^\/api\/avatar\/${response.objectKey}\.png$`)
      );

      const urlResponse = await page.request.get((await avatarImage.getAttribute("src")) || "", {
        maxRedirects: 0,
      });

      await expect(urlResponse?.status()).toBe(200);

      // TODO: Implement the org logo updating in the sidebar
      //       this should be done in the orgBrandingContext
    });

    const requestedSlug = org.metadata?.requestedSlug;

    await test.step("it shows the correct logo on the unpublished public page", async () => {
      await page.goto(`/org/${requestedSlug}`);

      expect(await page.locator('[data-testid="empty-screen"]').count()).toBe(1);

      await expect(page.locator(`img`)).toHaveAttribute(
        "src",
        new RegExp(`^\/api\/avatar\/${objectKey}\.png$`)
      );
    });

    // TODO: add test for published team.
    // unpublished works regardless of orgDomain but when it is published it does work
  });
});<|MERGE_RESOLUTION|>--- conflicted
+++ resolved
@@ -100,7 +100,6 @@
 
       await page.getByText("Update").click();
       await page.waitForSelector("text=Your team has been updated successfully.");
-<<<<<<< HEAD
 
       const response = await prisma.avatar.findUniqueOrThrow({
         where: {
@@ -119,25 +118,6 @@
         new RegExp(`^\/api\/avatar\/${response.objectKey}\.png$`)
       );
 
-=======
-
-      const response = await prisma.avatar.findUniqueOrThrow({
-        where: {
-          teamId_userId_isBanner: {
-            userId: 0,
-            teamId: team.id,
-            isBanner: false,
-          },
-        },
-      });
-
-      const avatarImage = page.getByTestId("profile-upload-logo").locator("img");
-
-      await expect(avatarImage).toHaveAttribute(
-        "src",
-        new RegExp(`^\/api\/avatar\/${response.objectKey}\.png$`)
-      );
-
       const urlResponse = await page.request.get((await avatarImage.getAttribute("src")) || "", {
         maxRedirects: 0,
       });
@@ -197,18 +177,12 @@
         new RegExp(`^\/api\/avatar\/${response.objectKey}\.png$`)
       );
 
->>>>>>> 2fb1408d
       const urlResponse = await page.request.get((await avatarImage.getAttribute("src")) || "", {
         maxRedirects: 0,
       });
 
       await expect(urlResponse?.status()).toBe(200);
 
-<<<<<<< HEAD
-      await expect(
-        page.getByTestId("tab-teams").locator(`img[src="/api/avatar/${response.objectKey}.png"]`)
-      ).toBeVisible();
-=======
       // TODO: Implement the org logo updating in the sidebar
       //       this should be done in the orgBrandingContext
     });
@@ -219,81 +193,6 @@
       await page.goto(`/org/${requestedSlug}`);
 
       await expect(page.locator('[data-testid="empty-screen"]')).toHaveCount(1);
-
-      await expect(page.locator(`img`)).toHaveAttribute(
-        "src",
-        new RegExp(`^\/api\/avatar\/${objectKey}\.png$`)
-      );
->>>>>>> 2fb1408d
-    });
-
-    // TODO: add test for published team.
-    // unpublished works regardless of orgDomain but when it is published it does work
-  });
-});
-
-test.describe("Organization Logo", async () => {
-  test("it can upload a organization logo image", async ({ page, users, orgs }) => {
-    const owner = await users.create(undefined, { hasTeam: true, isUnpublished: true, isOrg: true });
-    const { team: org } = await owner.getOrgMembership();
-
-    await owner.apiLogin();
-    await page.goto("/settings/organizations/profile");
-
-    let objectKey: string;
-
-    await test.step("Can upload an initial picture", async () => {
-      await page.getByTestId("open-upload-avatar-dialog").click();
-
-      const [fileChooser] = await Promise.all([
-        // It is important to call waitForEvent before click to set up waiting.
-        page.waitForEvent("filechooser"),
-        // Opens the file chooser.
-        page.getByTestId("open-upload-image-filechooser").click(),
-      ]);
-
-      await fileChooser.setFiles(`${path.dirname(__filename)}/../fixtures/cal.png`);
-
-      await page.getByTestId("upload-avatar").click();
-
-      await page.getByText("Update").click();
-      await page.waitForSelector("text=Your organization updated successfully");
-
-      const response = await prisma.avatar.findUniqueOrThrow({
-        where: {
-          teamId_userId_isBanner: {
-            userId: 0,
-            teamId: org.id,
-            isBanner: false,
-          },
-        },
-      });
-
-      objectKey = response.objectKey;
-
-      const avatarImage = page.getByTestId("profile-upload-logo").locator("img");
-
-      await expect(avatarImage).toHaveAttribute(
-        "src",
-        new RegExp(`^\/api\/avatar\/${response.objectKey}\.png$`)
-      );
-
-      const urlResponse = await page.request.get((await avatarImage.getAttribute("src")) || "", {
-        maxRedirects: 0,
-      });
-
-      await expect(urlResponse?.status()).toBe(200);
-
-      // TODO: Implement the org logo updating in the sidebar
-      //       this should be done in the orgBrandingContext
-    });
-
-    const requestedSlug = org.metadata?.requestedSlug;
-
-    await test.step("it shows the correct logo on the unpublished public page", async () => {
-      await page.goto(`/org/${requestedSlug}`);
-
-      expect(await page.locator('[data-testid="empty-screen"]').count()).toBe(1);
 
       await expect(page.locator(`img`)).toHaveAttribute(
         "src",
