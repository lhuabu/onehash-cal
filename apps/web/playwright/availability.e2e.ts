--- conflicted
+++ resolved
@@ -84,11 +84,7 @@
     await page.locator('[form="availability-form"][type="submit"]').click();
 
     await expect(dateOverrideList).toHaveCount(3);
-<<<<<<< HEAD
-    await expect(await page.getByTitle(deleteButtonTitle).isVisible()).toBe(false);
-=======
     await expect(page.getByTitle(deleteButtonTitle)).toBeHidden();
->>>>>>> 2fb1408d
   });
 
   test("Can create date override on current day in a negative timezone", async ({ page }) => {
