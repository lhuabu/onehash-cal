--- conflicted
+++ resolved
@@ -11,25 +11,6 @@
 
 test.describe.configure({ mode: "parallel" });
 
-<<<<<<< HEAD
-test.describe("Signup Main Page Test", async () => {
-  test.beforeEach(async ({ features }) => {
-    features.reset();
-  });
-
-  test("Continue with email button must exist / work", async ({ page }) => {
-    await page.goto("/signup");
-    await expect(page.locator('[data-testid="continue-with-email-button"]')).toBeVisible();
-    await page.locator('[data-testid="continue-with-email-button"]').click();
-  });
-
-  test("Continue with google button must exist / work", async ({ page }) => {
-    await page.goto("/signup");
-    await expect(page.locator('[data-testid="continue-with-google-button"]')).toBeVisible();
-    await page.locator('[data-testid="continue-with-google-button"]').click();
-    await page.waitForURL("/auth/sso/google");
-  });
-=======
 const preventFlakyTest = async (page: Page) => {
   await expect(page.locator("text=Create your account")).toBeVisible();
 };
@@ -62,7 +43,6 @@
     await button.click();
     await expect(page.getByTestId("signup-back-button")).toBeVisible();
   });
->>>>>>> 931f3d33
 });
 
 test.describe("Email Signup Flow Test", async () => {
@@ -80,17 +60,10 @@
       });
 
       await page.goto("/signup");
-<<<<<<< HEAD
-      await expect(page.locator("text=Create your account")).toBeVisible();
-      await expect(page.locator('[data-testid="continue-with-email-button"]')).toBeVisible();
-      await page.locator('[data-testid="continue-with-email-button"]').click();
-      await expect(page.locator('[data-testid="signup-submit-button"]')).toBeVisible();
-=======
       await preventFlakyTest(page);
       const continueWithEmailButton = page.getByTestId("continue-with-email-button");
       await expect(continueWithEmailButton).toBeVisible();
       await continueWithEmailButton.click();
->>>>>>> 931f3d33
 
       const alertMessage = "Username or email is already taken";
 
@@ -118,17 +91,10 @@
       });
 
       await page.goto("/signup");
-<<<<<<< HEAD
-      await expect(page.locator("text=Create your account")).toBeVisible();
-      await expect(page.locator('[data-testid="continue-with-email-button"]')).toBeVisible();
-      await page.locator('[data-testid="continue-with-email-button"]').click();
-      await expect(page.locator('[data-testid="signup-submit-button"]')).toBeVisible();
-=======
       await preventFlakyTest(page);
       const continueWithEmailButton = page.getByTestId("continue-with-email-button");
       await expect(continueWithEmailButton).toBeVisible();
       await continueWithEmailButton.click();
->>>>>>> 931f3d33
 
       const alertMessage = "Username or email is already taken";
 
@@ -160,17 +126,10 @@
 
     // Signup with premium username name
     await page.goto("/signup");
-<<<<<<< HEAD
-    await expect(page.locator("text=Create your account")).toBeVisible();
-    await expect(page.locator('[data-testid="continue-with-email-button"]')).toBeVisible();
-    await page.locator('[data-testid="continue-with-email-button"]').click();
-    await expect(page.locator('[data-testid="signup-submit-button"]')).toBeVisible();
-=======
     await preventFlakyTest(page);
     const continueWithEmailButton = page.getByTestId("continue-with-email-button");
     await expect(continueWithEmailButton).toBeVisible();
     await continueWithEmailButton.click();
->>>>>>> 931f3d33
 
     // Fill form
     await page.locator('input[name="username"]').fill("rock");
@@ -200,17 +159,10 @@
     });
 
     await page.goto("/signup");
-<<<<<<< HEAD
-    await expect(page.locator("text=Create your account")).toBeVisible();
-    await expect(page.locator('[data-testid="continue-with-email-button"]')).toBeVisible();
-    await page.locator('[data-testid="continue-with-email-button"]').click();
-    await expect(page.locator('[data-testid="signup-submit-button"]')).toBeVisible();
-=======
     await preventFlakyTest(page);
     const continueWithEmailButton = page.getByTestId("continue-with-email-button");
     await expect(continueWithEmailButton).toBeVisible();
     await continueWithEmailButton.click();
->>>>>>> 931f3d33
 
     // Fill form
     await page.locator('input[name="username"]').fill(userToCreate.username);
@@ -232,18 +184,11 @@
   test("Signup fields prefilled with query params", async ({ page, users }) => {
     const signupUrlWithParams = "/signup?username=rick-jones&email=rick-jones%40example.com";
     await page.goto(signupUrlWithParams);
-<<<<<<< HEAD
-    await expect(page.locator("text=Create your account")).toBeVisible();
-    await expect(page.locator('[data-testid="continue-with-email-button"]')).toBeVisible();
-    await page.locator('[data-testid="continue-with-email-button"]').click();
-    await expect(page.locator('[data-testid="signup-submit-button"]')).toBeVisible();
-=======
     await preventFlakyTest(page);
     const continueWithEmailButton = page.getByTestId("continue-with-email-button");
     await expect(continueWithEmailButton).toBeVisible();
     await continueWithEmailButton.click();
     await expect(page.getByTestId("signup-submit-button")).toBeVisible();
->>>>>>> 931f3d33
 
     // Fill form
     const usernameInput = page.locator('input[name="username"]');
@@ -293,13 +238,8 @@
 
     const signupUrlWithToken = `/signup?token=${token}`;
     await page.goto(signupUrlWithToken);
-<<<<<<< HEAD
-    await expect(page.locator("text=Create your account")).toBeVisible();
-    await expect(page.locator('[data-testid="signup-submit-button"]')).toBeVisible();
-=======
     await preventFlakyTest(page);
     await expect(page.getByTestId("signup-submit-button")).toBeVisible();
->>>>>>> 931f3d33
 
     const usernameField = page.locator('input[name="username"]');
     const emailField = page.locator('input[name="email"]');
@@ -330,17 +270,10 @@
     });
 
     await page.goto("/signup");
-<<<<<<< HEAD
-    await expect(page.locator("text=Create your account")).toBeVisible();
-    await expect(page.locator('[data-testid="continue-with-email-button"]')).toBeVisible();
-    await page.locator('[data-testid="continue-with-email-button"]').click();
-    await expect(page.locator('[data-testid="signup-submit-button"]')).toBeVisible();
-=======
     await preventFlakyTest(page);
     const continueWithEmailButton = page.getByTestId("continue-with-email-button");
     await expect(continueWithEmailButton).toBeVisible();
     await continueWithEmailButton.click();
->>>>>>> 931f3d33
 
     // Fill form
     await page.locator('input[name="username"]').fill(userToCreate.username);
@@ -411,16 +344,10 @@
 
       const url = new URL(newPage.url());
       expect(url.pathname).toBe("/signup");
-<<<<<<< HEAD
-      await expect(page.locator('[data-testid="continue-with-email-button"]')).toBeVisible();
-      await page.locator('[data-testid="continue-with-email-button"]').click();
-      await expect(page.locator('[data-testid="signup-submit-button"]')).toBeVisible();
-=======
       const continueWithEmailButton = page.getByTestId("continue-with-email-button");
       await expect(continueWithEmailButton).toBeVisible();
       await continueWithEmailButton.click();
       await expect(page.getByTestId("signup-submit-button")).toBeVisible();
->>>>>>> 931f3d33
       // Check required fields
       await newPage.locator("input[name=password]").fill(`P4ssw0rd!`);
       await newPage.locator("button[type=submit]").click();
