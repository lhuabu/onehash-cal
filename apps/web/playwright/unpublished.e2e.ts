--- conflicted
+++ resolved
@@ -20,15 +20,9 @@
     const { team } = await owner.getFirstTeamMembership();
     const { requestedSlug } = team.metadata as { requestedSlug: string };
     await page.goto(`/team/${requestedSlug}`);
-<<<<<<< HEAD
-    expect(await page.locator('[data-testid="empty-screen"]').count()).toBe(1);
-    expect(await page.locator(`h2:has-text("${title(team.name)}")`).count()).toBe(1);
-    expect(await page.locator(`div:text("${description("team")}")`).count()).toBe(1);
-=======
     await expect(page.locator('[data-testid="empty-screen"]')).toHaveCount(1);
     await expect(page.locator(`h2:has-text("${title(team.name)}")`)).toHaveCount(1);
     await expect(page.locator(`div:text("${description("team")}")`)).toHaveCount(1);
->>>>>>> 2fb1408d
     await expect(page.locator(`img`)).toHaveAttribute("src", /.*/);
   });
 
@@ -42,15 +36,9 @@
     const { requestedSlug } = team.metadata as { requestedSlug: string };
     const { slug: teamEventSlug } = await owner.getFirstTeamEvent(team.id);
     await page.goto(`/team/${requestedSlug}/${teamEventSlug}`);
-<<<<<<< HEAD
-    expect(await page.locator('[data-testid="empty-screen"]').count()).toBe(1);
-    expect(await page.locator(`h2:has-text("${title(team.name)}")`).count()).toBe(1);
-    expect(await page.locator(`div:text("${description("team")}")`).count()).toBe(1);
-=======
     await expect(page.locator('[data-testid="empty-screen"]')).toHaveCount(1);
     await expect(page.locator(`h2:has-text("${title(team.name)}")`)).toHaveCount(1);
     await expect(page.locator(`div:text("${description("team")}")`)).toHaveCount(1);
->>>>>>> 2fb1408d
     await expect(page.locator(`img`)).toHaveAttribute("src", /.*/);
   });
 
@@ -59,16 +47,9 @@
     const { team: org } = await owner.getOrgMembership();
     const { requestedSlug } = org.metadata as { requestedSlug: string };
     await page.goto(`/org/${requestedSlug}`);
-<<<<<<< HEAD
-    await page.waitForLoadState("networkidle");
-    expect(await page.locator('[data-testid="empty-screen"]').count()).toBe(1);
-    expect(await page.locator(`h2:has-text("${title(org.name)}")`).count()).toBe(1);
-    expect(await page.locator(`div:text("${description("organization")}")`).count()).toBe(1);
-=======
     await expect(page.locator('[data-testid="empty-screen"]')).toHaveCount(1);
     await expect(page.locator(`h2:has-text("${title(org.name)}")`)).toHaveCount(1);
     await expect(page.locator(`div:text("${description("organization")}")`)).toHaveCount(1);
->>>>>>> 2fb1408d
     await expect(page.locator(`img`)).toHaveAttribute("src", /.*/);
   });
 
@@ -83,16 +64,9 @@
     const { requestedSlug } = org.metadata as { requestedSlug: string };
     const [{ slug: subteamSlug }] = org.children as { slug: string }[];
     await page.goto(`/org/${requestedSlug}/team/${subteamSlug}`);
-<<<<<<< HEAD
-    await page.waitForLoadState("networkidle");
-    expect(await page.locator('[data-testid="empty-screen"]').count()).toBe(1);
-    expect(await page.locator(`h2:has-text("${title(org.name)}")`).count()).toBe(1);
-    expect(await page.locator(`div:text("${description("organization")}")`).count()).toBe(1);
-=======
     await expect(page.locator('[data-testid="empty-screen"]')).toHaveCount(1);
     await expect(page.locator(`h2:has-text("${title(org.name)}")`)).toHaveCount(1);
     await expect(page.locator(`div:text("${description("organization")}")`)).toHaveCount(1);
->>>>>>> 2fb1408d
     await expect(page.locator(`img`)).toHaveAttribute("src", /.*/);
   });
 
@@ -109,15 +83,9 @@
     const { slug: subteamEventSlug } = await owner.getFirstTeamEvent(subteamId);
     await page.goto(`/org/${requestedSlug}/team/${subteamSlug}/${subteamEventSlug}`);
 
-<<<<<<< HEAD
-    expect(await page.locator('[data-testid="empty-screen"]').count()).toBe(1);
-    expect(await page.locator(`h2:has-text("${title(org.name)}")`).count()).toBe(1);
-    expect(await page.locator(`div:text("${description("organization")}")`).count()).toBe(1);
-=======
     await expect(page.locator('[data-testid="empty-screen"]')).toHaveCount(1);
     await expect(page.locator(`h2:has-text("${title(org.name)}")`)).toHaveCount(1);
     await expect(page.locator(`div:text("${description("organization")}")`)).toHaveCount(1);
->>>>>>> 2fb1408d
     await expect(page.locator(`img`)).toHaveAttribute("src", /.*/);
   });
 
@@ -126,16 +94,9 @@
     const { team: org } = await owner.getOrgMembership();
     const { requestedSlug } = org.metadata as { requestedSlug: string };
     await page.goto(`/org/${requestedSlug}/${owner.username}`);
-<<<<<<< HEAD
-    await page.waitForLoadState("networkidle");
-    expect(await page.locator('[data-testid="empty-screen"]').count()).toBe(1);
-    expect(await page.locator(`h2:has-text("${title(org.name)}")`).count()).toBe(1);
-    expect(await page.locator(`div:text("${description("organization")}")`).count()).toBe(1);
-=======
     await expect(page.locator('[data-testid="empty-screen"]')).toHaveCount(1);
     await expect(page.locator(`h2:has-text("${title(org.name)}")`)).toHaveCount(1);
     await expect(page.locator(`div:text("${description("organization")}")`)).toHaveCount(1);
->>>>>>> 2fb1408d
     await expect(page.locator(`img`)).toHaveAttribute("src", /.*/);
   });
 
@@ -145,16 +106,9 @@
     const { requestedSlug } = org.metadata as { requestedSlug: string };
     const [{ slug: ownerEventType }] = owner.eventTypes;
     await page.goto(`/org/${requestedSlug}/${owner.username}/${ownerEventType}`);
-<<<<<<< HEAD
-    await page.waitForLoadState("networkidle");
-    expect(await page.locator('[data-testid="empty-screen"]').count()).toBe(1);
-    expect(await page.locator(`h2:has-text("${title(org.name)}")`).count()).toBe(1);
-    expect(await page.locator(`div:text("${description("organization")}")`).count()).toBe(1);
-=======
     await expect(page.locator('[data-testid="empty-screen"]')).toHaveCount(1);
     await expect(page.locator(`h2:has-text("${title(org.name)}")`)).toHaveCount(1);
     await expect(page.locator(`div:text("${description("organization")}")`)).toHaveCount(1);
->>>>>>> 2fb1408d
     await expect(page.locator(`img`)).toHaveAttribute("src", /.*/);
   });
 });