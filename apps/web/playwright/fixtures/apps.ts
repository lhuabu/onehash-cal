--- conflicted
+++ resolved
@@ -1,9 +1,5 @@
 import { expect, type Page } from "@playwright/test";
 
-<<<<<<< HEAD
-import { appStoreMetadata } from "@calcom/app-store/appStoreMetaData";
-import { shouldRedirectToAppOnboarding } from "@calcom/lib/apps/shouldRedirectToAppOnboarding";
-=======
 import type { TApp } from "../apps/conferencing/conferencingApps.e2e";
 import {
   bookTimeSlot,
@@ -12,7 +8,6 @@
   saveEventType,
   selectFirstAvailableTimeSlotNextMonth,
 } from "../lib/testUtils";
->>>>>>> 2fb1408d
 
 export function createAppsFixture(page: Page) {
   return {
@@ -20,41 +15,6 @@
       await page.getByTestId(`app-store-category-${category}`).nth(1).click();
       await page.goto("apps/categories/analytics");
     },
-<<<<<<< HEAD
-    installAppSkipConfigure: async (app: string) => {
-      await page.getByTestId(`app-store-app-card-${app}`).click();
-      await page.getByTestId("install-app-button").click();
-      const appMetadata = appStoreMetadata[app as keyof typeof appStoreMetadata];
-      if (shouldRedirectToAppOnboarding(appMetadata)) {
-        await page.click('[data-testid="install-app-button-personal"]');
-        await page.waitForURL(`apps/installation/event-types?slug=${app}`);
-        await page.click('[data-testid="set-up-later"]');
-      }
-    },
-    installApp: async (app: string, eventTypeIds: number[]) => {
-      await page.getByTestId(`app-store-app-card-${app}`).click();
-      (await page.waitForSelector('[data-testid="install-app-button"]')).click();
-
-      const appMetadata = appStoreMetadata[app as keyof typeof appStoreMetadata];
-      if (shouldRedirectToAppOnboarding(appMetadata)) {
-        await page.click('[data-testid="install-app-button-personal"]');
-        await page.waitForURL(`apps/installation/event-types?slug=${app}`);
-
-        for (const id of eventTypeIds) {
-          await page.click(`[data-testid="select-event-type-${id}"]`);
-        }
-
-        await page.click(`[data-testid="save-event-types"]`);
-
-        // adding random-tracking-id to gtm-tracking-id-input because this field is required and the test fails without it
-        if (app === "gtm") {
-          await page.waitForLoadState("domcontentloaded");
-          for (let index = 0; index < eventTypeIds.length; index++) {
-            await page.getByTestId("gtm-tracking-id-input").nth(index).fill("random-tracking-id");
-          }
-        }
-        await page.click(`[data-testid="configure-step-save"]`);
-=======
     installAnalyticsAppSkipConfigure: async (app: string) => {
       await page.getByTestId(`app-store-app-card-${app}`).click();
       await page.getByTestId("install-app-button").click();
@@ -137,7 +97,6 @@
         await bookTimeSlot(page, { name: `Test Testson`, email: `test@example.com` });
         await expect(page.locator("[data-testid=success-page]")).toBeVisible();
         await expect(page.locator("[data-testid=where] ")).toContainText(app.label);
->>>>>>> 2fb1408d
       }
     },
     goBackToAppsPage: async () => {
@@ -160,12 +119,5 @@
       await page.waitForLoadState("domcontentloaded");
       await expect(page.locator(`[data-testid='${app}-app-switch'][data-state="checked"]`)).toBeVisible();
     },
-    verifyAppsInfoNew: async (apps: string[], eventTypeId: number) => {
-      await page.goto(`event-types/${eventTypeId}?tabName=apps`);
-      await page.waitForLoadState("domcontentloaded");
-      for (const app of apps) {
-        await expect(page.locator(`[data-testid='${app}-app-switch'][data-state="checked"]`)).toBeVisible();
-      }
-    },
   };
 }