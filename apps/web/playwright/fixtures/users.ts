<<<<<<< HEAD
import type { Page, WorkerInfo } from "@playwright/test";
=======
import type { Browser, Page, WorkerInfo } from "@playwright/test";
>>>>>>> 2fb1408d
import { expect } from "@playwright/test";
import type Prisma from "@prisma/client";
import type { Team } from "@prisma/client";
import { Prisma as PrismaType } from "@prisma/client";
import { hashSync as hash } from "bcryptjs";
import { uuid } from "short-uuid";
import { v4 } from "uuid";

import updateChildrenEventTypes from "@calcom/features/ee/managed-event-types/lib/handleChildrenEventTypes";
import stripe from "@calcom/features/ee/payments/server/stripe";
import { DEFAULT_SCHEDULE, getAvailabilityFromSchedule } from "@calcom/lib/availability";
import { WEBAPP_URL } from "@calcom/lib/constants";
import { ProfileRepository } from "@calcom/lib/server/repository/profile";
import { prisma } from "@calcom/prisma";
import { MembershipRole, SchedulingType, TimeUnit, WorkflowTriggerEvents } from "@calcom/prisma/enums";
import { teamMetadataSchema } from "@calcom/prisma/zod-utils";
import type { Schedule } from "@calcom/types/schedule";

import { selectFirstAvailableTimeSlotNextMonth, teamEventSlug, teamEventTitle } from "../lib/testUtils";
import type { createEmailsFixture } from "./emails";
import { TimeZoneEnum } from "./types";

// Don't import hashPassword from app as that ends up importing next-auth and initializing it before NEXTAUTH_URL can be updated during tests.
export function hashPassword(password: string) {
  const hashedPassword = hash(password, 12);
  return hashedPassword;
}

type UserFixture = ReturnType<typeof createUserFixture>;

const userIncludes = PrismaType.validator<PrismaType.UserInclude>()({
  eventTypes: true,
  workflows: true,
  credentials: true,
  routingForms: true,
});

type InstallStripeParamsSkipTrue = {
  eventTypeIds?: number[];
  skip: true;
};

type InstallStripeParamsSkipFalse = {
  skip: false;
  eventTypeIds: number[];
};
type InstallStripeParamsUnion = InstallStripeParamsSkipTrue | InstallStripeParamsSkipFalse;
type InstallStripeTeamPramas = InstallStripeParamsUnion & {
  page: Page;
  teamId: number;
};
type InstallStripePersonalPramas = InstallStripeParamsUnion & {
  page: Page;
};

type InstallStripeParams = InstallStripeParamsUnion & {
  redirectUrl: string;
  buttonSelector: string;
  page: Page;
};

const userWithEventTypes = PrismaType.validator<PrismaType.UserArgs>()({
  include: userIncludes,
});

const seededForm = {
  id: "948ae412-d995-4865-875a-48302588de03",
  name: "Seeded Form - Pro",
};

type UserWithIncludes = PrismaType.UserGetPayload<typeof userWithEventTypes>;

const createTeamWorkflow = async (user: { id: number }, team: { id: number }) => {
  return await prisma.workflow.create({
    data: {
      name: "Team Workflow",
      trigger: WorkflowTriggerEvents.BEFORE_EVENT,
      time: 24,
      timeUnit: TimeUnit.HOUR,
      userId: user.id,
      teamId: team.id,
    },
  });
};

const createTeamEventType = async (
  user: { id: number },
  team: { id: number },
  scenario?: {
    schedulingType?: SchedulingType;
    teamEventTitle?: string;
    teamEventSlug?: string;
    teamEventLength?: number;
    seatsPerTimeSlot?: number;
    managedEventUnlockedFields?: Record<string, boolean>;
  }
) => {
  return await prisma.eventType.create({
    data: {
      team: {
        connect: {
          id: team.id,
        },
      },
      users: {
        connect: {
          id: user.id,
        },
      },
      owner: {
        connect: {
          id: user.id,
        },
      },
      hosts: {
        create: {
          userId: user.id,
          isFixed: scenario?.schedulingType === SchedulingType.COLLECTIVE ? true : false,
        },
      },
      schedulingType: scenario?.schedulingType ?? SchedulingType.COLLECTIVE,
      title: scenario?.teamEventTitle ?? `${teamEventTitle}-team-id-${team.id}`,
      slug: scenario?.teamEventSlug ?? `${teamEventSlug}-team-id-${team.id}`,
      length: scenario?.teamEventLength ?? 30,
      seatsPerTimeSlot: scenario?.seatsPerTimeSlot,
      locations: [{ type: "integrations:daily" }],
      metadata:
        scenario?.schedulingType === SchedulingType.MANAGED
          ? {
              managedEventConfig: {
                unlockedFields: {
                  locations: true,
                  scheduleId: true,
                  destinationCalendar: true,
                  ...scenario?.managedEventUnlockedFields,
                },
              },
            }
          : undefined,
    },
  });
};

const createTeamAndAddUser = async (
  {
    user,
    isUnpublished,
    isOrg,
    isOrgVerified,
    hasSubteam,
    organizationId,
    isDnsSetup,
    index,
<<<<<<< HEAD
=======
    orgRequestedSlug,
>>>>>>> 2fb1408d
  }: {
    user: { id: number; email: string; username: string | null; role?: MembershipRole };
    isUnpublished?: boolean;
    isOrg?: boolean;
    isOrgVerified?: boolean;
    isDnsSetup?: boolean;
    hasSubteam?: true;
    organizationId?: number | null;
    index?: number;
<<<<<<< HEAD
=======
    orgRequestedSlug?: string;
>>>>>>> 2fb1408d
  },
  workerInfo: WorkerInfo
) => {
  const slugIndex = index ? `-count-${index}` : "";
<<<<<<< HEAD
  const slug = `${isOrg ? "org" : "team"}-${workerInfo.workerIndex}-${Date.now()}${slugIndex}`;
=======
  const slug =
    orgRequestedSlug ?? `${isOrg ? "org" : "team"}-${workerInfo.workerIndex}-${Date.now()}${slugIndex}`;
>>>>>>> 2fb1408d
  const data: PrismaType.TeamCreateInput = {
    name: `user-id-${user.id}'s ${isOrg ? "Org" : "Team"}`,
    isOrganization: isOrg,
  };
  data.metadata = {
    ...(isUnpublished ? { requestedSlug: slug } : {}),
  };
  if (isOrg) {
    data.organizationSettings = {
      create: {
        orgAutoAcceptEmail: user.email.split("@")[1],
        isOrganizationVerified: !!isOrgVerified,
        isOrganizationConfigured: isDnsSetup,
      },
    };
  }

  data.slug = !isUnpublished ? slug : undefined;
  if (isOrg && hasSubteam) {
    const team = await createTeamAndAddUser({ user }, workerInfo);
    await createTeamEventType(user, team);
    await createTeamWorkflow(user, team);
    data.children = { connect: [{ id: team.id }] };
  }
  data.orgProfiles = isOrg
    ? {
        create: [
          {
            uid: ProfileRepository.generateProfileUid(),
            username: user.username ?? user.email.split("@")[0],
            user: {
              connect: {
                id: user.id,
              },
            },
          },
        ],
      }
    : undefined;
  data.parent = organizationId ? { connect: { id: organizationId } } : undefined;
  const team = await prisma.team.create({
    data,
  });

  const { role = MembershipRole.OWNER, id: userId } = user;
  await prisma.membership.create({
    data: {
      teamId: team.id,
      userId,
      role: role,
      accepted: true,
    },
  });

  return team;
};

// creates a user fixture instance and stores the collection
export const createUsersFixture = (
  page: Page,
  emails: ReturnType<typeof createEmailsFixture>,
  workerInfo: WorkerInfo
) => {
  const store = { users: [], trackedEmails: [], page, teams: [] } as {
    users: UserFixture[];
    trackedEmails: { email: string }[];
    page: typeof page;
    teams: Team[];
  };
  return {
    buildForSignup: (opts?: Pick<CustomUserOpts, "email" | "username" | "useExactUsername" | "password">) => {
      const uname =
        opts?.useExactUsername && opts?.username
          ? opts.username
          : `${opts?.username || "user"}-${workerInfo.workerIndex}-${Date.now()}`;
      return {
        username: uname,
        email: opts?.email ?? `${uname}@example.com`,
        password: opts?.password ?? uname,
      };
    },
    /**
     * In case organizationId is passed, it simulates a scenario where a nonexistent user is added to an organization.
     */
    create: async (
      opts?:
        | (CustomUserOpts & {
            organizationId?: number | null;
          })
        | null,
      scenario: {
        seedRoutingForms?: boolean;
        hasTeam?: true;
        numberOfTeams?: number;
        teamRole?: MembershipRole;
        teammates?: CustomUserOpts[];
        schedulingType?: SchedulingType;
        teamEventTitle?: string;
        teamEventSlug?: string;
        teamEventLength?: number;
        isOrg?: boolean;
        isOrgVerified?: boolean;
        isDnsSetup?: boolean;
        hasSubteam?: true;
        isUnpublished?: true;
        seatsPerTimeSlot?: number;
        addManagedEventToTeamMates?: boolean;
        managedEventUnlockedFields?: Record<string, boolean>;
        orgRequestedSlug?: string;
      } = {}
    ) => {
      const _user = await prisma.user.create({
        data: createUser(workerInfo, opts),
        include: {
          profiles: true,
        },
      });

      let defaultEventTypes: SupportedTestEventTypes[] = [
        { title: "30 min", slug: "30-min", length: 30 },
        { title: "Paid", slug: "paid", length: 30, price: 1000 },
        { title: "Opt in", slug: "opt-in", requiresConfirmation: true, length: 30 },
        { title: "Seated", slug: "seated", seatsPerTimeSlot: 2, length: 30 },
      ];

      if (opts?.eventTypes) defaultEventTypes = defaultEventTypes.concat(opts.eventTypes);
      for (const eventTypeData of defaultEventTypes) {
        eventTypeData.owner = { connect: { id: _user.id } };
        eventTypeData.users = { connect: { id: _user.id } };
        if (_user.profiles[0]) {
          eventTypeData.profile = { connect: { id: _user.profiles[0].id } };
        }
        await prisma.eventType.create({
          data: eventTypeData,
        });
      }

      const workflows: SupportedTestWorkflows[] = [
        { name: "Default Workflow", trigger: "NEW_EVENT" },
        { name: "Test Workflow", trigger: "EVENT_CANCELLED" },
        ...(opts?.workflows || []),
      ];
      for (const workflowData of workflows) {
        workflowData.user = { connect: { id: _user.id } };
        await prisma.workflow.create({
          data: workflowData,
        });
      }

      if (scenario.seedRoutingForms) {
        const multiSelectOption2Uuid = "d1302635-9f12-17b1-9153-c3a854649182";
        const multiSelectOption1Uuid = "d1292635-9f12-17b1-9153-c3a854649182";
        const selectOption1Uuid = "d0292635-9f12-17b1-9153-c3a854649182";
        const selectOption2Uuid = "d0302635-9f12-17b1-9153-c3a854649182";
        const multiSelectLegacyFieldUuid = "d4292635-9f12-17b1-9153-c3a854649182";
        const multiSelectFieldUuid = "d9892635-9f12-17b1-9153-c3a854649182";
        const selectFieldUuid = "d1302635-9f12-17b1-9153-c3a854649182";
        const legacySelectFieldUuid = "f0292635-9f12-17b1-9153-c3a854649182";
        await prisma.app_RoutingForms_Form.create({
          data: {
            routes: [
              {
                id: "8a898988-89ab-4cde-b012-31823f708642",
                action: { type: "eventTypeRedirectUrl", value: "pro/30min" },
                queryValue: {
                  id: "8a898988-89ab-4cde-b012-31823f708642",
                  type: "group",
                  children1: {
                    "8988bbb8-0123-4456-b89a-b1823f70c5ff": {
                      type: "rule",
                      properties: {
                        field: "c4296635-9f12-47b1-8153-c3a854649182",
                        value: ["event-routing"],
                        operator: "equal",
                        valueSrc: ["value"],
                        valueType: ["text"],
                      },
                    },
                  },
                },
              },
              {
                id: "aa8aaba9-cdef-4012-b456-71823f70f7ef",
                action: { type: "customPageMessage", value: "Custom Page Result" },
                queryValue: {
                  id: "aa8aaba9-cdef-4012-b456-71823f70f7ef",
                  type: "group",
                  children1: {
                    "b99b8a89-89ab-4cde-b012-31823f718ff5": {
                      type: "rule",
                      properties: {
                        field: "c4296635-9f12-47b1-8153-c3a854649182",
                        value: ["custom-page"],
                        operator: "equal",
                        valueSrc: ["value"],
                        valueType: ["text"],
                      },
                    },
                  },
                },
              },
              {
                id: "a8ba9aab-4567-489a-bcde-f1823f71b4ad",
                action: { type: "externalRedirectUrl", value: "https://google.com" },
                queryValue: {
                  id: "a8ba9aab-4567-489a-bcde-f1823f71b4ad",
                  type: "group",
                  children1: {
                    "998b9b9a-0123-4456-b89a-b1823f7232b9": {
                      type: "rule",
                      properties: {
                        field: "c4296635-9f12-47b1-8153-c3a854649182",
                        value: ["external-redirect"],
                        operator: "equal",
                        valueSrc: ["value"],
                        valueType: ["text"],
                      },
                    },
                  },
                },
              },
              {
                id: "aa8ba8b9-0123-4456-b89a-b182623406d8",
                action: { type: "customPageMessage", value: "Multiselect(Legacy) chosen" },
                queryValue: {
                  id: "aa8ba8b9-0123-4456-b89a-b182623406d8",
                  type: "group",
                  children1: {
                    "b98a8abb-cdef-4012-b456-718262343d27": {
                      type: "rule",
                      properties: {
                        field: multiSelectLegacyFieldUuid,
                        value: [["Option-2"]],
                        operator: "multiselect_equals",
                        valueSrc: ["value"],
                        valueType: ["multiselect"],
                      },
                    },
                  },
                },
              },
              {
                id: "bb9ea8b9-0123-4456-b89a-b182623406d8",
                action: { type: "customPageMessage", value: "Multiselect chosen" },
                queryValue: {
                  id: "aa8ba8b9-0123-4456-b89a-b182623406d8",
                  type: "group",
                  children1: {
                    "b98a8abb-cdef-4012-b456-718262343d27": {
                      type: "rule",
                      properties: {
                        field: multiSelectFieldUuid,
                        value: [[multiSelectOption2Uuid]],
                        operator: "multiselect_equals",
                        valueSrc: ["value"],
                        valueType: ["multiselect"],
                      },
                    },
                  },
                },
              },
              {
                id: "898899aa-4567-489a-bcde-f1823f708646",
                action: { type: "customPageMessage", value: "Fallback Message" },
                isFallback: true,
                queryValue: { id: "898899aa-4567-489a-bcde-f1823f708646", type: "group" },
              },
            ],
            fields: [
              {
                id: "c4296635-9f12-47b1-8153-c3a854649182",
                type: "text",
                label: "Test field",
                required: true,
              },
              {
                id: multiSelectLegacyFieldUuid,
                type: "multiselect",
                label: "Multi Select(with Legacy `selectText`)",
                identifier: "multi",
                selectText: "Option-1\nOption-2",
                required: false,
              },
              {
                id: multiSelectFieldUuid,
                type: "multiselect",
                label: "Multi Select",
                identifier: "multi-new-format",
                options: [
                  {
                    id: multiSelectOption1Uuid,
                    label: "Option-1",
                  },
                  {
                    id: multiSelectOption2Uuid,
                    label: "Option-2",
                  },
                ],
                required: false,
              },
              {
                id: legacySelectFieldUuid,
                type: "select",
                label: "Legacy Select",
                identifier: "test-select",
                selectText: "Option-1\nOption-2",
                required: false,
              },
              {
                id: selectFieldUuid,
                type: "select",
                label: "Select",
                identifier: "test-select-new-format",
                options: [
                  {
                    id: selectOption1Uuid,
                    label: "Option-1",
                  },
                  {
                    id: selectOption2Uuid,
                    label: "Option-2",
                  },
                ],
                required: false,
              },
            ],
            user: {
              connect: {
                id: _user.id,
              },
            },
            name: seededForm.name,
          },
        });
      }
      const user = await prisma.user.findUniqueOrThrow({
        where: { id: _user.id },
        include: userIncludes,
      });
      if (scenario.hasTeam) {
        const numberOfTeams = scenario.numberOfTeams || 1;
        for (let i = 0; i < numberOfTeams; i++) {
          const team = await createTeamAndAddUser(
            {
              user: {
                id: user.id,
                email: user.email,
                username: user.username,
                role: scenario.teamRole || "OWNER",
              },
              isUnpublished: scenario.isUnpublished,
              isOrg: scenario.isOrg,
              isOrgVerified: scenario.isOrgVerified,
              isDnsSetup: scenario.isDnsSetup,
              hasSubteam: scenario.hasSubteam,
              organizationId: opts?.organizationId,
<<<<<<< HEAD
=======
              orgRequestedSlug: scenario.orgRequestedSlug,
>>>>>>> 2fb1408d
            },
            workerInfo
          );
          store.teams.push(team);
          const teamEvent = await createTeamEventType(user, team, scenario);
          if (scenario.teammates) {
            // Create Teammate users
            const teamMates = [];
            for (const teammateObj of scenario.teammates) {
              const teamUser = await prisma.user.create({
                data: createUser(workerInfo, teammateObj),
              });

              // Add teammates to the team
              await prisma.membership.create({
                data: {
                  teamId: team.id,
                  userId: teamUser.id,
                  role: MembershipRole.MEMBER,
                  accepted: true,
<<<<<<< HEAD
                },
              });

              // Add teammate to the host list of team event
              await prisma.host.create({
                data: {
                  userId: teamUser.id,
                  eventTypeId: teamEvent.id,
                  isFixed: scenario.schedulingType === SchedulingType.COLLECTIVE ? true : false,
                },
              });

              const teammateFixture = createUserFixture(
                await prisma.user.findUniqueOrThrow({
                  where: { id: teamUser.id },
                  include: userIncludes,
                }),
                store.page
              );
              teamMates.push(teamUser);
              store.users.push(teammateFixture);
=======
                },
              });

              // Add teammate to the host list of team event
              await prisma.host.create({
                data: {
                  userId: teamUser.id,
                  eventTypeId: teamEvent.id,
                  isFixed: scenario.schedulingType === SchedulingType.COLLECTIVE ? true : false,
                },
              });

              const teammateFixture = createUserFixture(
                await prisma.user.findUniqueOrThrow({
                  where: { id: teamUser.id },
                  include: userIncludes,
                }),
                store.page
              );
              teamMates.push(teamUser);
              store.users.push(teammateFixture);
            }
            // If the teamEvent is a managed one, we add the team mates to it.
            if (scenario.schedulingType === SchedulingType.MANAGED && scenario.addManagedEventToTeamMates) {
              await updateChildrenEventTypes({
                eventTypeId: teamEvent.id,
                currentUserId: user.id,
                hashedLink: "",
                connectedLink: null,
                oldEventType: {
                  team: null,
                },
                updatedEventType: teamEvent,
                children: teamMates.map((tm) => ({
                  hidden: false,
                  owner: {
                    id: tm.id,
                    name: tm.name || tm.username || "Nameless",
                    email: tm.email,
                    eventTypeSlugs: [],
                  },
                })),
                profileId: null,
                prisma,
                updatedValues: {},
              });
>>>>>>> 2fb1408d
            }
            // Add Teammates to OrgUsers
            if (scenario.isOrg) {
              const orgProfilesCreate = teamMates
                .map((teamUser) => ({
                  user: {
                    connect: {
                      id: teamUser.id,
                    },
                  },
                  uid: v4(),
                  username: teamUser.username || teamUser.email.split("@")[0],
                }))
                .concat([
                  {
                    user: { connect: { id: user.id } },
                    uid: v4(),
                    username: user.username || user.email.split("@")[0],
                  },
                ]);

              const existingProfiles = await prisma.profile.findMany({
                where: {
                  userId: _user.id,
                },
              });

              await prisma.team.update({
                where: {
                  id: team.id,
                },
                data: {
                  orgProfiles: _user.profiles.length
                    ? {
                        connect: _user.profiles.map((profile) => ({ id: profile.id })),
                      }
                    : {
                        create: orgProfilesCreate.filter(
                          (profile) =>
                            !existingProfiles.map((p) => p.userId).includes(profile.user.connect.id)
                        ),
                      },
                },
              });
            }
          }
        }
      }
      const userFixture = createUserFixture(user, store.page);
      store.users.push(userFixture);
      return userFixture;
    },
    /**
     * Use this method to get an email that can be automatically cleaned up from all the places in DB
     */
    trackEmail: ({ username, domain }: { username: string; domain: string }) => {
      const email = `${username}-${uuid().substring(0, 8)}@${domain}`;
      store.trackedEmails.push({
        email,
      });
      return email;
    },
    get: () => store.users,
    logout: async () => {
      await page.goto("/auth/logout");
    },
    deleteAll: async () => {
      const ids = store.users.map((u) => u.id);
      if (emails) {
        const emailMessageIds: string[] = [];
        for (const user of store.trackedEmails.concat(store.users.map((u) => ({ email: u.email })))) {
          const emailMessages = await emails.search(user.email);
          if (emailMessages && emailMessages.count > 0) {
            emailMessages.items.forEach((item) => {
              emailMessageIds.push(item.ID);
            });
          }
        }
        for (const id of emailMessageIds) {
          await emails.deleteMessage(id);
        }
      }

      await prisma.user.deleteMany({ where: { id: { in: ids } } });
      // Delete all users that were tracked by email(if they were created)
      await prisma.user.deleteMany({ where: { email: { in: store.trackedEmails.map((e) => e.email) } } });
      await prisma.team.deleteMany({ where: { id: { in: store.teams.map((org) => org.id) } } });
      await prisma.secondaryEmail.deleteMany({ where: { userId: { in: ids } } });
      store.users = [];
      store.teams = [];
      store.trackedEmails = [];
    },
    delete: async (id: number) => {
      await prisma.user.delete({ where: { id } });
      store.users = store.users.filter((b) => b.id !== id);
    },
    deleteByEmail: async (email: string) => {
      // Use deleteMany instead of delete to avoid the findUniqueOrThrow error that happens before the delete
      await prisma.user.deleteMany({
        where: {
          email,
        },
      });
      store.users = store.users.filter((b) => b.email !== email);
    },
    set: async (email: string) => {
      const user = await prisma.user.findUniqueOrThrow({
        where: { email },
        include: userIncludes,
      });
      const userFixture = createUserFixture(user, store.page);
      store.users.push(userFixture);
      return userFixture;
    },
  };
};

type JSONValue = string | number | boolean | { [x: string]: JSONValue } | Array<JSONValue>;

// creates the single user fixture
const createUserFixture = (user: UserWithIncludes, page: Page) => {
  const store = { user, page };

  // self is a reflective method that return the Prisma object that references this fixture.
  const self = async () =>
    // eslint-disable-next-line @typescript-eslint/no-non-null-assertion
    (await prisma.user.findUnique({
      where: { id: store.user.id },
      include: { eventTypes: true },
    }))!;
  return {
    id: user.id,
    name: user.name,
    username: user.username,
    email: user.email,
    eventTypes: user.eventTypes,
    routingForms: user.routingForms,
    self,
    apiLogin: async (password?: string) =>
      apiLogin({ ...(await self()), password: password || user.username }, store.page),
    /** Don't forget to close context at the end */
    apiLoginOnNewBrowser: async (browser: Browser, password?: string) => {
      const newContext = await browser.newContext();
      const newPage = await newContext.newPage();
      await apiLogin({ ...(await self()), password: password || user.username }, newPage);
      // Don't forget to: newContext.close();
      return [newContext, newPage] as const;
    },
    /**
     * @deprecated use apiLogin instead
     */
    login: async () => login({ ...(await self()), password: user.username }, store.page),
    logout: async () => {
      await page.goto("/auth/logout");
    },
    getFirstTeamMembership: async () => {
      const memberships = await prisma.membership.findMany({
        where: { userId: user.id },
        include: { team: true },
      });

      const membership = memberships
        .map((membership) => {
          return {
            ...membership,
            team: {
              ...membership.team,
              metadata: teamMetadataSchema.parse(membership.team.metadata),
            },
          };
        })
        .find((membership) => !membership.team.isOrganization);
      if (!membership) {
        throw new Error("No team found for user");
      }
      return membership;
    },
    getOrgMembership: async () => {
      const membership = await prisma.membership.findFirstOrThrow({
        where: {
          userId: user.id,
          team: {
            isOrganization: true,
          },
        },
        include: {
          team: {
            include: {
              children: true,
              organizationSettings: true,
            },
          },
        },
      });
      if (!membership) {
        return membership;
      }

      return {
        ...membership,
        team: {
          ...membership.team,
          metadata: teamMetadataSchema.parse(membership.team.metadata),
        },
      };
    },
    getFirstEventAsOwner: async () =>
      prisma.eventType.findFirstOrThrow({
        where: {
          userId: user.id,
        },
      }),
    getUserEventsAsOwner: async () =>
      prisma.eventType.findMany({
        where: {
          userId: user.id,
        },
      }),
<<<<<<< HEAD
    getFirstTeamEvent: async (teamId: number) => {
=======
    getFirstTeamEvent: async (teamId: number, schedulingType?: SchedulingType) => {
>>>>>>> 2fb1408d
      return prisma.eventType.findFirstOrThrow({
        where: {
          teamId,
          schedulingType,
        },
      });
    },
    setupEventWithPrice: async (eventType: Pick<Prisma.EventType, "id">, slug: string) =>
      setupEventWithPrice(eventType, slug, store.page),
    bookAndPayEvent: async (eventType: Pick<Prisma.EventType, "slug">) =>
      bookAndPayEvent(user, eventType, store.page),
    makePaymentUsingStripe: async () => makePaymentUsingStripe(store.page),
    installStripePersonal: async (params: InstallStripeParamsUnion) =>
      installStripePersonal({ page: store.page, ...params }),
    installStripeTeam: async (params: InstallStripeParamsUnion & { teamId: number }) =>
      installStripeTeam({ page: store.page, ...params }),
    // ths is for developemnt only aimed to inject debugging messages in the metadata field of the user
    debug: async (message: string | Record<string, JSONValue>) => {
      await prisma.user.update({
        where: { id: store.user.id },
        data: { metadata: { debug: message } },
      });
    },
    delete: async () => await prisma.user.delete({ where: { id: store.user.id } }),
    confirmPendingPayment: async () => confirmPendingPayment(store.page),
    getFirstProfile: async () => {
      return prisma.profile.findFirstOrThrow({
        where: {
          userId: user.id,
        },
      });
    },
  };
};

type SupportedTestEventTypes = PrismaType.EventTypeCreateInput & {
  _bookings?: PrismaType.BookingCreateInput[];
};

type SupportedTestWorkflows = PrismaType.WorkflowCreateInput;

type CustomUserOptsKeys =
  | "username"
  | "completedOnboarding"
  | "locale"
  | "name"
  | "email"
  | "organizationId"
  | "twoFactorEnabled"
  | "disableImpersonation"
  | "role";
type CustomUserOpts = Partial<Pick<Prisma.User, CustomUserOptsKeys>> & {
  timeZone?: TimeZoneEnum;
  eventTypes?: SupportedTestEventTypes[];
  workflows?: SupportedTestWorkflows[];
  // ignores adding the worker-index after username
  useExactUsername?: boolean;
  roleInOrganization?: MembershipRole;
  schedule?: Schedule;
  password?: string | null;
  emailDomain?: string;
  profileUsername?: string;
};

// creates the actual user in the db.
const createUser = (
  workerInfo: WorkerInfo,
  opts?:
    | (CustomUserOpts & {
        organizationId?: number | null;
      })
    | null
): PrismaType.UserUncheckedCreateInput => {
  const suffixToMakeUsernameUnique = `-${workerInfo.workerIndex}-${Date.now()}`;
  // build a unique name for our user
  const uname =
    opts?.useExactUsername && opts?.username
      ? opts.username
      : `${opts?.username || "user"}${suffixToMakeUsernameUnique}`;

  const emailDomain = opts?.emailDomain || "example.com";
  return {
    username: uname,
    name: opts?.name,
    email: opts?.email ?? `${uname}@${emailDomain}`,
    password: {
      create: {
        hash: hashPassword(uname),
      },
    },
    emailVerified: new Date(),
    completedOnboarding: opts?.completedOnboarding ?? true,
    timeZone: opts?.timeZone ?? TimeZoneEnum.UK,
    locale: opts?.locale ?? "en",
    role: opts?.role ?? "USER",
    twoFactorEnabled: opts?.twoFactorEnabled ?? false,
    disableImpersonation: opts?.disableImpersonation ?? false,
    ...getOrganizationRelatedProps({
      organizationId: opts?.organizationId,
      role: opts?.roleInOrganization,
      profileUsername: opts?.profileUsername,
    }),
    schedules:
      opts?.completedOnboarding ?? true
        ? {
            create: {
              name: "Working Hours",
              timeZone: opts?.timeZone ?? TimeZoneEnum.UK,
              availability: {
                createMany: {
                  data: getAvailabilityFromSchedule(opts?.schedule ?? DEFAULT_SCHEDULE),
                },
              },
            },
          }
        : undefined,
  };

  function getOrganizationRelatedProps({
    organizationId,
    role,
    profileUsername,
  }: {
    organizationId: number | null | undefined;
    role: MembershipRole | undefined;
    profileUsername?: string;
  }) {
    if (!organizationId) {
      return null;
    }
    if (!role) {
      throw new Error("Missing role for user in organization");
    }
    return {
      organizationId,
      profiles: {
        create: {
          uid: ProfileRepository.generateProfileUid(),
          username: profileUsername ? `${profileUsername}${suffixToMakeUsernameUnique}` : uname,
          organization: {
            connect: {
              id: organizationId,
            },
          },
        },
      },
      teams: {
        // Create membership
        create: [
          {
            team: {
              connect: {
                id: organizationId,
              },
            },
            accepted: true,
            role,
          },
        ],
      },
    };
  }
};

async function confirmPendingPayment(page: Page) {
  await page.waitForURL(new RegExp("/booking/*"));

  const url = page.url();

  const params = new URLSearchParams(url.split("?")[1]);

  const id = params.get("payment_intent");

  if (!id) throw new Error(`Payment intent not found in url ${url}`);

  const payload = JSON.stringify(
    { type: "payment_intent.succeeded", data: { object: { id } }, account: "e2e_test" },
    null,
    2
  );

  const signature = stripe.webhooks.generateTestHeaderString({
    payload,
    secret: process.env.STRIPE_WEBHOOK_SECRET as string,
  });

  const response = await page.request.post("/api/integrations/stripepayment/webhook", {
    data: payload,
    headers: { "stripe-signature": signature },
  });

  if (response.status() !== 200)
    throw new Error(`Failed to confirm payment. Response: ${await response.text()}`);
}

// login using a replay of an E2E routine.
export async function login(
  user: Pick<Prisma.User, "username"> & Partial<Pick<Prisma.User, "email">> & { password?: string | null },
  page: Page
) {
  // get locators
  const loginLocator = page.locator("[data-testid=login-form]");
  const emailLocator = loginLocator.locator("#email");
  const passwordLocator = loginLocator.locator("#password");
  const signInLocator = loginLocator.locator('[type="submit"]');

  //login
  await page.goto("/");
  await emailLocator.fill(user.email ?? `${user.username}@example.com`);
  // eslint-disable-next-line @typescript-eslint/no-non-null-assertion
  await passwordLocator.fill(user.password ?? user.username!);

  // waiting for specific login request to resolve
  const responsePromise = page.waitForResponse(/\/api\/auth\/callback\/credentials/);
  await signInLocator.click();
  await responsePromise;
}

export async function apiLogin(
  user: Pick<Prisma.User, "username"> & Partial<Pick<Prisma.User, "email">> & { password: string | null },
  page: Page
) {
  const csrfToken = await page
    .context()
    .request.get("/api/auth/csrf")
    .then((response) => response.json())
    .then((json) => json.csrfToken);
  const data = {
    email: user.email ?? `${user.username}@example.com`,
    password: user.password ?? user.username,
    callbackURL: WEBAPP_URL,
    redirect: "false",
    json: "true",
    csrfToken,
  };
  return page.context().request.post("/api/auth/callback/credentials", {
    data,
  });
}

export async function setupEventWithPrice(eventType: Pick<Prisma.EventType, "id">, slug: string, page: Page) {
  await page.goto(`/event-types/${eventType?.id}?tabName=apps`);
  await page.locator(`[data-testid='${slug}-app-switch']`).first().click();
  await page.getByPlaceholder("Price").fill("100");
  await page.getByTestId("update-eventtype").click();
}

export async function bookAndPayEvent(
  user: Pick<Prisma.User, "username">,
  eventType: Pick<Prisma.EventType, "slug">,
  page: Page
) {
  // booking process with stripe integration
  await page.goto(`${user.username}/${eventType?.slug}`);
  await selectFirstAvailableTimeSlotNextMonth(page);
  // --- fill form
  await page.fill('[name="name"]', "Stripe Stripeson");
  await page.fill('[name="email"]', "test@example.com");

  await Promise.all([page.waitForURL("/payment/*"), page.press('[name="email"]', "Enter")]);

  await makePaymentUsingStripe(page);
}

export async function makePaymentUsingStripe(page: Page) {
  const stripeElement = await page.locator(".StripeElement").first();
  const stripeFrame = stripeElement.frameLocator("iframe").first();
  await stripeFrame.locator('[name="number"]').fill("4242 4242 4242 4242");
  const now = new Date();
  await stripeFrame.locator('[name="expiry"]').fill(`${now.getMonth() + 1} / ${now.getFullYear() + 1}`);
  await stripeFrame.locator('[name="cvc"]').fill("111");
  const postcalCodeIsVisible = await stripeFrame.locator('[name="postalCode"]').isVisible();
  if (postcalCodeIsVisible) {
    await stripeFrame.locator('[name="postalCode"]').fill("111111");
  }
  await page.click('button:has-text("Pay now")');
}

const installStripePersonal = async (params: InstallStripePersonalPramas) => {
  const redirectUrl = `apps/installation/event-types?slug=stripe`;
  const buttonSelector = '[data-testid="install-app-button-personal"]';
  await installStripe({ redirectUrl, buttonSelector, ...params });
};

const installStripeTeam = async ({ teamId, ...params }: InstallStripeTeamPramas) => {
  const redirectUrl = `apps/installation/event-types?slug=stripe&teamId=${teamId}`;
  const buttonSelector = `[data-testid="install-app-button-team${teamId}"]`;
  await installStripe({ redirectUrl, buttonSelector, ...params });
};
const installStripe = async ({
  page,
  skip,
  eventTypeIds,
  redirectUrl,
  buttonSelector,
}: InstallStripeParams) => {
  await page.goto("/apps/stripe");
  /** We start the Stripe flow */
  await page.click('[data-testid="install-app-button"]');
  await page.click(buttonSelector);

  await page.waitForURL("https://connect.stripe.com/oauth/v2/authorize?*");
  /** We skip filling Stripe forms (testing mode only) */
  await page.click('[id="skip-account-app"]');
  await page.waitForURL(redirectUrl);
  if (skip) {
    await page.click('[data-testid="set-up-later"]');
    return;
  }
  for (const id of eventTypeIds) {
    await page.click(`[data-testid="select-event-type-${id}"]`);
  }
  await page.click(`[data-testid="save-event-types"]`);
  for (let index = 0; index < eventTypeIds.length; index++) {
    await page.locator('[data-testid="stripe-price-input"]').nth(index).fill(`1${index}`);
  }
  await page.click(`[data-testid="configure-step-save"]`);
  await page.waitForURL(`event-types`);
  for (let index = 0; index < eventTypeIds.length; index++) {
    await page.goto(`event-types/${eventTypeIds[index]}?tabName=apps`);
    await expect(page.getByTestId(`stripe-app-switch`)).toBeChecked();
    await expect(page.getByTestId(`stripe-price-input`)).toHaveValue(`1${index}`);
  }
};<|MERGE_RESOLUTION|>--- conflicted
+++ resolved
@@ -1,8 +1,4 @@
-<<<<<<< HEAD
-import type { Page, WorkerInfo } from "@playwright/test";
-=======
 import type { Browser, Page, WorkerInfo } from "@playwright/test";
->>>>>>> 2fb1408d
 import { expect } from "@playwright/test";
 import type Prisma from "@prisma/client";
 import type { Team } from "@prisma/client";
@@ -156,10 +152,7 @@
     organizationId,
     isDnsSetup,
     index,
-<<<<<<< HEAD
-=======
     orgRequestedSlug,
->>>>>>> 2fb1408d
   }: {
     user: { id: number; email: string; username: string | null; role?: MembershipRole };
     isUnpublished?: boolean;
@@ -169,20 +162,13 @@
     hasSubteam?: true;
     organizationId?: number | null;
     index?: number;
-<<<<<<< HEAD
-=======
     orgRequestedSlug?: string;
->>>>>>> 2fb1408d
   },
   workerInfo: WorkerInfo
 ) => {
   const slugIndex = index ? `-count-${index}` : "";
-<<<<<<< HEAD
-  const slug = `${isOrg ? "org" : "team"}-${workerInfo.workerIndex}-${Date.now()}${slugIndex}`;
-=======
   const slug =
     orgRequestedSlug ?? `${isOrg ? "org" : "team"}-${workerInfo.workerIndex}-${Date.now()}${slugIndex}`;
->>>>>>> 2fb1408d
   const data: PrismaType.TeamCreateInput = {
     name: `user-id-${user.id}'s ${isOrg ? "Org" : "Team"}`,
     isOrganization: isOrg,
@@ -539,10 +525,7 @@
               isDnsSetup: scenario.isDnsSetup,
               hasSubteam: scenario.hasSubteam,
               organizationId: opts?.organizationId,
-<<<<<<< HEAD
-=======
               orgRequestedSlug: scenario.orgRequestedSlug,
->>>>>>> 2fb1408d
             },
             workerInfo
           );
@@ -563,29 +546,6 @@
                   userId: teamUser.id,
                   role: MembershipRole.MEMBER,
                   accepted: true,
-<<<<<<< HEAD
-                },
-              });
-
-              // Add teammate to the host list of team event
-              await prisma.host.create({
-                data: {
-                  userId: teamUser.id,
-                  eventTypeId: teamEvent.id,
-                  isFixed: scenario.schedulingType === SchedulingType.COLLECTIVE ? true : false,
-                },
-              });
-
-              const teammateFixture = createUserFixture(
-                await prisma.user.findUniqueOrThrow({
-                  where: { id: teamUser.id },
-                  include: userIncludes,
-                }),
-                store.page
-              );
-              teamMates.push(teamUser);
-              store.users.push(teammateFixture);
-=======
                 },
               });
 
@@ -632,7 +592,6 @@
                 prisma,
                 updatedValues: {},
               });
->>>>>>> 2fb1408d
             }
             // Add Teammates to OrgUsers
             if (scenario.isOrg) {
@@ -851,11 +810,7 @@
           userId: user.id,
         },
       }),
-<<<<<<< HEAD
-    getFirstTeamEvent: async (teamId: number) => {
-=======
     getFirstTeamEvent: async (teamId: number, schedulingType?: SchedulingType) => {
->>>>>>> 2fb1408d
       return prisma.eventType.findFirstOrThrow({
         where: {
           teamId,
