--- conflicted
+++ resolved
@@ -4,27 +4,6 @@
 
 test.describe.configure({ mode: "parallel" });
 test.afterEach(({ users }) => users.deleteAll());
-<<<<<<< HEAD
-
-test.describe("Check analytics Apps ", () => {
-  test("Check analytics Apps by skipping the configure step", async ({ appsPage, page, users }) => {
-    const user = await users.create();
-    await user.apiLogin();
-    await page.goto("/apps/");
-    await appsPage.goToAppsCategory("analytics");
-    for (const app of ALL_APPS) {
-      await appsPage.installAppSkipConfigure(app);
-      await appsPage.goBackToAppsPage();
-    }
-    await page.goto("/event-types");
-    await appsPage.goToEventType("30 min");
-    await appsPage.goToAppsTab();
-    await appsPage.verifyAppsInfo(0);
-    for (const app of ALL_APPS) {
-      await appsPage.activeApp(app);
-    }
-    await appsPage.verifyAppsInfo(6);
-=======
 
 test.describe("check analytics Apps", () => {
   test.describe("check analytics apps by skipping the configure step", () => {
@@ -62,22 +41,5 @@
         }
       });
     });
->>>>>>> 2fb1408d
-  });
-
-  test("Check analytics Apps using the new flow", async ({ appsPage, page, users }) => {
-    const user = await users.create();
-    await user.apiLogin();
-    const eventTypes = await user.getUserEventsAsOwner();
-    const eventTypesIds = eventTypes.map((item) => item.id);
-
-    for (const app of ALL_APPS) {
-      await page.goto("/apps/categories/analytics");
-      await appsPage.installApp(app, eventTypesIds);
-    }
-
-    for (const id of eventTypesIds) {
-      await appsPage.verifyAppsInfoNew(ALL_APPS, id);
-    }
   });
 });