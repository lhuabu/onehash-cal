--- conflicted
+++ resolved
@@ -1,12 +1,7 @@
 import { _generateMetadata } from "app/_utils";
 import { WithLayout } from "app/layoutHOC";
 
-<<<<<<< HEAD
-import { getLayout } from "@calcom/features/MainLayoutAppDir";
 import LegacyPage from "@calcom/features/oe/workflows/pages/index";
-=======
-import LegacyPage from "@calcom/features/ee/workflows/pages/index";
->>>>>>> 51090754
 
 export const generateMetadata = async () =>
   await _generateMetadata(
