import { withAppDirSsr } from "app/WithAppDirSsr";
import type { PageProps as _PageProps } from "app/_types";
import { _generateMetadata } from "app/_utils";
import { WithLayout } from "app/layoutHOC";
import { cookies, headers } from "next/headers";

import { orgDomainConfig } from "@calcom/features/ee/organizations/lib/orgDomains";
import { EventRepository } from "@calcom/lib/server/repository/event";

import { buildLegacyCtx } from "@lib/buildLegacyCtx";
import { getServerSideProps } from "@lib/team/[slug]/[type]/getServerSideProps";

import type { PageProps } from "~/team/type-view";
import TypePage from "~/team/type-view";

export const generateMetadata = async ({ params, searchParams }: _PageProps) => {
  const legacyCtx = buildLegacyCtx(headers(), cookies(), params, searchParams);
<<<<<<< HEAD
  const props = await getData(legacyCtx as unknown as GetServerSidePropsContext);
  const { eventData, user, slug, booking } = props;
  const entity = eventData.entity;
  const { trpc } = await import("@calcom/trpc");
  const { data: event } = trpc.viewer.public.event.useQuery(
    {
      username: user,
      eventSlug: slug,
      isTeamEvent: false,
      org: entity.orgSlug ?? null,
      fromRedirectOfNonOrgLink: entity.fromRedirectOfNonOrgLink,
    },
    { refetchOnWindowFocus: false }
  );
=======
  const props = await getData(legacyCtx);
  const { user: username, slug: eventSlug, booking } = props;
  const { currentOrgDomain, isValidOrgDomain } = orgDomainConfig(legacyCtx.req, legacyCtx.params?.orgSlug);

  const event = await EventRepository.getPublicEvent({
    username,
    eventSlug,
    isTeamEvent: true,
    org: isValidOrgDomain ? currentOrgDomain : null,
    fromRedirectOfNonOrgLink: legacyCtx.query.orgRedirection === "true",
  });
>>>>>>> 2fb1408d

  const profileName = event?.profile?.name ?? "";
  const title = event?.title ?? "";

  return await _generateMetadata(
    (t) => `${booking?.uid && !!booking ? t("reschedule") : ""} ${title} | ${profileName}`,
    (t) => `${booking?.uid ? t("reschedule") : ""} ${title}`
  );
};
const getData = withAppDirSsr<PageProps>(getServerSideProps);

export default WithLayout({
  Page: TypePage,
  getData,
  getLayout: null,
  isBookingPage: true,
})<"P">;<|MERGE_RESOLUTION|>--- conflicted
+++ resolved
@@ -15,22 +15,6 @@
 
 export const generateMetadata = async ({ params, searchParams }: _PageProps) => {
   const legacyCtx = buildLegacyCtx(headers(), cookies(), params, searchParams);
-<<<<<<< HEAD
-  const props = await getData(legacyCtx as unknown as GetServerSidePropsContext);
-  const { eventData, user, slug, booking } = props;
-  const entity = eventData.entity;
-  const { trpc } = await import("@calcom/trpc");
-  const { data: event } = trpc.viewer.public.event.useQuery(
-    {
-      username: user,
-      eventSlug: slug,
-      isTeamEvent: false,
-      org: entity.orgSlug ?? null,
-      fromRedirectOfNonOrgLink: entity.fromRedirectOfNonOrgLink,
-    },
-    { refetchOnWindowFocus: false }
-  );
-=======
   const props = await getData(legacyCtx);
   const { user: username, slug: eventSlug, booking } = props;
   const { currentOrgDomain, isValidOrgDomain } = orgDomainConfig(legacyCtx.req, legacyCtx.params?.orgSlug);
@@ -42,7 +26,6 @@
     org: isValidOrgDomain ? currentOrgDomain : null,
     fromRedirectOfNonOrgLink: legacyCtx.query.orgRedirection === "true",
   });
->>>>>>> 2fb1408d
 
   const profileName = event?.profile?.name ?? "";
   const title = event?.title ?? "";
