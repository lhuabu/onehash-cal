--- conflicted
+++ resolved
@@ -19,19 +19,6 @@
 
   const { booking, user: username, slug: eventSlug, isTeamEvent } = pageProps;
   const rescheduleUid = booking?.uid;
-<<<<<<< HEAD
-  const { trpc } = await import("@calcom/trpc");
-  const { data: event } = trpc.viewer.public.event.useQuery(
-    {
-      username: user ?? "",
-      eventSlug: slug ?? "",
-      isTeamEvent,
-      org: entity.orgSlug ?? null,
-      fromRedirectOfNonOrgLink: entity.fromRedirectOfNonOrgLink,
-    },
-    { refetchOnWindowFocus: false }
-  );
-=======
   const { currentOrgDomain, isValidOrgDomain } = orgDomainConfig(legacyCtx.req);
   const org = isValidOrgDomain ? currentOrgDomain : null;
 
@@ -43,7 +30,6 @@
     fromRedirectOfNonOrgLink: legacyCtx.query.orgRedirection === "true",
   });
 
->>>>>>> 2fb1408d
   const profileName = event?.profile?.name ?? "";
   const title = event?.title ?? "";
   return await _generateMetadata(
