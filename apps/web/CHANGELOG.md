# @calcom/web

<<<<<<< HEAD
=======
## 4.5.2

### Patch Changes

- Updated dependencies
  - @calcom/embed-core@1.5.1
  - @calcom/embed-react@1.5.1
  - @calcom/embed-snippet@1.3.1

>>>>>>> 2fb1408d
## 4.0.8

### Patch Changes

- Updated dependencies
  - @calcom/embed-core@1.5.0
  - @calcom/embed-react@1.5.0
  - @calcom/embed-snippet@1.3.0

## 3.9.9

### Patch Changes

- Updated dependencies
  - @calcom/embed-core@1.4.0
  - @calcom/embed-react@1.4.0
  - @calcom/embed-snippet@1.2.0

## 3.1.3

### Patch Changes

- Updated dependencies
  - @calcom/embed-react@1.3.0

## 3.0.10

### Patch Changes

- Updated dependencies
  - @calcom/embed-snippet@1.1.2
  - @calcom/embed-react@1.2.2
  - @calcom/embed-core@1.3.2

## 3.0.9

### Patch Changes

- Updated dependencies
  - @calcom/embed-snippet@1.1.1
  - @calcom/embed-react@1.2.1
  - @calcom/embed-core@1.3.1

## 3.0.8

### Patch Changes

- Updated dependencies
  - @calcom/embed-core@1.3.0
  - @calcom/embed-react@1.2.0
  - @calcom/embed-snippet@1.1.0

## 2.9.4

### Patch Changes

- Updated dependencies
  - @calcom/embed-snippet@1.0.9
  - @calcom/embed-react@1.1.1
  - @calcom/embed-core@1.2.1

## 2.9.3

### Patch Changes

- Updated dependencies
  - @calcom/embed-react@1.1.0
  - @calcom/embed-core@1.2.0
  - @calcom/embed-snippet@1.0.8

## 2.7.16

### Patch Changes

- Updated dependencies
  - @calcom/embed-snippet@1.0.7
  - @calcom/embed-react@1.0.12
  - @calcom/embed-core@1.1.5<|MERGE_RESOLUTION|>--- conflicted
+++ resolved
@@ -1,7 +1,5 @@
 # @calcom/web
 
-<<<<<<< HEAD
-=======
 ## 4.5.2
 
 ### Patch Changes
@@ -11,7 +9,6 @@
   - @calcom/embed-react@1.5.1
   - @calcom/embed-snippet@1.3.1
 
->>>>>>> 2fb1408d
 ## 4.0.8
 
 ### Patch Changes
