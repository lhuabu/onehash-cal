{
  "crons": [
    {
      "path": "/api/cron/calendar-cache-cleanup",
      "schedule": "0 5 * * *"
    },
    {
      "path": "/api/tasks/cron",
      "schedule": "* * * * *"
    },
    {
      "path": "/api/calendar-cache/cron",
      "schedule": "* * * * *"
    },
    {
      "path": "/api/tasks/cleanup",
      "schedule": "0 0 * * *"
    }
  ],
  "regions": ["sfo1"],

  "functions": {
<<<<<<< HEAD
    "pages/api/trpc/public/[trpc].ts": {
      "memory": 1769
    },
    "pages/api/trpc/slots/[trpc].ts": {
      "memory": 1769
    },
    "pages/api/inngest.ts": {
      "maxDuration": 300
=======
    "pages/api/trpc/highPerf/[trpc].ts": {
      "memory": 3008
    },
    "pages/api/trpc/appRoutingForms/[trpc].ts": {
      "memory": 2048
>>>>>>> 931f3d33
    }
  }
}<|MERGE_RESOLUTION|>--- conflicted
+++ resolved
@@ -20,7 +20,6 @@
   "regions": ["sfo1"],
 
   "functions": {
-<<<<<<< HEAD
     "pages/api/trpc/public/[trpc].ts": {
       "memory": 1769
     },
@@ -29,13 +28,12 @@
     },
     "pages/api/inngest.ts": {
       "maxDuration": 300
-=======
+    },
     "pages/api/trpc/highPerf/[trpc].ts": {
       "memory": 3008
     },
     "pages/api/trpc/appRoutingForms/[trpc].ts": {
       "memory": 2048
->>>>>>> 931f3d33
     }
   }
 }