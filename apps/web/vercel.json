{
  "crons": [
    {
      "path": "/api/cron/calendar-cache-cleanup",
      "schedule": "0 5 * * *"
    },
    {
<<<<<<< HEAD
      "path": "/api/cron/workflows/scheduleEmailReminders",
      "schedule": "0 0 */3 * *"
    },
    {
      "path": "/api/cron/workflows/scheduleSMSReminders",
      "schedule": "0 0 */3 * *"
    },
    {
      "path": "/api/cron/workflows/scheduleWhatsappReminders",
      "schedule": "0 0 */3 * *"
    },
    {
=======
>>>>>>> 2fb1408d
      "path": "/api/tasks/cron",
      "schedule": "* * * * *"
    },
    {
      "path": "/api/tasks/cleanup",
      "schedule": "0 0 * * *"
    }
  ],
  "regions": ["sfo1"],

  "functions": {
    "pages/api/trpc/public/[trpc].ts": {
      "memory": 1769
    },
    "pages/api/trpc/slots/[trpc].ts": {
      "memory": 1769
    },
    "pages/api/inngest.ts": {
      "maxDuration": 300
    }
  }
}<|MERGE_RESOLUTION|>--- conflicted
+++ resolved
@@ -5,21 +5,6 @@
       "schedule": "0 5 * * *"
     },
     {
-<<<<<<< HEAD
-      "path": "/api/cron/workflows/scheduleEmailReminders",
-      "schedule": "0 0 */3 * *"
-    },
-    {
-      "path": "/api/cron/workflows/scheduleSMSReminders",
-      "schedule": "0 0 */3 * *"
-    },
-    {
-      "path": "/api/cron/workflows/scheduleWhatsappReminders",
-      "schedule": "0 0 */3 * *"
-    },
-    {
-=======
->>>>>>> 2fb1408d
       "path": "/api/tasks/cron",
       "schedule": "* * * * *"
     },
