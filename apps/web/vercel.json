{
<<<<<<< HEAD
  "crons": [
    {
      "path": "/api/cron/calendar-cache-cleanup",
      "schedule": "0 5 * * *"
    },
    {
      "path": "/api/tasks/cron",
      "schedule": "* * * * *"
    },
    {
      "path": "/api/calendar-cache/cron",
      "schedule": "* * * * *"
    },
    {
      "path": "/api/tasks/cleanup",
      "schedule": "0 0 * * *"
    }
  ],
=======
  "crons": [],
>>>>>>> 290f3dce
  "regions": ["sfo1"],

  "functions": {
    "pages/api/trpc/public/[trpc].ts": {
      "memory": 1769
    },
    "pages/api/trpc/slots/[trpc].ts": {
      "memory": 1769
    },
    "pages/api/inngest.ts": {
      "maxDuration": 300
    },
    "pages/api/trpc/highPerf/[trpc].ts": {
      "memory": 3008
    },
    "pages/api/trpc/appRoutingForms/[trpc].ts": {
      "memory": 2048
    }
  }
}<|MERGE_RESOLUTION|>--- conflicted
+++ resolved
@@ -1,26 +1,5 @@
 {
-<<<<<<< HEAD
-  "crons": [
-    {
-      "path": "/api/cron/calendar-cache-cleanup",
-      "schedule": "0 5 * * *"
-    },
-    {
-      "path": "/api/tasks/cron",
-      "schedule": "* * * * *"
-    },
-    {
-      "path": "/api/calendar-cache/cron",
-      "schedule": "* * * * *"
-    },
-    {
-      "path": "/api/tasks/cleanup",
-      "schedule": "0 0 * * *"
-    }
-  ],
-=======
   "crons": [],
->>>>>>> 290f3dce
   "regions": ["sfo1"],
 
   "functions": {
