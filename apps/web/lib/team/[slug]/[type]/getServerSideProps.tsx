import type { GetServerSidePropsContext } from "next";
import { z } from "zod";

import { getServerSession } from "@calcom/features/auth/lib/getServerSession";
import type { GetBookingType } from "@calcom/features/bookings/lib/get-booking";
import { getBookingForReschedule } from "@calcom/features/bookings/lib/get-booking";
<<<<<<< HEAD
import { getSlugOrRequestedSlug, orgDomainConfig } from "@calcom/features/oe/organizations/lib/orgDomains";
=======
import { getSlugOrRequestedSlug, orgDomainConfig } from "@calcom/features/ee/organizations/lib/orgDomains";
import { getPlaceholderAvatar } from "@calcom/lib/defaultAvatarImage";
import { getUsernameList } from "@calcom/lib/defaultEvents";
import { getBookerBaseUrlSync } from "@calcom/lib/getBookerUrl/client";
import { OrganizationRepository } from "@calcom/lib/server/repository/organization";
import { UserRepository } from "@calcom/lib/server/repository/user";
>>>>>>> 931f3d33
import slugify from "@calcom/lib/slugify";
import prisma from "@calcom/prisma";
import { RedirectType } from "@calcom/prisma/client";
import { EventTypeMetaDataSchema } from "@calcom/prisma/zod-utils";

import { getTemporaryOrgRedirect } from "@lib/getTemporaryOrgRedirect";

import { ssrInit } from "@server/lib/ssr";

const paramsSchema = z.object({
  type: z.string().transform((s) => slugify(s)),
  slug: z.string().transform((s) => slugify(s)),
});

// Booker page fetches a tiny bit of data server side:
// 1. Check if team exists, to show 404
// 2. If rescheduling, get the booking details
export const getServerSideProps = async (context: GetServerSidePropsContext) => {
<<<<<<< HEAD
  const { slug: teamSlug, type: meetingSlug } = paramsSchema.parse(context.params);
  const {
    rescheduleUid,
    duration: queryDuration,
    isInstantMeeting: queryIsInstantMeeting,
    email,
  } = context.query;
  const { ssrInit } = await import("@server/lib/ssr");
  const ssr = await ssrInit(context);
  const { currentOrgDomain, isValidOrgDomain } = orgDomainConfig(context.req, context.params?.orgSlug);
=======
  const { req, params, query } = context;
  const session = await getServerSession({ req });
  const { slug: teamSlug, type: meetingSlug } = paramsSchema.parse(params);
  const { rescheduleUid, isInstantMeeting: queryIsInstantMeeting, email } = query;
  const { currentOrgDomain, isValidOrgDomain } = orgDomainConfig(req, params?.orgSlug);
>>>>>>> 931f3d33
  const isOrgContext = currentOrgDomain && isValidOrgDomain;

  if (!isOrgContext) {
    const redirect = await getTemporaryOrgRedirect({
      slugs: teamSlug,
      redirectType: RedirectType.Team,
      eventTypeSlug: meetingSlug,
      currentQuery: context.query,
    });

    if (redirect) {
      return redirect;
    }
  }

  const team = await prisma.team.findFirst({
    where: {
      ...getSlugOrRequestedSlug(teamSlug),
      parent: isValidOrgDomain && currentOrgDomain ? getSlugOrRequestedSlug(currentOrgDomain) : null,
    },
    orderBy: {
      slug: { sort: "asc", nulls: "last" },
    },
    select: {
      id: true,
      hideBranding: true,
      parent: {
        select: {
          slug: true,
          name: true,
          bannerUrl: true,
          logoUrl: true,
          organizationSettings: {
            select: {
              allowSEOIndexing: true,
            },
          },
        },
      },
      logoUrl: true,
      name: true,
      slug: true,
      eventTypes: {
        where: {
          slug: meetingSlug,
        },
        select: {
          id: true,
          title: true,
          isInstantEvent: true,
          schedulingType: true,
          metadata: true,
          length: true,
          hidden: true,
        },
      },
      isOrganization: true,
      organizationSettings: {
        select: {
          allowSEOIndexing: true,
        },
      },
    },
  });

  if (!team || !team.eventTypes?.[0]) {
    return {
      notFound: true,
    } as const;
  }

  // INFO: This code was pulled from getPublicEvent and used here.
  // Calling the tRPC fetch to get the public event data is incredibly slow
  // for large teams and we don't want to add it back. Future refactors will happen
  // to speed up this call.
  const usernameList = getUsernameList(teamSlug);
  const orgSlug = isValidOrgDomain ? currentOrgDomain : null;
  const name = team.parent?.name ?? team.name ?? null;
  const usersInOrgContext = await UserRepository.findUsersByUsername({
    usernameList,
    orgSlug: team.parent?.slug || null,
  });

  const eventData = team.eventTypes[0];
  const eventTypeId = eventData.id;

  let booking: GetBookingType | null = null;
  if (rescheduleUid) {
    const session = await getServerSession(context);
    booking = await getBookingForReschedule(`${rescheduleUid}`, session?.user?.id);
  }

  const ssr = await ssrInit(context);
  const fromRedirectOfNonOrgLink = context.query.orgRedirection === "true";
  const isUnpublished = team.parent ? !team.parent.slug : !team.slug;
  const { getTeamMemberEmailForResponseOrContactUsingUrlQuery } = await import(
    "@calcom/web/lib/getTeamMemberEmailFromCrm"
  );
  const {
    email: teamMemberEmail,
    recordType: crmOwnerRecordType,
    crmAppSlug,
  } = await getTeamMemberEmailForResponseOrContactUsingUrlQuery({
    query,
    eventData,
  });

  const organizationSettings = OrganizationRepository.utils.getOrganizationSEOSettings(team);
  const allowSEOIndexing = organizationSettings?.allowSEOIndexing ?? false;

  if (!eventData) {
    return {
      notFound: true,
    } as const;
  }

  return {
    props: {
      eventData: {
        eventTypeId,
        entity: {
          fromRedirectOfNonOrgLink,
          considerUnpublished: isUnpublished && !fromRedirectOfNonOrgLink,
          orgSlug,
          teamSlug: team.slug ?? null,
          name,
        },
        length: eventData.length,
        metadata: EventTypeMetaDataSchema.parse(eventData.metadata),
        profile: {
          image: team.parent
            ? getPlaceholderAvatar(team.parent.logoUrl, team.parent.name)
            : getPlaceholderAvatar(team.logoUrl, team.name),
          name,
          username: orgSlug ?? null,
        },
        title: eventData.title,
        users: usersInOrgContext.map((user) => ({
          ...user,
          metadata: undefined,
          bookerUrl: getBookerBaseUrlSync(user.profile?.organization?.slug ?? null),
        })),
        hidden: eventData.hidden,
      },
      booking,
      user: teamSlug,
      teamId: team.id,
      slug: meetingSlug,
      trpcState: ssr.dehydrate(),
      isBrandingHidden: team?.hideBranding,
      isInstantMeeting: eventData && queryIsInstantMeeting ? true : false,
      themeBasis: null,
      orgBannerUrl: team.parent?.bannerUrl ?? "",
      teamMemberEmail,
      crmOwnerRecordType,
      crmAppSlug,
      isSEOIndexable: allowSEOIndexing,
    },
  };
};<|MERGE_RESOLUTION|>--- conflicted
+++ resolved
@@ -4,16 +4,12 @@
 import { getServerSession } from "@calcom/features/auth/lib/getServerSession";
 import type { GetBookingType } from "@calcom/features/bookings/lib/get-booking";
 import { getBookingForReschedule } from "@calcom/features/bookings/lib/get-booking";
-<<<<<<< HEAD
-import { getSlugOrRequestedSlug, orgDomainConfig } from "@calcom/features/oe/organizations/lib/orgDomains";
-=======
 import { getSlugOrRequestedSlug, orgDomainConfig } from "@calcom/features/ee/organizations/lib/orgDomains";
 import { getPlaceholderAvatar } from "@calcom/lib/defaultAvatarImage";
 import { getUsernameList } from "@calcom/lib/defaultEvents";
 import { getBookerBaseUrlSync } from "@calcom/lib/getBookerUrl/client";
 import { OrganizationRepository } from "@calcom/lib/server/repository/organization";
 import { UserRepository } from "@calcom/lib/server/repository/user";
->>>>>>> 931f3d33
 import slugify from "@calcom/lib/slugify";
 import prisma from "@calcom/prisma";
 import { RedirectType } from "@calcom/prisma/client";
@@ -32,24 +28,11 @@
 // 1. Check if team exists, to show 404
 // 2. If rescheduling, get the booking details
 export const getServerSideProps = async (context: GetServerSidePropsContext) => {
-<<<<<<< HEAD
-  const { slug: teamSlug, type: meetingSlug } = paramsSchema.parse(context.params);
-  const {
-    rescheduleUid,
-    duration: queryDuration,
-    isInstantMeeting: queryIsInstantMeeting,
-    email,
-  } = context.query;
-  const { ssrInit } = await import("@server/lib/ssr");
-  const ssr = await ssrInit(context);
-  const { currentOrgDomain, isValidOrgDomain } = orgDomainConfig(context.req, context.params?.orgSlug);
-=======
   const { req, params, query } = context;
   const session = await getServerSession({ req });
   const { slug: teamSlug, type: meetingSlug } = paramsSchema.parse(params);
   const { rescheduleUid, isInstantMeeting: queryIsInstantMeeting, email } = query;
   const { currentOrgDomain, isValidOrgDomain } = orgDomainConfig(req, params?.orgSlug);
->>>>>>> 931f3d33
   const isOrgContext = currentOrgDomain && isValidOrgDomain;
 
   if (!isOrgContext) {
