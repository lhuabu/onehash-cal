--- conflicted
+++ resolved
@@ -13,36 +13,8 @@
   const keycloak_cookie_domain = KEYCLOAK_COOKIE_DOMAIN || "";
   const useSecureCookies = WEBAPP_URL?.startsWith("https://");
 
-<<<<<<< HEAD
-  if (session?.id_token) {
-    const encoded_token = symmetricEncrypt(session.id_token, keycloak_token_secret);
-    nookies.set(context, "keycloak_id_token", encoded_token, {
-      domain: keycloak_cookie_domain,
-      sameSite: useSecureCookies ? "none" : "lax",
-      path: "/",
-      secure: useSecureCookies,
-      httpOnly: true,
-    });
-  }
-
-  if (session?.access_token) {
-    const encoded_token = symmetricEncrypt(session.access_token, keycloak_token_secret);
-    nookies.set(context, "keycloak_access_token", encoded_token, {
-      domain: keycloak_cookie_domain,
-      sameSite: useSecureCookies ? "none" : "lax",
-      path: "/",
-      secure: useSecureCookies,
-      httpOnly: true,
-    });
-  }
-
-  if (session?.refresh_token) {
-    const encoded_token = symmetricEncrypt(session.refresh_token, keycloak_token_secret);
-    nookies.set(context, "keycloak_refresh_token", encoded_token, {
-=======
   if (session?.keycloak_token) {
     nookies.set(context, "keycloak_token", session.keycloak_token, {
->>>>>>> 6ff50c89
       domain: keycloak_cookie_domain,
       sameSite: useSecureCookies ? "none" : "lax",
       path: "/",
