--- conflicted
+++ resolved
@@ -2,26 +2,21 @@
 import nookies from "nookies";
 
 import { getServerSession } from "@calcom/features/auth/lib/getServerSession";
-<<<<<<< HEAD
-import { WEBAPP_URL, KEYCLOAK_COOKIE_DOMAIN } from "@calcom/lib/constants";
+import {
+  ENABLE_INFINITE_EVENT_TYPES_FOR_ORG,
+  KEYCLOAK_COOKIE_DOMAIN,
+  WEBAPP_URL,
+} from "@calcom/lib/constants";
 import prisma from "@calcom/prisma";
 
+import { ssrInit } from "@server/lib/ssr";
+
 export const getServerSideProps = async (context: GetServerSidePropsContext) => {
-  const { ssrInit } = await import("@server/lib/ssr");
   const ssr = await ssrInit(context, {
     noI18nPreload: false,
     noQueryPrefetch: true,
   });
-  const session = await getServerSession({ req: context.req, res: context.res });
-=======
-import { ENABLE_INFINITE_EVENT_TYPES_FOR_ORG } from "@calcom/lib/constants";
-
-import { ssrInit } from "@server/lib/ssr";
-
-export const getServerSideProps = async (context: GetServerSidePropsContext) => {
-  const ssr = await ssrInit(context);
   const session = await getServerSession({ req: context.req });
->>>>>>> 2fb1408d
 
   const keycloak_cookie_domain = KEYCLOAK_COOKIE_DOMAIN || "";
   const useSecureCookies = WEBAPP_URL?.startsWith("https://");
@@ -54,7 +49,7 @@
     }
   }
 
-  const isInfiniteScrollEnabled = session.user?.org?.slug
+  const isInfiniteScrollEnabled = session?.user?.org?.slug
     ? ENABLE_INFINITE_EVENT_TYPES_FOR_ORG.includes(session.user.org.slug)
     : false;
 
