import type { GetServerSidePropsContext } from "next";
import { z } from "zod";

import { getServerSession } from "@calcom/features/auth/lib/getServerSession";
import { getBookingForReschedule, getMultipleDurationValue } from "@calcom/features/bookings/lib/get-booking";
import type { GetBookingType } from "@calcom/features/bookings/lib/get-booking";
import { orgDomainConfig } from "@calcom/features/oe/organizations/lib/orgDomains";
import { UserRepository } from "@calcom/lib/server/repository/user";
import slugify from "@calcom/lib/slugify";
import prisma from "@calcom/prisma";
import { RedirectType } from "@calcom/prisma/enums";

import { getTemporaryOrgRedirect } from "@lib/getTemporaryOrgRedirect";
import type { inferSSRProps } from "@lib/types/inferSSRProps";
import type { EmbedProps } from "@lib/withEmbedSsr";

export type PageProps = inferSSRProps<typeof getServerSideProps> & EmbedProps;

async function getUserPageProps(context: GetServerSidePropsContext) {
  const { link, slug } = paramsSchema.parse(context.params);
  const { rescheduleUid, duration: queryDuration } = context.query;
  const { currentOrgDomain, isValidOrgDomain } = orgDomainConfig(context.req);
  const org = isValidOrgDomain ? currentOrgDomain : null;

  const { ssrInit } = await import("@server/lib/ssr");
  const ssr = await ssrInit(context);

  const hashedLink = await prisma.hashedLink.findUnique({
    where: {
      link,
    },
    select: {
      eventTypeId: true,
      eventType: {
        select: {
          users: {
            select: {
              username: true,
            },
          },
          team: {
            select: {
              id: true,
              slug: true,
              hideBranding: true,
            },
          },
        },
      },
    },
  });

  let name: string;
  let hideBranding = false;

  const notFound = {
    notFound: true,
  } as const;

  if (!hashedLink) {
    return notFound;
  }

  if (hashedLink.eventType.team) {
    name = hashedLink.eventType.team.slug || "";
    hideBranding = hashedLink.eventType.team.hideBranding;
  } else {
    const username = hashedLink.eventType.users[0]?.username;

    if (!username) {
      return notFound;
    }

    if (!org) {
      const redirect = await getTemporaryOrgRedirect({
        slugs: [username],
        redirectType: RedirectType.User,
        eventTypeSlug: slug,
        currentQuery: context.query,
      });

      if (redirect) {
        return redirect;
      }
    }

    const [user] = await UserRepository.findUsersByUsername({
      usernameList: [username],
      orgSlug: org,
    });

    if (!user) {
      return notFound;
    }

    name = username;
    hideBranding = user.hideBranding;
  }

  let booking: GetBookingType | null = null;
  if (rescheduleUid) {
    const session = await getServerSession(context);
    booking = await getBookingForReschedule(`${rescheduleUid}`, session?.user?.id);
  }

  const isTeamEvent = !!hashedLink.eventType?.team?.id;

  // We use this to both prefetch the query on the server,
  // as well as to check if the event exist, so we c an show a 404 otherwise.
  const eventData = await ssr.viewer.public.event.fetch({
    username: name,
    eventSlug: slug,
    isTeamEvent,
    org,
<<<<<<< HEAD
=======
    fromRedirectOfNonOrgLink: context.query.orgRedirection === "true",
>>>>>>> 2fb1408d
  });

  if (!eventData) {
    return notFound;
  }

  return {
    props: {
      entity: eventData.entity,
      duration: getMultipleDurationValue(
        eventData.metadata?.multipleDuration,
        queryDuration,
        eventData.length
      ),
      booking,
      user: name,
      slug,
      trpcState: ssr.dehydrate(),
      isBrandingHidden: hideBranding,
      // Sending the team event from the server, because this template file
      // is reused for both team and user events.
      isTeamEvent,
      hashedLink: link,
    },
  };
}

const paramsSchema = z.object({ link: z.string(), slug: z.string().transform((s) => slugify(s)) });

// Booker page fetches a tiny bit of data server side, to determine early
// whether the page should show an away state or dynamic booking not allowed.
export const getServerSideProps = async (context: GetServerSidePropsContext) => {
  return await getUserPageProps(context);
};<|MERGE_RESOLUTION|>--- conflicted
+++ resolved
@@ -4,7 +4,7 @@
 import { getServerSession } from "@calcom/features/auth/lib/getServerSession";
 import { getBookingForReschedule, getMultipleDurationValue } from "@calcom/features/bookings/lib/get-booking";
 import type { GetBookingType } from "@calcom/features/bookings/lib/get-booking";
-import { orgDomainConfig } from "@calcom/features/oe/organizations/lib/orgDomains";
+import { orgDomainConfig } from "@calcom/features/ee/organizations/lib/orgDomains";
 import { UserRepository } from "@calcom/lib/server/repository/user";
 import slugify from "@calcom/lib/slugify";
 import prisma from "@calcom/prisma";
@@ -112,10 +112,7 @@
     eventSlug: slug,
     isTeamEvent,
     org,
-<<<<<<< HEAD
-=======
     fromRedirectOfNonOrgLink: context.query.orgRedirection === "true",
->>>>>>> 2fb1408d
   });
 
   if (!eventData) {
