--- conflicted
+++ resolved
@@ -13,16 +13,12 @@
 import { useEffect } from "react";
 import CacheProvider from "react-inlinesvg/provider";
 
-<<<<<<< HEAD
-=======
 import DynamicPostHogProvider from "@calcom/features/ee/event-tracking/lib/posthog/providerDynamic";
 import { OrgBrandingProvider } from "@calcom/features/ee/organizations/context/provider";
->>>>>>> 931f3d33
 import DynamicHelpscoutProvider from "@calcom/features/ee/support/lib/helpscout/providerDynamic";
 import DynamicIntercomProvider from "@calcom/features/ee/support/lib/intercom/providerDynamic";
 import { FeatureProvider } from "@calcom/features/flags/context/provider";
 import { useFlags } from "@calcom/features/flags/hooks";
-import { OrgBrandingProvider } from "@calcom/features/oe/organizations/context/provider";
 import { MetaProvider } from "@calcom/ui";
 
 import useIsBookingPage from "@lib/hooks/useIsBookingPage";
@@ -158,18 +154,10 @@
   const embedNamespace = getEmbedNamespace(props.router.query);
   const isEmbedMode = typeof embedNamespace === "string";
 
-<<<<<<< HEAD
-  const themeProviderProps = getThemeProviderProps({ props, isEmbedMode, embedNamespace });
-  const { key, ...otherProps } = themeProviderProps;
-
-  return (
-    <ThemeProvider {...otherProps}>
-=======
   const { key, ...themeProviderProps } = getThemeProviderProps({ props, isEmbedMode, embedNamespace });
 
   return (
     <ThemeProvider key={key} {...themeProviderProps}>
->>>>>>> 931f3d33
       {/* Embed Mode can be detected reliably only on client side here as there can be static generated pages as well which can't determine if it's embed mode at backend */}
       {/* color-scheme makes background:transparent not work in iframe which is required by embed. */}
       {typeof window !== "undefined" && !isEmbedMode && (
