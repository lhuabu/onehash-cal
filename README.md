--- conflicted
+++ resolved
@@ -33,14 +33,10 @@
    git clone https://github.com/calcom/cal.com.git
    ```
 
-<<<<<<< HEAD
-1. Go to the project folder
-=======
    > If you are on Windows, run the following command on `gitbash` with admin privileges: <br> > `git clone -c core.symlinks=true https://github.com/calcom/cal.com.git` <br>
    > See [docs](https://cal.com/docs/how-to-guides/how-to-troubleshoot-symbolic-link-issues-on-windows#enable-symbolic-links) for more details.
 
 2. Go to the project folder
->>>>>>> 51fd4102
 
    ```sh
    cd cal.com
@@ -49,45 +45,9 @@
 3. Install packages with yarn
 
    ```sh
-<<<<<<< HEAD
    sudo yarn
    ```
    Note: Incorrect node version may cause issues in running yarn.
-
-1. Set up your .env file , contact the team lead for further details
-
-### Starting Application Locally:
-- #### Run command `sudo yarn dx` in first terminal: 
-
-    > - **Requires Docker and Docker Compose to be installed**
-    > - Will start a local Postgres instance with a few test users - the credentials will be logged in the console
-
-    ```sh
-    sudo yarn dx
-    ```
-- #### Run this SSL proxy in second terminal:
-     - ```sh
-        sudo npm i -g local-ssl-proxy
-       ```
-     - Write this command below, and a editor will open in terminal.
-       
-       - ```sh
-         sudo nano /etc/hosts 
-         ```
-       - Add the following line in the editor:
-         ```sh
-          127.0.0.1        localhost.onecal.com
-         ```
-       - ```sh
-          yarn run-ssl
-         ```
- - #### Open the Localhost URL:
-     - ```sh
-        https://localhost.onecal.com:3001
-       ```
-=======
-   yarn
-   ```
 
 4. Set up your `.env` file
 
@@ -112,8 +72,8 @@
 
 #### Quick start with `yarn dx`
 
-> - **Requires Docker and Docker Compose to be installed**
-> - Will start a local Postgres instance with a few test users - the credentials will be logged in the console
+    > - **Requires Docker and Docker Compose to be installed**
+    > - Will start a local Postgres instance with a few test users - the credentials will be logged in the console
 
 ```sh
 yarn dx
@@ -551,5 +511,4 @@
 - [Tailwind CSS](https://tailwindcss.com/)
 - [Prisma](https://prisma.io/)
 
-Cal.com is an [open startup](https://cal.com/open) and [Jitsu](https://github.com/jitsucom/jitsu) (an open-source Segment alternative) helps us to track most of the usage metrics.
->>>>>>> 51fd4102
+Cal.com is an [open startup](https://cal.com/open) and [Jitsu](https://github.com/jitsucom/jitsu) (an open-source Segment alternative) helps us to track most of the usage metrics.