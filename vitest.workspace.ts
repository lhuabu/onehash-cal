import { defineWorkspace } from "vitest/config";

const packagedEmbedTestsOnly = process.argv.includes("--packaged-embed-tests-only");
const timeZoneDependentTestsOnly = process.argv.includes("--timeZoneDependentTestsOnly");
const integrationTestsOnly = process.argv.includes("--integrationTestsOnly");
// eslint-disable-next-line turbo/no-undeclared-env-vars
const envTZ = process.env.TZ;
if (timeZoneDependentTestsOnly && !envTZ) {
  throw new Error("TZ environment variable is not set");
}

// defineWorkspace provides a nice type hinting DX
const workspaces = packagedEmbedTestsOnly
  ? [
      {
        test: {
          include: ["packages/embeds/**/*.{test,spec}.{ts,js}"],
          environment: "jsdom",
        },
      },
    ]
  : integrationTestsOnly
  ? [
      {
        test: {
          name: `IntegrationTests`,
          include: ["packages/**/*.integration-test.ts", "apps/**/*.integration-test.ts"],
          exclude: ["**/node_modules/**/*", "packages/embeds/**/*"],
          setupFiles: ["setupVitest.ts"],
        },
        resolve: {
          alias: {
            "~": new URL("./apps/api/v1", import.meta.url).pathname,
          },
        },
      },
    ]
  : // It doesn't seem to be possible to fake timezone per test, so we rerun the entire suite with different TZ. See https://github.com/vitest-dev/vitest/issues/1575#issuecomment-1439286286
  integrationTestsOnly
  ? [
      {
        test: {
          name: `IntegrationTests`,
          include: ["packages/**/*.integration-test.ts", "apps/**/*.integration-test.ts"],
          // TODO: Ignore the api until tests are fixed
          exclude: ["**/node_modules/**/*", "packages/embeds/**/*"],
          setupFiles: ["setupVitest.ts"],
        },
        resolve: {
          alias: {
            "~": new URL("./apps/api/v1", import.meta.url).pathname,
          },
        },
      },
    ]
  : timeZoneDependentTestsOnly
  ? [
      {
        test: {
          name: `TimezoneDependentTests:${envTZ}`,
          include: ["packages/**/*.timezone.test.ts", "apps/**/*.timezone.test.ts"],
          // TODO: Ignore the api until tests are fixed
          exclude: ["**/node_modules/**/*", "packages/embeds/**/*"],
          setupFiles: ["setupVitest.ts"],
        },
      },
    ]
  : [
      {
        test: {
          include: ["packages/**/*.{test,spec}.{ts,js}", "apps/**/*.{test,spec}.{ts,js}"],
          exclude: [
            "**/node_modules/**/*",
            "**/.next/**/*",
            "packages/embeds/**/*",
            "packages/lib/hooks/**/*",
            "packages/platform/**/*",
            "apps/api/v1/**/*",
            "apps/api/v2/**/*",
<<<<<<< HEAD
          ],
          name: "@calcom/core",
          setupFiles: ["setupVitest.ts"],
        },
      },
      {
        test: {
          include: ["apps/api/v1/**/*.{test,spec}.{ts,js}"],
          exclude: [
            "**/node_modules/**/*",
            "**/.next/**/*",
            "packages/embeds/**/*",
            "packages/lib/hooks/**/*",
            "packages/platform/**/*",
            "apps/api/v2/**/*",
          ],
          name: "@calcom/api",
          setupFiles: ["setupVitest.ts"],
        },
        resolve: {
          alias: {
            "~": new URL("./apps/api/v1", import.meta.url).pathname,
          },
        },
      },
      {
        test: {
          globals: true,
          name: "@calcom/features",
          include: ["packages/features/**/*.{test,spec}.tsx"],
          environment: "jsdom",
=======
          ],
          name: "@calcom/core",
          setupFiles: ["setupVitest.ts"],
        },
      },
      {
        test: {
          include: ["apps/api/v1/**/*.{test,spec}.{ts,js}"],
          exclude: [
            "**/node_modules/**/*",
            "**/.next/**/*",
            "packages/embeds/**/*",
            "packages/lib/hooks/**/*",
            "packages/platform/**/*",
            "apps/api/v2/**/*",
          ],
          name: "@calcom/api",
>>>>>>> 2fb1408d
          setupFiles: ["setupVitest.ts"],
        },
        resolve: {
          alias: {
            "~": new URL("./apps/api/v1", import.meta.url).pathname,
          },
        },
      },
      {
        test: {
          globals: true,
          name: "@calcom/features",
          include: ["packages/features/**/*.{test,spec}.tsx"],
          exclude: ["packages/features/form-builder/**/*", "packages/features/bookings/**/*"],
          environment: "jsdom",
          setupFiles: ["setupVitest.ts", "packages/ui/components/test-setup.ts"],
        },
      },

      {
        test: {
          name: "@calcom/closecom",
          include: ["packages/app-store/closecom/**/*.{test,spec}.{ts,js}"],
          environment: "jsdom",
          setupFiles: ["packages/app-store/closecom/test/globals.ts"],
        },
      },
      {
        test: {
          globals: true,
          name: "@calcom/app-store-core",
          include: ["packages/app-store/*.{test,spec}.[jt]s?(x)"],
          environment: "jsdom",
          setupFiles: ["packages/ui/components/test-setup.ts"],
        },
      },
      {
        test: {
          globals: true,
<<<<<<< HEAD
          name: "@calcom/ui",
          include: ["packages/ui/components/**/*.{test,spec}.[jt]s?(x)"],
=======
          name: "@calcom/routing-forms/widgets",
          include: [
            "packages/app-store/routing-forms/components/react-awesome-query-builder/widgets.test.tsx",
          ],
          environment: "jsdom",
          setupFiles: ["packages/ui/components/test-setup.ts"],
        },
      },
      {
        test: {
          globals: true,
          name: "@calcom/ui",
          include: ["packages/ui/components/**/*.{test,spec}.[jt]s?(x)"],
          environment: "jsdom",
          setupFiles: ["packages/ui/components/test-setup.ts"],
        },
      },
      {
        test: {
          globals: true,
          name: "@calcom/features/form-builder",
          include: ["packages/features/form-builder/**/*.{test,spec}.[jt]sx"],
          environment: "jsdom",
          setupFiles: ["packages/ui/components/test-setup.ts"],
        },
      },
      {
        test: {
          globals: true,
          name: "@calcom/features/bookings",
          include: ["packages/features/bookings/**/*.{test,spec}.[jt]sx"],
          environment: "jsdom",
          setupFiles: ["packages/ui/components/test-setup.ts"],
        },
      },
      {
        test: {
          globals: true,
          name: "@calcom/web/components",
          include: ["apps/web/components/**/*.{test,spec}.[jt]sx"],
>>>>>>> 2fb1408d
          environment: "jsdom",
          setupFiles: ["packages/ui/components/test-setup.ts"],
        },
      },
      {
        test: {
          globals: true,
          name: "EventTypeAppCardInterface components",
          include: ["packages/app-store/_components/**/*.{test,spec}.[jt]s?(x)"],
          environment: "jsdom",
          setupFiles: ["packages/app-store/test-setup.ts"],
        },
      },
      {
        test: {
          name: "@calcom/packages/lib/hooks",
          include: ["packages/lib/hooks/**/*.{test,spec}.{ts,js}"],
          environment: "jsdom",
          setupFiles: [],
        },
      },
      {
        test: {
          globals: true,
          environment: "jsdom",
          name: "@calcom/web/modules/views",
          include: ["apps/web/modules/**/*.{test,spec}.tsx"],
          setupFiles: ["apps/web/modules/test-setup.ts"],
        },
      },
    ];

export default defineWorkspace(workspaces);<|MERGE_RESOLUTION|>--- conflicted
+++ resolved
@@ -77,7 +77,6 @@
             "packages/platform/**/*",
             "apps/api/v1/**/*",
             "apps/api/v2/**/*",
-<<<<<<< HEAD
           ],
           name: "@calcom/core",
           setupFiles: ["setupVitest.ts"],
@@ -108,39 +107,6 @@
           globals: true,
           name: "@calcom/features",
           include: ["packages/features/**/*.{test,spec}.tsx"],
-          environment: "jsdom",
-=======
-          ],
-          name: "@calcom/core",
-          setupFiles: ["setupVitest.ts"],
-        },
-      },
-      {
-        test: {
-          include: ["apps/api/v1/**/*.{test,spec}.{ts,js}"],
-          exclude: [
-            "**/node_modules/**/*",
-            "**/.next/**/*",
-            "packages/embeds/**/*",
-            "packages/lib/hooks/**/*",
-            "packages/platform/**/*",
-            "apps/api/v2/**/*",
-          ],
-          name: "@calcom/api",
->>>>>>> 2fb1408d
-          setupFiles: ["setupVitest.ts"],
-        },
-        resolve: {
-          alias: {
-            "~": new URL("./apps/api/v1", import.meta.url).pathname,
-          },
-        },
-      },
-      {
-        test: {
-          globals: true,
-          name: "@calcom/features",
-          include: ["packages/features/**/*.{test,spec}.tsx"],
           exclude: ["packages/features/form-builder/**/*", "packages/features/bookings/**/*"],
           environment: "jsdom",
           setupFiles: ["setupVitest.ts", "packages/ui/components/test-setup.ts"],
@@ -167,10 +133,6 @@
       {
         test: {
           globals: true,
-<<<<<<< HEAD
-          name: "@calcom/ui",
-          include: ["packages/ui/components/**/*.{test,spec}.[jt]s?(x)"],
-=======
           name: "@calcom/routing-forms/widgets",
           include: [
             "packages/app-store/routing-forms/components/react-awesome-query-builder/widgets.test.tsx",
@@ -211,7 +173,6 @@
           globals: true,
           name: "@calcom/web/components",
           include: ["apps/web/components/**/*.{test,spec}.[jt]sx"],
->>>>>>> 2fb1408d
           environment: "jsdom",
           setupFiles: ["packages/ui/components/test-setup.ts"],
         },
