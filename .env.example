# ********** INDEX **********  
#
# - LICENSE (DEPRECATED)
# - DATABASE
# - SHARED
#   - NEXTAUTH
# - E-MAIL SETTINGS
# - ORGANIZATIONS

# - LICENSE (DEPRECATED) ************************************************************************************
# https://github.com/calcom/cal.com/blob/main/LICENSE
#
# Summary of terms:
# - The codebase has to stay open source, whether it was modified or not
# - You can not repackage or sell the codebase
# - Acquire a commercial license to remove these terms by visiting: cal.com/sales
#

# To enable enterprise-only features please add your envrionment variable to the .env file then make your way to /auth/setup to select your license and follow instructions. 
CALCOM_LICENSE_KEY=
# Signature token for the Cal.com License API (used for self-hosted integrations)
# We will give you a token when we provide you with a license key this ensure you and only you can communicate with the Cal.com License API for your license key
CAL_SIGNATURE_TOKEN=
# The route to the Cal.com License API
CALCOM_PRIVATE_API_ROUTE="https://goblin.cal.com"
# ***********************************************************************************************************

# - DATABASE ************************************************************************************************
DATABASE_URL="postgresql://postgres:@localhost:5450/calendso"
# Needed to run migrations while using a connection pooler like PgBouncer
# Use the same one as DATABASE_URL if you're not using a connection pooler
DATABASE_DIRECT_URL="postgresql://postgres:@localhost:5450/calendso"
INSIGHTS_DATABASE_URL=

# Uncomment to enable a dedicated connection pool for Prisma using Prisma Data Proxy
# Cold boots will be faster and you'll be able to scale your DB independently of your app.
# @see https://www.prisma.io/docs/data-platform/data-proxy/use-data-proxy
# PRISMA_GENERATE_DATAPROXY=true
PRISMA_GENERATE_DATAPROXY=

# ***********************************************************************************************************

# - SHARED **************************************************************************************************
# Set this to http://app.cal.local:3000 if you want to enable organizations, and
# check variable ORGANIZATIONS_ENABLED at the bottom of this file
NEXT_PUBLIC_WEBAPP_URL='http://localhost:3000'
# Change to 'http://localhost:3001' if running the website simultaneously
NEXT_PUBLIC_WEBSITE_URL='http://localhost:3000'
NEXT_PUBLIC_CONSOLE_URL='http://localhost:3004'
NEXT_PUBLIC_EMBED_LIB_URL='http://localhost:3000/embed/embed.js'
NEXT_PUBLIC_ONEHASH_URL='https://www.onehash.ai'
# To enable SAML login, set both these variables
# @see https://github.com/calcom/cal.com/tree/main/packages/features/ee#setting-up-saml-login
# SAML_DATABASE_URL="postgresql://postgres:@localhost:5450/cal-saml"
SAML_DATABASE_URL=
# SAML_ADMINS='pro@example.com'
SAML_ADMINS=
# NEXT_PUBLIC_HOSTED_CAL_FEATURES=1
NEXT_PUBLIC_HOSTED_CAL_FEATURES=
# For additional security set to a random secret and use that value as the client_secret during the OAuth 2.0 flow.
SAML_CLIENT_SECRET_VERIFIER=

# If you use Heroku to deploy Postgres (or use self-signed certs for Postgres) then uncomment the follow line.
# @see https://devcenter.heroku.com/articles/connecting-heroku-postgres#connecting-in-node-js
# PGSSLMODE='no-verify'
PGSSLMODE=

# Define which hostnames are expected for the app to work on
ALLOWED_HOSTNAMES='"cal.com","cal.dev","cal-staging.com","cal.community","cal.local:3000","localhost:3000"'
#  Reserved orgs subdomains for our own usage
RESERVED_SUBDOMAINS='"app","auth","docs","design","console","go","status","api","saml","www","matrix","developer","cal","my","team","support","security","blog","learn","admin"'

#   - NEXTAUTH
# @see: https://github.com/calendso/calendso/issues/263
# @see: https://next-auth.js.org/configuration/options#nextauth_url
# Required for Vercel hosting - set NEXTAUTH_URL to equal your NEXT_PUBLIC_WEBAPP_URL
NEXTAUTH_URL='http://localhost:3000'
# @see: https://next-auth.js.org/configuration/options#nextauth_secret
# You can use: `openssl rand -base64 32` to generate one
NEXTAUTH_SECRET=
# Used for cross-domain cookie authentication
NEXTAUTH_COOKIE_DOMAIN=

# Set this to '1' if you don't want Cal to collect anonymous usage
CALCOM_TELEMETRY_DISABLED=

# ApiKey for cronjobs
CRON_API_KEY='0cc0e6c35519bba620c9360cfe3e68d0'

# Whether to automatically keep app metadata in the database in sync with the metadata/config files. When disabled, the
# sync runs in a reporting-only dry-run mode.
CRON_ENABLE_APP_SYNC=false

# Application Key for symmetric encryption and decryption
# must be 32 bytes for AES256 encryption algorithm
# You can use: `openssl rand -base64 32` to generate one
CALENDSO_ENCRYPTION_KEY=

# Intercom Config
NEXT_PUBLIC_INTERCOM_APP_ID=

# Secret to enable Intercom Identity Verification
INTERCOM_SECRET=

# Zendesk Config
NEXT_PUBLIC_ZENDESK_KEY=

# Help Scout Config
NEXT_PUBLIC_HELPSCOUT_KEY=

# Fresh Chat Config
NEXT_PUBLIC_FRESHCHAT_TOKEN=
NEXT_PUBLIC_FRESHCHAT_HOST=

# Google OAuth credentials
# To enable Login with Google you need to:
# 1. Set `GOOGLE_API_CREDENTIALS` above
# 2. Set `GOOGLE_LOGIN_ENABLED` to `true`
# When self-hosting please ensure you configure the Google integration as an Internal app so no one else can login to your instance
# @see https://support.google.com/cloud/answer/6158849#public-and-internal&zippy=%2Cpublic-and-internal-applications
GOOGLE_LOGIN_ENABLED=false

#   - GOOGLE CALENDAR/MEET/LOGIN
# Needed to enable Google Calendar integration and Login with Google
# @see https://github.com/calcom/cal.com#obtaining-the-google-api-credentials
GOOGLE_API_CREDENTIALS=

# Inbox to send user feedback
SEND_FEEDBACK_EMAIL=

# Sengrid
# Used for email reminders in workflows and internal sync services
SENDGRID_API_KEY=
SENDGRID_EMAIL=
NEXT_PUBLIC_SENDGRID_SENDER_NAME=

# Sentry
# Used for capturing exceptions and logging messages
NEXT_PUBLIC_SENTRY_DSN=

# Formbricks Experience Management Integration
NEXT_PUBLIC_FORMBRICKS_HOST_URL=https://app.formbricks.com
NEXT_PUBLIC_FORMBRICKS_ENVIRONMENT_ID=
FORMBRICKS_FEEDBACK_SURVEY_ID=

# AvatarAPI
# Used to pre-fill avatar during signup
AVATARAPI_USERNAME=
AVATARAPI_PASSWORD=

# Twilio
# Used to send SMS reminders in workflows
TWILIO_SID=
TWILIO_TOKEN=
TWILIO_MESSAGING_SID=
TWILIO_PHONE_NUMBER=
TWILIO_WHATSAPP_PHONE_NUMBER=
# For NEXT_PUBLIC_SENDER_ID only letters, numbers and spaces are allowed (max. 11 characters)
NEXT_PUBLIC_SENDER_ID=
TWILIO_VERIFY_SID=

# Set it to "1" if you need to run E2E tests locally.
NEXT_PUBLIC_IS_E2E=

# Used for internal billing system
NEXT_PUBLIC_STRIPE_PRO_PLAN_PRICE=
NEXT_PUBLIC_STRIPE_PREMIUM_PLAN_PRICE=
NEXT_PUBLIC_IS_PREMIUM_NEW_PLAN=0
NEXT_PUBLIC_STRIPE_PREMIUM_NEW_PLAN_PRICE=
STRIPE_TEAM_MONTHLY_PRICE_ID=
STRIPE_ORG_MONTHLY_PRICE_ID=
STRIPE_WEBHOOK_SECRET=
STRIPE_WEBHOOK_SECRET_APPS=
STRIPE_PRIVATE_KEY=
STRIPE_CLIENT_ID=


# Use for internal Public API Keys and optional
API_KEY_PREFIX=cal_
# ***********************************************************************************************************

# - E-MAIL SETTINGS *****************************************************************************************
# Cal uses nodemailer (@see https://nodemailer.com/about/) to provide email sending. As such we are trying to
# allow access to the nodemailer transports from the .env file. E-mail templates are accessible within lib/emails/
# Configures the global From: header whilst sending emails.
EMAIL_FROM='notifications@yourselfhostedcal.com'
EMAIL_FROM_NAME='Cal.com'

# Configure SMTP settings (@see https://nodemailer.com/smtp/).
# Configuration to receive emails locally (mailhog)
EMAIL_SERVER_HOST='localhost'
EMAIL_SERVER_PORT=1025

# Note: The below configuration for Office 365 has been verified to work.
# EMAIL_SERVER_HOST='smtp.office365.com'
# EMAIL_SERVER_PORT=587
# EMAIL_SERVER_USER='<office365_emailAddress>'
# Keep in mind that if you have 2FA enabled, you will need to provision an App Password.
# EMAIL_SERVER_PASSWORD='<office365_password>'

# The following configuration for Gmail has been verified to work.
# EMAIL_SERVER_HOST='smtp.gmail.com'
# EMAIL_SERVER_PORT=465
# EMAIL_SERVER_USER='<gmail_emailAddress>'
## You will need to provision an App Password.
## @see https://support.google.com/accounts/answer/185833
# EMAIL_SERVER_PASSWORD='<gmail_app_password>'

# Used for E2E for email testing
# Set it to "1" if you need to email checks in E2E tests locally
# Make sure to run mailhog container manually or with `yarn dx`
E2E_TEST_MAILHOG_ENABLED=

# Resend
# Send transactional email using resend
# RESEND_API_KEY=

# **********************************************************************************************************

# Cloudflare Turnstile
NEXT_PUBLIC_CLOUDFLARE_SITEKEY=
CLOUDFLARE_TURNSTILE_SECRET=

# Set the following value to true if you wish to enable Team Impersonation
NEXT_PUBLIC_TEAM_IMPERSONATION=false

# Close.com internal CRM
CLOSECOM_API_KEY=

# Sendgrid internal sync service
SENDGRID_SYNC_API_KEY=

# Change your Brand
NEXT_PUBLIC_APP_NAME="Cal.com"
NEXT_PUBLIC_SUPPORT_MAIL_ADDRESS="help@cal.com"
NEXT_PUBLIC_COMPANY_NAME="Cal.com, Inc."
# Set this to true in to disable new signups
# NEXT_PUBLIC_DISABLE_SIGNUP=true
NEXT_PUBLIC_DISABLE_SIGNUP=

# Set this to 'non-strict' to enable CSP for support pages. 'strict' isn't supported yet. Also, check the README for details.
# Content Security Policy
CSP_POLICY=

# Vercel Edge Config
EDGE_CONFIG=

NEXT_PUBLIC_MINUTES_TO_BOOK=5               # Minutes
NEXT_PUBLIC_BOOKER_NUMBER_OF_DAYS_TO_LOAD=0 # Override the booker to only load X number of days worth of data

# Control time intervals on a user's Schedule availability
NEXT_PUBLIC_AVAILABILITY_SCHEDULE_INTERVAL=

# - ORGANIZATIONS *******************************************************************************************
# Enable Organizations non-prod domain setup, works in combination with organizations feature flag
# This is mainly needed locally, because for orgs to work a full domain name needs to point
# to the app, i.e. app.cal.local instead of using localhost, which is very disruptive
#
# This variable should only be set to 1 or true if you are in a non-prod environment and you want to
# use organizations
ORGANIZATIONS_ENABLED=
NEXT_PUBLIC_ORGANIZATIONS_MIN_SELF_SERVE_SEATS=30
NEXT_PUBLIC_ORGANIZATIONS_SELF_SERVE_PRICE=3700 # $37.00 per seat

# This variable should only be set to 1 or true if you want to autolink external provider sing-ups with
# existing organizations based on email domain address
ORGANIZATIONS_AUTOLINK=

# Vercel Config to create subdomains for organizations
# Get it from https://vercel.com/<TEAM_OR_USER_NAME>/<PROJECT_SLUG>/settings
PROJECT_ID_VERCEL=
# Get it from: https://vercel.com/teams/<TEAM_SLUG>/settings
TEAM_ID_VERCEL=
# Get it from: https://vercel.com/account/tokens
AUTH_BEARER_TOKEN_VERCEL=
# Add the main domain that you want to use for testing vercel domain management for organizations. This is necessary because WEBAPP_URL of local isn't a valid public domain
# Would create org1.example.com for an org with slug org1
# LOCAL_TESTING_DOMAIN_VERCEL="example.com"

## Set it to 1 if you use cloudflare to manage your DNS and would like us to manage the DNS for you for organizations
# CLOUDFLARE_DNS=1
## Get it from: https://dash.cloudflare.com/profile/api-tokens. Select Edit Zone template and choose a zone(your domain)
# AUTH_BEARER_TOKEN_CLOUDFLARE=
## Zone ID can be found in the Overview tab of your domain in Cloudflare
# CLOUDFLARE_ZONE_ID=
## It should usually work with the default value. This is the DNS CNAME record content to point to Vercel domain
# CLOUDFLARE_VERCEL_CNAME=cname.vercel-dns.com

#   - APPLE CALENDAR
# Used for E2E tests on Apple Calendar
E2E_TEST_APPLE_CALENDAR_EMAIL=""
E2E_TEST_APPLE_CALENDAR_PASSWORD=""

# - CALCOM QA ACCOUNT
# Used for E2E tests on Cal.com that require 3rd party integrations
E2E_TEST_CALCOM_QA_EMAIL="qa@example.com"
# Replace with your own password
E2E_TEST_CALCOM_QA_PASSWORD="password"
E2E_TEST_CALCOM_QA_GCAL_CREDENTIALS=
E2E_TEST_CALCOM_GCAL_KEYS=

# - APP CREDENTIAL SYNC ***********************************************************************************
# Used for self-hosters that are implementing Cal.com into their applications that already have certain integrations
# Under settings/admin/apps ensure that all app secrets are set the same as the parent application
# You can use: `openssl rand -base64 32` to generate one
CALCOM_CREDENTIAL_SYNC_SECRET=""
# This is the header name that will be used to verify the webhook secret. Should be in lowercase
CALCOM_CREDENTIAL_SYNC_HEADER_NAME="calcom-credential-sync-secret"
# This the endpoint from which the token is fetched
CALCOM_CREDENTIAL_SYNC_ENDPOINT=""
# Key should match on Cal.com and your application
# must be 24 bytes for AES256 encryption algorithm
# You can use: `openssl rand -base64 24` to generate one
CALCOM_APP_CREDENTIAL_ENCRYPTION_KEY=""

# - OIDC E2E TEST *******************************************************************************************
# ch
# Ensure this ADMIN EMAIL is present in the SAML_ADMINS list
E2E_TEST_SAML_ADMIN_EMAIL=
E2E_TEST_SAML_ADMIN_PASSWORD=

E2E_TEST_OIDC_CLIENT_ID=
E2E_TEST_OIDC_CLIENT_SECRET=
E2E_TEST_OIDC_PROVIDER_DOMAIN=

E2E_TEST_OIDC_USER_EMAIL=
E2E_TEST_OIDC_USER_PASSWORD=

# ***********************************************************************************************************

# provide a value between 0 and 100 to ensure the percentage of traffic
# redirected from the legacy to the future pages
AB_TEST_BUCKET_PROBABILITY=50
# whether we redirect to the future/event-types from event-types or not
APP_ROUTER_EVENT_TYPES_ENABLED=0
APP_ROUTER_SETTINGS_ADMIN_ENABLED=0
APP_ROUTER_SETTINGS_PLATFORM_ENABLED=0
APP_ROUTER_SETTINGS_ORG_ENABLED=0
APP_ROUTER_APPS_INSTALLED_CATEGORY_ENABLED=0
APP_ROUTER_APPS_SLUG_ENABLED=0
APP_ROUTER_APPS_SLUG_SETUP_ENABLED=0
# whether we redirect to the future/apps/categories from /apps/categories or not
APP_ROUTER_APPS_CATEGORIES_ENABLED=0
# whether we redirect to the future/apps/categories/[category] from /apps/categories/[category] or not
APP_ROUTER_APPS_CATEGORIES_CATEGORY_ENABLED=0
APP_ROUTER_BOOKING_ENABLED=0
APP_ROUTER_BOOKINGS_STATUS_ENABLED=0
APP_ROUTER_WORKFLOWS_ENABLED=0
APP_ROUTER_SETTINGS_TEAMS_ENABLED=0
APP_ROUTER_GETTING_STARTED_STEP_ENABLED=0
APP_ROUTER_APPS_ENABLED=0
APP_ROUTER_VIDEO_ENABLED=0
APP_ROUTER_TEAM_ENABLED=0
APP_ROUTER_TEAMS_ENABLED=0
APP_ROUTER_AVAILABILITY_ENABLED=0
APP_ROUTER_AUTH_FORGOT_PASSWORD_ENABLED=0
APP_ROUTER_AUTH_LOGIN_ENABLED=0
APP_ROUTER_AUTH_LOGOUT_ENABLED=0
APP_ROUTER_AUTH_NEW_ENABLED=0
APP_ROUTER_AUTH_SAML_ENABLED=0
APP_ROUTER_AUTH_ERROR_ENABLED=0
APP_ROUTER_AUTH_PLATFORM_ENABLED=0
APP_ROUTER_AUTH_OAUTH2_ENABLED=0
APP_ROUTER_MORE_ENABLED=0
APP_ROUTER_MAINTENANCE_ENABLED=0
APP_ROUTER_UPGRADE_ENABLED=0
APP_ROUTER_CONNECT_AND_JOIN_ENABLED=0

# disable setry server source maps
SENTRY_DISABLE_SERVER_WEBPACK_PLUGIN=1

<<<<<<< HEAD
# Keycloak
KEYCLOAK_CLIENT_ID=
KEYCLOAK_CLIENT_SECRET=
KEYCLOAK_ISSUER=
KEYCLOAK_CALLBACK_URI=


NEXT_PUBLIC_CALENDLY_CLIENT_ID=
CALENDLY_CLIENT_SECRET=
CALENDLY_WEBHOOK_SIGNING_KEY=
NEXT_PUBLIC_CALENDLY_REDIRECT_URI=http://localhost:3000/api/auth/oauth/calendly-callback
NEXT_PUBLIC_CALENDLY_OAUTH_URL=https://auth.calendly.com/oauth
NEXT_PUBLIC_CALENDLY_API_BASE_URL=https://api.calendly.co


FORMBRICKS_HOST_URL=https://app.formbricks.com
FORMBRICKS_ENVIRONMENT_ID=
CALCOM_WEBHOOK_SECRET=""
CALCOM_WEBHOOK_HEADER_NAME="calcom-webhook-secret"
NEXT_PUBLIC_STRIPE_PUBLIC_KEY=
STRIPE_TEAM_PRODUCT_ID=
IS_TEAM_BILLING_ENABLED=
CRON_SECRET=
KEYCLOAK_LOGIN_ENABLED=true
NEXT_PUBLIC_ONEHASH_CHAT_URL=https://app.onechat.site
=======
>>>>>>> 2fb1408d
# api v2
NEXT_PUBLIC_API_V2_URL="http://localhost:5555/api/v2"

# Tasker features
TASKER_ENABLE_WEBHOOKS=0
TASKER_ENABLE_EMAILS=0

# Ratelimiting via unkey
UNKEY_ROOT_KEY=

<<<<<<< HEAD

=======
>>>>>>> 2fb1408d
# Used for Cal.ai Enterprise Voice AI Agents
# https://retellai.com
RETELL_AI_KEY=

# Used to disallow emails as being added as guests on bookings
BLACKLISTED_GUEST_EMAILS=

<<<<<<< HEAD
# RAZORPAY
NEXT_PUBLIC_RAZORPAY_CLIENT_ID=
RAZORPAY_CLIENT_SECRET=
RAZORPAY_SECRET=


NODE_ENV=
=======
# Used to allow browser push notifications
# You can use: 'npx web-push generate-vapid-keys' to generate these keys
NEXT_PUBLIC_VAPID_PUBLIC_KEY=
VAPID_PRIVATE_KEY=

# Custom privacy policy / terms URLs (for self-hosters: change to your privacy policy / terms URLs)
NEXT_PUBLIC_WEBSITE_PRIVACY_POLICY_URL=
NEXT_PUBLIC_WEBSITE_TERMS_URL=

# NEXT_PUBLIC_LOGGER_LEVEL=3 sets to log info, warn, error and fatal logs.
# [0: silly & upwards, 1: trace & upwards, 2: debug & upwards, 3: info & upwards, 4: warn & upwards, 5: error & fatal, 6: fatal]
NEXT_PUBLIC_LOGGER_LEVEL=
>>>>>>> 2fb1408d
<|MERGE_RESOLUTION|>--- conflicted
+++ resolved
@@ -369,7 +369,6 @@
 # disable setry server source maps
 SENTRY_DISABLE_SERVER_WEBPACK_PLUGIN=1
 
-<<<<<<< HEAD
 # Keycloak
 KEYCLOAK_CLIENT_ID=
 KEYCLOAK_CLIENT_SECRET=
@@ -395,8 +394,6 @@
 CRON_SECRET=
 KEYCLOAK_LOGIN_ENABLED=true
 NEXT_PUBLIC_ONEHASH_CHAT_URL=https://app.onechat.site
-=======
->>>>>>> 2fb1408d
 # api v2
 NEXT_PUBLIC_API_V2_URL="http://localhost:5555/api/v2"
 
@@ -407,10 +404,7 @@
 # Ratelimiting via unkey
 UNKEY_ROOT_KEY=
 
-<<<<<<< HEAD
-
-=======
->>>>>>> 2fb1408d
+
 # Used for Cal.ai Enterprise Voice AI Agents
 # https://retellai.com
 RETELL_AI_KEY=
@@ -418,7 +412,6 @@
 # Used to disallow emails as being added as guests on bookings
 BLACKLISTED_GUEST_EMAILS=
 
-<<<<<<< HEAD
 # RAZORPAY
 NEXT_PUBLIC_RAZORPAY_CLIENT_ID=
 RAZORPAY_CLIENT_SECRET=
@@ -426,7 +419,6 @@
 
 
 NODE_ENV=
-=======
 # Used to allow browser push notifications
 # You can use: 'npx web-push generate-vapid-keys' to generate these keys
 NEXT_PUBLIC_VAPID_PUBLIC_KEY=
@@ -438,5 +430,4 @@
 
 # NEXT_PUBLIC_LOGGER_LEVEL=3 sets to log info, warn, error and fatal logs.
 # [0: silly & upwards, 1: trace & upwards, 2: debug & upwards, 3: info & upwards, 4: warn & upwards, 5: error & fatal, 6: fatal]
-NEXT_PUBLIC_LOGGER_LEVEL=
->>>>>>> 2fb1408d
+NEXT_PUBLIC_LOGGER_LEVEL=