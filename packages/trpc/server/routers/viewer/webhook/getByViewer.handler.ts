<<<<<<< HEAD
import { compareMembership } from "@calcom/lib/event-types/getEventTypesByViewer";
import { getBookerBaseUrl } from "@calcom/lib/getBookerUrl/server";
import { prisma } from "@calcom/prisma";
=======
import { WebhookRepository } from "@calcom/lib/server/repository/webhook";
>>>>>>> 2fb1408d
import type { Webhook } from "@calcom/prisma/client";
import type { TrpcSessionUser } from "@calcom/trpc/server/trpc";

<<<<<<< HEAD
import { TRPCError } from "@trpc/server";

=======
>>>>>>> 2fb1408d
type GetByViewerOptions = {
  ctx: {
    user: NonNullable<TrpcSessionUser>;
  };
};

type WebhookGroup = {
  teamId?: number | null;
  profile: {
    slug: string | null;
    name: string | null;
    image?: string;
  };
  metadata?: {
    readOnly: boolean;
  };
  webhooks: Webhook[];
};

export type WebhooksByViewer = {
  webhookGroups: WebhookGroup[];
  profiles: {
    readOnly?: boolean | undefined;
    slug: string | null;
    name: string | null;
    image?: string | undefined;
    teamId: number | null | undefined;
  }[];
};

export const getByViewerHandler = async ({ ctx }: GetByViewerOptions) => {
<<<<<<< HEAD
  const user = await prisma.user.findUnique({
    where: {
      id: ctx.user.id,
    },
    select: {
      username: true,
      avatarUrl: true,
      name: true,
      webhooks: true,
      teams: {
        where: {
          accepted: true,
        },
        select: {
          role: true,
          team: {
            select: {
              id: true,
              isOrganization: true,
              name: true,
              slug: true,
              parentId: true,
              metadata: true,
              members: {
                select: {
                  userId: true,
                },
              },
              webhooks: true,
            },
          },
        },
      },
    },
  });

  if (!user) {
    throw new TRPCError({ code: "INTERNAL_SERVER_ERROR" });
  }

  let userWebhooks = user.webhooks;
  userWebhooks = userWebhooks.filter(filterWebhooks);
  let webhookGroups: WebhookGroup[] = [];
  const bookerUrl = await getBookerBaseUrl(ctx.user.profile?.organizationId ?? null);

  const image = user?.username ? `${bookerUrl}/${user.username}/avatar.png` : undefined;
  webhookGroups.push({
    teamId: null,
    profile: {
      slug: user.username,
      name: user.name,
      image,
    },
    webhooks: userWebhooks,
    metadata: {
      readOnly: false,
    },
  });

  const teamMemberships = user.teams.map((membership) => ({
    teamId: membership.team.id,
    membershipRole: membership.role,
  }));

  const teamWebhookGroups: WebhookGroup[] = user.teams.map((membership) => {
    const orgMembership = teamMemberships.find(
      (teamM) => teamM.teamId === membership.team.parentId
    )?.membershipRole;
    return {
      teamId: membership.team.id,
      profile: {
        name: membership.team.name,
        slug: membership.team.slug ? (!membership.team.parentId ? `/team` : `${membership.team.slug}`) : null,
        image: `${bookerUrl}/team/${membership.team.slug}/avatar.png`,
      },
      metadata: {
        readOnly:
          membership.role ===
          (membership.team.parentId
            ? orgMembership && compareMembership(orgMembership, membership.role)
              ? orgMembership
              : MembershipRole.MEMBER
            : MembershipRole.MEMBER),
      },
      webhooks: membership.team.webhooks.filter(filterWebhooks),
    };
  });

  webhookGroups = webhookGroups.concat(teamWebhookGroups);

  if (ctx.user.role === "ADMIN") {
    const platformWebhooks = await prisma.webhook.findMany({
      where: { platform: true },
    });
    webhookGroups.push({
      teamId: null,
      profile: {
        slug: "Platform",
        name: "Platform",
        image,
      },
      webhooks: platformWebhooks,
      metadata: {
        readOnly: false,
      },
    });
  }

  return {
    webhookGroups: webhookGroups.filter((groupBy) => !!groupBy.webhooks?.length),
    profiles: webhookGroups.map((group) => ({
      teamId: group.teamId,
      ...group.profile,
      ...group.metadata,
    })),
  };
=======
  return await WebhookRepository.getAllWebhooksByUserId({
    userId: ctx.user.id,
    organizationId: ctx.user.profile?.organizationId,
    userRole: ctx.user.role,
  });
>>>>>>> 2fb1408d
};<|MERGE_RESOLUTION|>--- conflicted
+++ resolved
@@ -1,18 +1,7 @@
-<<<<<<< HEAD
-import { compareMembership } from "@calcom/lib/event-types/getEventTypesByViewer";
-import { getBookerBaseUrl } from "@calcom/lib/getBookerUrl/server";
-import { prisma } from "@calcom/prisma";
-=======
 import { WebhookRepository } from "@calcom/lib/server/repository/webhook";
->>>>>>> 2fb1408d
 import type { Webhook } from "@calcom/prisma/client";
 import type { TrpcSessionUser } from "@calcom/trpc/server/trpc";
 
-<<<<<<< HEAD
-import { TRPCError } from "@trpc/server";
-
-=======
->>>>>>> 2fb1408d
 type GetByViewerOptions = {
   ctx: {
     user: NonNullable<TrpcSessionUser>;
@@ -44,128 +33,9 @@
 };
 
 export const getByViewerHandler = async ({ ctx }: GetByViewerOptions) => {
-<<<<<<< HEAD
-  const user = await prisma.user.findUnique({
-    where: {
-      id: ctx.user.id,
-    },
-    select: {
-      username: true,
-      avatarUrl: true,
-      name: true,
-      webhooks: true,
-      teams: {
-        where: {
-          accepted: true,
-        },
-        select: {
-          role: true,
-          team: {
-            select: {
-              id: true,
-              isOrganization: true,
-              name: true,
-              slug: true,
-              parentId: true,
-              metadata: true,
-              members: {
-                select: {
-                  userId: true,
-                },
-              },
-              webhooks: true,
-            },
-          },
-        },
-      },
-    },
-  });
-
-  if (!user) {
-    throw new TRPCError({ code: "INTERNAL_SERVER_ERROR" });
-  }
-
-  let userWebhooks = user.webhooks;
-  userWebhooks = userWebhooks.filter(filterWebhooks);
-  let webhookGroups: WebhookGroup[] = [];
-  const bookerUrl = await getBookerBaseUrl(ctx.user.profile?.organizationId ?? null);
-
-  const image = user?.username ? `${bookerUrl}/${user.username}/avatar.png` : undefined;
-  webhookGroups.push({
-    teamId: null,
-    profile: {
-      slug: user.username,
-      name: user.name,
-      image,
-    },
-    webhooks: userWebhooks,
-    metadata: {
-      readOnly: false,
-    },
-  });
-
-  const teamMemberships = user.teams.map((membership) => ({
-    teamId: membership.team.id,
-    membershipRole: membership.role,
-  }));
-
-  const teamWebhookGroups: WebhookGroup[] = user.teams.map((membership) => {
-    const orgMembership = teamMemberships.find(
-      (teamM) => teamM.teamId === membership.team.parentId
-    )?.membershipRole;
-    return {
-      teamId: membership.team.id,
-      profile: {
-        name: membership.team.name,
-        slug: membership.team.slug ? (!membership.team.parentId ? `/team` : `${membership.team.slug}`) : null,
-        image: `${bookerUrl}/team/${membership.team.slug}/avatar.png`,
-      },
-      metadata: {
-        readOnly:
-          membership.role ===
-          (membership.team.parentId
-            ? orgMembership && compareMembership(orgMembership, membership.role)
-              ? orgMembership
-              : MembershipRole.MEMBER
-            : MembershipRole.MEMBER),
-      },
-      webhooks: membership.team.webhooks.filter(filterWebhooks),
-    };
-  });
-
-  webhookGroups = webhookGroups.concat(teamWebhookGroups);
-
-  if (ctx.user.role === "ADMIN") {
-    const platformWebhooks = await prisma.webhook.findMany({
-      where: { platform: true },
-    });
-    webhookGroups.push({
-      teamId: null,
-      profile: {
-        slug: "Platform",
-        name: "Platform",
-        image,
-      },
-      webhooks: platformWebhooks,
-      metadata: {
-        readOnly: false,
-      },
-    });
-  }
-
-  return {
-    webhookGroups: webhookGroups.filter((groupBy) => !!groupBy.webhooks?.length),
-    profiles: webhookGroups.map((group) => ({
-      teamId: group.teamId,
-      ...group.profile,
-      ...group.metadata,
-    })),
-  };
-=======
   return await WebhookRepository.getAllWebhooksByUserId({
     userId: ctx.user.id,
     organizationId: ctx.user.profile?.organizationId,
     userRole: ctx.user.role,
   });
->>>>>>> 2fb1408d
 };