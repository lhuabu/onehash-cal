--- conflicted
+++ resolved
@@ -1,10 +1,6 @@
-<<<<<<< HEAD
-//On merge conflict always use the present changes
+//Merge Conflict Properly in regards to OneHash Billing
 import { updateTrialSubscription, updatePaidSubscription } from "@calcom/ee/teams/lib/payments";
-=======
-import { updateQuantitySubscriptionFromStripe } from "@calcom/features/ee/teams/lib/payments";
 import { checkRateLimitAndThrowError } from "@calcom/lib/checkRateLimitAndThrowError";
->>>>>>> 412e7ecb
 import { IS_TEAM_BILLING_ENABLED } from "@calcom/lib/constants";
 import { isTeamAdmin, isTeamOwner } from "@calcom/lib/server/queries/teams";
 import { adminTeamMembers, checkPartOfHowManyPaidTeam } from "@calcom/lib/server/queries/teams";
@@ -133,23 +129,18 @@
 
   // Sync Services
   closeComDeleteTeamMembership(membership.user);
-<<<<<<< HEAD
 
-  // if (IS_TEAM_BILLING_ENABLED) await updateQuantitySubscriptionFromStripe(input.teamId);
-  const isUserUnderTrial = await checkIfUserUnderTrial(ctx.user.id);
-  const remainingSeats = await adminTeamMembers(ctx.user.id);
-  if (isUserUnderTrial) {
-    if (IS_TEAM_BILLING_ENABLED) await updateTrialSubscription(ctx.user.id, remainingSeats.length);
-  } else {
-    //Todo
-    if (countBeforeDeletingMember === 1) {
-      await updatePaidSubscription(ctx.user.id, remainingSeats.length);
+  if (IS_TEAM_BILLING_ENABLED) {
+    const isUserUnderTrial = await checkIfUserUnderTrial(ctx.user.id);
+    const remainingUsers = await adminTeamMembers(ctx.user.id);
+    if (isUserUnderTrial) {
+      await updateTrialSubscription(ctx.user.id, remainingUsers.length);
+    } else {
+      if (countBeforeDeletingMember === 1) {
+        await updatePaidSubscription(ctx.user.id, remainingUsers.length);
+      }
     }
   }
 };
-=======
-  if (IS_TEAM_BILLING_ENABLED) await updateQuantitySubscriptionFromStripe(input.teamId);
-};
 
-export default removeMemberHandler;
->>>>>>> 412e7ecb
+export default removeMemberHandler;