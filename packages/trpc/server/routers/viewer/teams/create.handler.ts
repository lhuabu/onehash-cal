import { generateTeamCheckoutSession } from "@calcom/features/oe/teams/lib/payments";
import { IS_TEAM_BILLING_ENABLED, WEBAPP_URL } from "@calcom/lib/constants";
import { ProfileRepository } from "@calcom/lib/server/repository/profile";
import { closeComUpsertTeamUser } from "@calcom/lib/sync/SyncServiceManager";
import { prisma } from "@calcom/prisma";
import { MembershipRole } from "@calcom/prisma/enums";

import { TRPCError } from "@trpc/server";

import type { TrpcSessionUser } from "../../../trpc";
import type { TCreateInputSchema } from "./create.schema";

type CreateOptions = {
  ctx: {
    user: NonNullable<TrpcSessionUser>;
  };
  input: TCreateInputSchema;
};

const generateCheckoutSession = async ({
  teamSlug,
  teamName,
  userId,
}: {
  teamSlug: string;
  teamName: string;
  userId: number;
}) => {
  if (!IS_TEAM_BILLING_ENABLED) {
    console.info("Team billing is disabled, not generating a checkout session.");
    return;
  }

  const checkoutSession = await generateTeamCheckoutSession({
    teamSlug,
    teamName,
    userId,
  });

  if (!checkoutSession.url)
    throw new TRPCError({
      code: "INTERNAL_SERVER_ERROR",
      message: "Failed retrieving a checkout session URL.",
    });
  return { url: checkoutSession.url, message: "Payment required to publish team" };
};

export const createHandler = async ({ ctx, input }: CreateOptions) => {
  const { user } = ctx;
  const { slug, name, logo } = input;
<<<<<<< HEAD
  const isOrgChildTeam = !!user.organizationId;
  // //To remove once teams will be live
  // throw new TRPCError({ code: "BAD_REQUEST", message: "The teams feature is currently being developed" });
=======
  const isOrgChildTeam = !!user.profile?.organizationId;
>>>>>>> 51090754

  // For orgs we want to create teams under the org
  if (user.profile?.organizationId && !user.organization.isOrgAdmin) {
    throw new TRPCError({ code: "FORBIDDEN", message: "org_admins_can_create_new_teams" });
  }

  const slugCollisions = await prisma.team.findFirst({
    where: {
      slug: slug,
      // If this is under an org, check that the team doesn't already exist
      parentId: isOrgChildTeam ? user.profile?.organizationId : null,
    },
  });

  if (slugCollisions) throw new TRPCError({ code: "BAD_REQUEST", message: "team_url_taken" });

  if (user.profile?.organizationId) {
    const nameCollisions = await isSlugTakenBySomeUserInTheOrganization({
      organizationId: user.profile?.organizationId,
      slug: slug,
    });

    if (nameCollisions) throw new TRPCError({ code: "BAD_REQUEST", message: "team_slug_exists_as_user" });
  }

  //TODO:payments disabled as of now
  // // If the user is not a part of an org, then make them pay before creating the team
  // if (!isOrgChildTeam) {
  //   const checkoutSession = await generateCheckoutSession({
  //     teamSlug: slug,
  //     teamName: name,
  //     userId: user.id,
  //   });

  //   // If there is a checkout session, return it. Otherwise, it means it's disabled.
  //   if (checkoutSession)
  //     return {
  //       url: checkoutSession.url,
  //       message: checkoutSession.message,
  //       team: null,
  //     };
  // }

  const createdTeam = await prisma.team.create({
    data: {
      slug,
      name,
      logo,
      members: {
        create: {
          userId: ctx.user.id,
          role: MembershipRole.OWNER,
          accepted: true,
        },
      },
      ...(isOrgChildTeam && { parentId: user.profile?.organizationId }),
    },
  });

  // Sync Services: Close.com
  closeComUpsertTeamUser(createdTeam, ctx.user, MembershipRole.OWNER);

  return {
    url: `${WEBAPP_URL}/settings/teams/${createdTeam.id}/onboard-members`,
    message: "Team billing is disabled, not generating a checkout session.",
    team: createdTeam,
  };
};

async function isSlugTakenBySomeUserInTheOrganization({
  organizationId,
  slug,
}: {
  organizationId: number;
  slug: string;
}) {
  return await ProfileRepository.findByOrgIdAndUsername({
    organizationId: organizationId,
    username: slug,
  });
}

export default createHandler;<|MERGE_RESOLUTION|>--- conflicted
+++ resolved
@@ -48,13 +48,7 @@
 export const createHandler = async ({ ctx, input }: CreateOptions) => {
   const { user } = ctx;
   const { slug, name, logo } = input;
-<<<<<<< HEAD
-  const isOrgChildTeam = !!user.organizationId;
-  // //To remove once teams will be live
-  // throw new TRPCError({ code: "BAD_REQUEST", message: "The teams feature is currently being developed" });
-=======
   const isOrgChildTeam = !!user.profile?.organizationId;
->>>>>>> 51090754
 
   // For orgs we want to create teams under the org
   if (user.profile?.organizationId && !user.organization.isOrgAdmin) {
