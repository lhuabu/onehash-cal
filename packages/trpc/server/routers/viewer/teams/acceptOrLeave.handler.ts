--- conflicted
+++ resolved
@@ -1,10 +1,5 @@
 import { createAProfileForAnExistingUser } from "@calcom/lib/createAProfileForAnExistingUser";
-<<<<<<< HEAD
-import { updateNewTeamMemberEventTypes, updateEventTypesOnMemberDepart } from "@calcom/lib/server/queries";
-import { closeComUpsertTeamUser } from "@calcom/lib/sync/SyncServiceManager";
-=======
 import { updateNewTeamMemberEventTypes } from "@calcom/lib/server/queries";
->>>>>>> 931f3d33
 import { prisma } from "@calcom/prisma";
 import type { TrpcSessionUser } from "@calcom/trpc/server/trpc";
 
@@ -60,16 +55,7 @@
         organizationId: idOfOrganizationInContext,
       });
     }
-<<<<<<< HEAD
-    try {
-      await updateNewTeamMemberEventTypes(ctx.user.id, input.teamId);
-    } catch (e) {
-      console.error("error", e);
-    }
-    closeComUpsertTeamUser(team, ctx.user, teamMembership.role);
-=======
     await updateNewTeamMemberEventTypes(ctx.user.id, input.teamId);
->>>>>>> 931f3d33
   } else {
     try {
       const membership = await prisma.membership.delete({
@@ -88,12 +74,6 @@
           },
         });
       }
-<<<<<<< HEAD
-      await updateEventTypesOnMemberDepart(ctx.user.id, input.teamId);
-      // Sync Services: Close.com
-      if (ownerMembership) closeComUpsertTeamUser(ownerMembership.team, ctx.user, membership.role);
-=======
->>>>>>> 931f3d33
     } catch (e) {
       console.log("Team leave error ", e);
     }
