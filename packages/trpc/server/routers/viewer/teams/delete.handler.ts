--- conflicted
+++ resolved
@@ -1,14 +1,7 @@
-<<<<<<< HEAD
-//On merge conflict always use the present changes
-import { subdomainSuffix } from "@calcom/ee/organizations/lib/orgDomains";
-import { updateTrialSubscription } from "@calcom/ee/teams/lib/payments";
-import { IS_PRODUCTION } from "@calcom/lib/constants";
-import { IS_TEAM_BILLING_ENABLED } from "@calcom/lib/constants";
-=======
-import { cancelTeamSubscriptionFromStripe } from "@calcom/features/ee/teams/lib/payments";
+//Merge Conflict Properly in regards to OneHash Billing
+import { updateTrialSubscription, updatePaidSubscription } from "@calcom/ee/teams/lib/payments";
 import { IS_TEAM_BILLING_ENABLED } from "@calcom/lib/constants";
 import { deleteDomain } from "@calcom/lib/domainManager/organization";
->>>>>>> 412e7ecb
 import { isTeamOwner } from "@calcom/lib/server/queries/teams";
 import { adminTeamMembers } from "@calcom/lib/server/queries/teams";
 import { closeComDeleteTeam } from "@calcom/lib/sync/SyncServiceManager";
@@ -31,6 +24,7 @@
 export const deleteHandler = async ({ ctx, input }: DeleteOptions) => {
   if (!(await isTeamOwner(ctx.user?.id, input.teamId))) throw new TRPCError({ code: "UNAUTHORIZED" });
 
+  // const countBeforeDeletingMember = await checkPartOfHowManyPaidTeam(ctx.user.id, input.memberId);
   // delete all memberships
   await prisma.membership.deleteMany({
     where: {
@@ -48,18 +42,19 @@
 
   if (deletedTeamMetadata?.isOrganization && deletedTeam.slug) deleteDomain(deletedTeam.slug);
 
-  const isUserUnderTrial = await checkIfUserUnderTrial(ctx.user.id);
-  if (isUserUnderTrial) {
-    const remainingSeats = await adminTeamMembers(ctx.user.id);
-    if (IS_TEAM_BILLING_ENABLED) await updateTrialSubscription(ctx.user.id, remainingSeats.length);
-  } else {
-    //Todo
-    const totalSeats = await adminTeamMembers(ctx.user.id);
-    if (totalSeats.length !== 0) {
-      // await updatePaidSubscription(ctx.user.id, totalSeats.length);
+  if (IS_TEAM_BILLING_ENABLED) {
+    const isUserUnderTrial = await checkIfUserUnderTrial(ctx.user.id);
+    if (isUserUnderTrial) {
+      const remainingSeats = await adminTeamMembers(ctx.user.id);
+      await updateTrialSubscription(ctx.user.id, remainingSeats.length);
+    } else {
+      //Todo
+      const totalSeats = await adminTeamMembers(ctx.user.id);
+      if (totalSeats.length !== 0) {
+        await updatePaidSubscription(ctx.user.id, totalSeats.length);
+      }
     }
   }
-
   // Sync Services: Close.cm
   closeComDeleteTeam(deletedTeam);
 };
