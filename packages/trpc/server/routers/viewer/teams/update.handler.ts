--- conflicted
+++ resolved
@@ -1,10 +1,6 @@
 import type { Prisma } from "@prisma/client";
 
-<<<<<<< HEAD
-import { getOrgFullOrigin } from "@calcom/features/oe/organizations/lib/orgDomains";
-=======
 import { getOrgFullOrigin } from "@calcom/ee/organizations/lib/orgDomains";
->>>>>>> 931f3d33
 import { validateIntervalLimitOrder } from "@calcom/lib";
 import { IS_TEAM_BILLING_ENABLED } from "@calcom/lib/constants";
 import { uploadLogo } from "@calcom/lib/server/avatar";
@@ -68,10 +64,7 @@
     darkBrandColor: input.darkBrandColor,
     theme: input.theme,
     bookingLimits: input.bookingLimits ?? undefined,
-<<<<<<< HEAD
-=======
     includeManagedEventsInLimits: input.includeManagedEventsInLimits ?? undefined,
->>>>>>> 931f3d33
   };
 
   if (input.logo && input.logo.startsWith("data:image/png;base64,")) {
@@ -151,10 +144,7 @@
     brandColor: updatedTeam.brandColor,
     darkBrandColor: updatedTeam.darkBrandColor,
     bookingLimits: updatedTeam.bookingLimits as IntervalLimit,
-<<<<<<< HEAD
-=======
     includeManagedEventsInLimits: updatedTeam.includeManagedEventsInLimits,
->>>>>>> 931f3d33
   };
 };
 
