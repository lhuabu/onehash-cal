import authedProcedure from "../../../procedures/authedProcedure";
import { importHandler, router } from "../../../trpc";
import { ZAcceptOrLeaveInputSchema } from "./acceptOrLeave.schema";
import { ZChangeMemberRoleInputSchema } from "./changeMemberRole.schema";
import { ZCreateInputSchema } from "./create.schema";
import { ZCreateInviteInputSchema } from "./createInvite.schema";
import { ZDeleteInputSchema } from "./delete.schema";
import { ZDeleteInviteInputSchema } from "./deleteInvite.schema";
import { ZGetInputSchema } from "./get.schema";
import { ZGetMemberAvailabilityInputSchema } from "./getMemberAvailability.schema";
import { ZGetMembershipbyUserInputSchema } from "./getMembershipbyUser.schema";
import { ZHasEditPermissionForUserSchema } from "./hasEditPermissionForUser.schema";
import { ZInviteMemberInputSchema } from "./inviteMember/inviteMember.schema";
import { ZInviteMemberByTokenSchemaInputSchema } from "./inviteMemberByToken.schema";
import { ZListMembersInputSchema } from "./listMembers.schema";
import { ZPublishInputSchema } from "./publish.schema";
import { ZRemoveMemberInputSchema } from "./removeMember.schema";
import { ZResendInvitationInputSchema } from "./resendInvitation.schema";
import { ZSetInviteExpirationInputSchema } from "./setInviteExpiration.schema";
import { ZUpdateInputSchema } from "./update.schema";
import { ZUpdateMembershipInputSchema } from "./updateMembership.schema";

<<<<<<< HEAD
type TeamsRouterHandlerCache = {
  get?: typeof import("./get.handler").getHandler;
  list?: typeof import("./list.handler").listHandler;
  listOwnedTeams?: typeof import("./listOwnedTeams.handler").listOwnedTeamsHandler;
  create?: typeof import("./create.handler").createHandler;
  update?: typeof import("./update.handler").updateHandler;
  delete?: typeof import("./delete.handler").deleteHandler;
  removeMember?: typeof import("./removeMember.handler").removeMemberHandler;
  inviteMember?: typeof import("./inviteMember/inviteMember.handler").inviteMemberHandler;
  acceptOrLeave?: typeof import("./acceptOrLeave.handler").acceptOrLeaveHandler;
  changeMemberRole?: typeof import("./changeMemberRole.handler").changeMemberRoleHandler;
  getMemberAvailability?: typeof import("./getMemberAvailability.handler").getMemberAvailabilityHandler;
  getMembershipbyUser?: typeof import("./getMembershipbyUser.handler").getMembershipbyUserHandler;
  updateMembership?: typeof import("./updateMembership.handler").updateMembershipHandler;
  publish?: typeof import("./publish.handler").publishHandler;
  getUpgradeable?: typeof import("./getUpgradeable.handler").getUpgradeableHandler;
  addPaymentMethod?: typeof import("./addPaymentMethod.handler").addPaymentMethod;
  listMembers?: typeof import("./listMembers.handler").listMembersHandler;
  hasTeamPlan?: typeof import("./hasTeamPlan.handler").hasTeamPlanHandler;
  listInvites?: typeof import("./listInvites.handler").listInvitesHandler;
  createInvite?: typeof import("./createInvite.handler").createInviteHandler;
  setInviteExpiration?: typeof import("./setInviteExpiration.handler").setInviteExpirationHandler;
  deleteInvite?: typeof import("./deleteInvite.handler").deleteInviteHandler;
  inviteMemberByToken?: typeof import("./inviteMemberByToken.handler").inviteMemberByTokenHandler;
  hasEditPermissionForUser?: typeof import("./hasEditPermissionForUser.handler").hasEditPermissionForUser;
  resendInvitation?: typeof import("./resendInvitation.handler").resendInvitationHandler;
  getUserLicenses?: typeof import("./getUserLicenses.handler").getUserLicensesHandler;
};

const UNSTABLE_HANDLER_CACHE: TeamsRouterHandlerCache = {};
=======
const NAMESPACE = "teams";
const namespaced = (s: string) => `${NAMESPACE}.${s}`;
>>>>>>> 412e7ecb

export const viewerTeamsRouter = router({
  // Retrieves team by id
  get: authedProcedure.input(ZGetInputSchema).query(async (opts) => {
    const handler = await importHandler(namespaced("get"), () => import("./get.handler"));
    return handler(opts);
  }),
  // Returns teams I a member of
  list: authedProcedure.query(async (opts) => {
    const handler = await importHandler(namespaced("list"), () => import("./list.handler"));
    return handler(opts);
  }),
  // Returns Teams I am a owner/admin of
  listOwnedTeams: authedProcedure.query(async (opts) => {
    const handler = await importHandler(namespaced("list"), () => import("./list.handler"));
    return handler(opts);
  }),
  create: authedProcedure.input(ZCreateInputSchema).mutation(async (opts) => {
    const handler = await importHandler(namespaced("create"), () => import("./create.handler"));
    return handler(opts);
  }),
  // Allows team owner to update team metadata
<<<<<<< HEAD
  update: authedProcedure.input(ZUpdateInputSchema).mutation(async ({ ctx, input }) => {
    if (!UNSTABLE_HANDLER_CACHE.update) {
      UNSTABLE_HANDLER_CACHE.update = await import("./update.handler").then((mod) => mod.updateHandler);
    }

    // Unreachable code but required for type safety
    if (!UNSTABLE_HANDLER_CACHE.update) {
      throw new Error("Failed to load handler");
    }

    return UNSTABLE_HANDLER_CACHE.update({
      ctx,
      input,
    });
  }),

  delete: authedProcedure.input(ZDeleteInputSchema).mutation(async ({ ctx, input }) => {
    if (!UNSTABLE_HANDLER_CACHE.delete) {
      UNSTABLE_HANDLER_CACHE.delete = await import("./delete.handler").then((mod) => mod.deleteHandler);
    }

    // Unreachable code but required for type safety
    if (!UNSTABLE_HANDLER_CACHE.delete) {
      throw new Error("Failed to load handler");
    }

    return UNSTABLE_HANDLER_CACHE.delete({
      ctx,
      input,
    });
  }),

  removeMember: authedProcedure.input(ZRemoveMemberInputSchema).mutation(async ({ ctx, input }) => {
    if (!UNSTABLE_HANDLER_CACHE.removeMember) {
      UNSTABLE_HANDLER_CACHE.removeMember = await import("./removeMember.handler").then(
        (mod) => mod.removeMemberHandler
      );
    }

    // Unreachable code but required for type safety
    if (!UNSTABLE_HANDLER_CACHE.removeMember) {
      throw new Error("Failed to load handler");
    }

    return UNSTABLE_HANDLER_CACHE.removeMember({
      ctx,
      input,
    });
  }),

  inviteMember: authedProcedure.input(ZInviteMemberInputSchema).mutation(async ({ ctx, input }) => {
    if (!UNSTABLE_HANDLER_CACHE.inviteMember) {
      UNSTABLE_HANDLER_CACHE.inviteMember = await import("./inviteMember/inviteMember.handler").then(
        (mod) => mod.inviteMemberHandler
      );
    }

    // Unreachable code but required for type safety
    if (!UNSTABLE_HANDLER_CACHE.inviteMember) {
      throw new Error("Failed to load handler");
    }

    return UNSTABLE_HANDLER_CACHE.inviteMember({
      ctx,
      input,
    });
  }),

  acceptOrLeave: authedProcedure.input(ZAcceptOrLeaveInputSchema).mutation(async ({ ctx, input }) => {
    if (!UNSTABLE_HANDLER_CACHE.acceptOrLeave) {
      UNSTABLE_HANDLER_CACHE.acceptOrLeave = await import("./acceptOrLeave.handler").then(
        (mod) => mod.acceptOrLeaveHandler
      );
    }

    // Unreachable code but required for type safety
    if (!UNSTABLE_HANDLER_CACHE.acceptOrLeave) {
      throw new Error("Failed to load handler");
    }

    return UNSTABLE_HANDLER_CACHE.acceptOrLeave({
      ctx,
      input,
    });
  }),

  changeMemberRole: authedProcedure.input(ZChangeMemberRoleInputSchema).mutation(async ({ ctx, input }) => {
    if (!UNSTABLE_HANDLER_CACHE.changeMemberRole) {
      UNSTABLE_HANDLER_CACHE.changeMemberRole = await import("./changeMemberRole.handler").then(
        (mod) => mod.changeMemberRoleHandler
      );
    }

    // Unreachable code but required for type safety
    if (!UNSTABLE_HANDLER_CACHE.changeMemberRole) {
      throw new Error("Failed to load handler");
    }

    return UNSTABLE_HANDLER_CACHE.changeMemberRole({
      ctx,
      input,
    });
  }),

  getMemberAvailability: authedProcedure
    .input(ZGetMemberAvailabilityInputSchema)
    .query(async ({ ctx, input }) => {
      if (!UNSTABLE_HANDLER_CACHE.getMemberAvailability) {
        UNSTABLE_HANDLER_CACHE.getMemberAvailability = await import("./getMemberAvailability.handler").then(
          (mod) => mod.getMemberAvailabilityHandler
        );
      }

      // Unreachable code but required for type safety
      if (!UNSTABLE_HANDLER_CACHE.getMemberAvailability) {
        throw new Error("Failed to load handler");
      }

      return UNSTABLE_HANDLER_CACHE.getMemberAvailability({
        ctx,
        input,
      });
    }),

  getMembershipbyUser: authedProcedure
    .input(ZGetMembershipbyUserInputSchema)
    .query(async ({ ctx, input }) => {
      if (!UNSTABLE_HANDLER_CACHE.getMembershipbyUser) {
        UNSTABLE_HANDLER_CACHE.getMembershipbyUser = await import("./getMembershipbyUser.handler").then(
          (mod) => mod.getMembershipbyUserHandler
        );
      }

      // Unreachable code but required for type safety
      if (!UNSTABLE_HANDLER_CACHE.getMembershipbyUser) {
        throw new Error("Failed to load handler");
      }

      return UNSTABLE_HANDLER_CACHE.getMembershipbyUser({
        ctx,
        input,
      });
    }),

  updateMembership: authedProcedure.input(ZUpdateMembershipInputSchema).mutation(async ({ ctx, input }) => {
    if (!UNSTABLE_HANDLER_CACHE.updateMembership) {
      UNSTABLE_HANDLER_CACHE.updateMembership = await import("./updateMembership.handler").then(
        (mod) => mod.updateMembershipHandler
      );
    }

    // Unreachable code but required for type safety
    if (!UNSTABLE_HANDLER_CACHE.updateMembership) {
      throw new Error("Failed to load handler");
    }

    return UNSTABLE_HANDLER_CACHE.updateMembership({
      ctx,
      input,
    });
  }),

  publish: authedProcedure.input(ZPublishInputSchema).mutation(async ({ ctx, input }) => {
    if (!UNSTABLE_HANDLER_CACHE.publish) {
      UNSTABLE_HANDLER_CACHE.publish = await import("./publish.handler").then((mod) => mod.publishHandler);
    }
    // Unreachable code but required for type safety
    if (!UNSTABLE_HANDLER_CACHE.publish) {
      throw new Error("Failed to load handler");
    }
    return UNSTABLE_HANDLER_CACHE.publish({
      ctx,
      input,
    });
=======
  update: authedProcedure.input(ZUpdateInputSchema).mutation(async (opts) => {
    const handler = await importHandler(namespaced("update"), () => import("./update.handler"));
    return handler(opts);
  }),
  delete: authedProcedure.input(ZDeleteInputSchema).mutation(async (opts) => {
    const handler = await importHandler(namespaced("delete"), () => import("./delete.handler"));
    return handler(opts);
  }),
  removeMember: authedProcedure.input(ZRemoveMemberInputSchema).mutation(async (opts) => {
    const handler = await importHandler(namespaced("removeMember"), () => import("./removeMember.handler"));
    return handler(opts);
  }),
  inviteMember: authedProcedure.input(ZInviteMemberInputSchema).mutation(async (opts) => {
    const handler = await importHandler(
      namespaced("inviteMember"),
      () => import("./inviteMember/inviteMember.handler")
    );
    return handler(opts);
  }),
  acceptOrLeave: authedProcedure.input(ZAcceptOrLeaveInputSchema).mutation(async (opts) => {
    const handler = await importHandler(namespaced("acceptOrLeave"), () => import("./acceptOrLeave.handler"));
    return handler(opts);
  }),
  changeMemberRole: authedProcedure.input(ZChangeMemberRoleInputSchema).mutation(async (opts) => {
    const handler = await importHandler(
      namespaced("changeMemberRole"),
      () => import("./changeMemberRole.handler")
    );
    return handler(opts);
  }),
  getMemberAvailability: authedProcedure.input(ZGetMemberAvailabilityInputSchema).query(async (opts) => {
    const handler = await importHandler(
      namespaced("getMemberAvailability"),
      () => import("./getMemberAvailability.handler")
    );
    return handler(opts);
  }),
  getMembershipbyUser: authedProcedure.input(ZGetMembershipbyUserInputSchema).query(async (opts) => {
    const handler = await importHandler(
      namespaced("getMembershipbyUser"),
      () => import("./getMembershipbyUser.handler")
    );
    return handler(opts);
  }),
  updateMembership: authedProcedure.input(ZUpdateMembershipInputSchema).mutation(async (opts) => {
    const handler = await importHandler(
      namespaced("updateMembership"),
      () => import("./updateMembership.handler")
    );
    return handler(opts);
  }),
  publish: authedProcedure.input(ZPublishInputSchema).mutation(async (opts) => {
    const handler = await importHandler(namespaced("publish"), () => import("./publish.handler"));
    return handler(opts);
>>>>>>> 412e7ecb
  }),
  /** This is a temporal endpoint so we can progressively upgrade teams to the new billing system. */
<<<<<<< HEAD
  getUpgradeable: authedProcedure.query(async ({ ctx }) => {
    if (!UNSTABLE_HANDLER_CACHE.getUpgradeable) {
      UNSTABLE_HANDLER_CACHE.getUpgradeable = await import("./getUpgradeable.handler").then(
        (mod) => mod.getUpgradeableHandler
      );
    }

    // Unreachable code but required for type safety
    if (!UNSTABLE_HANDLER_CACHE.getUpgradeable) {
      throw new Error("Failed to load handler");
    }

    return UNSTABLE_HANDLER_CACHE.getUpgradeable({
      ctx,
    });
  }),

  addPaymentMethod: authedProcedure.query(async ({ ctx }) => {
    if (!UNSTABLE_HANDLER_CACHE.addPaymentMethod) {
      UNSTABLE_HANDLER_CACHE.addPaymentMethod = await import("./addPaymentMethod.handler").then(
        (mod) => mod.addPaymentMethodHandler
      );
    }

    // Unreachable code but required for type safety
    if (!UNSTABLE_HANDLER_CACHE.addPaymentMethod) {
      throw new Error("Failed to load handler");
    }

    return UNSTABLE_HANDLER_CACHE.addPaymentMethod({
      ctx,
    });
  }),

  listMembers: authedProcedure.input(ZListMembersInputSchema).query(async ({ ctx, input }) => {
    if (!UNSTABLE_HANDLER_CACHE.listMembers) {
      UNSTABLE_HANDLER_CACHE.listMembers = await import("./listMembers.handler").then(
        (mod) => mod.listMembersHandler
      );
    }

    // Unreachable code but required for type safety
    if (!UNSTABLE_HANDLER_CACHE.listMembers) {
      throw new Error("Failed to load handler");
    }

    return UNSTABLE_HANDLER_CACHE.listMembers({
      ctx,
      input,
    });
  }),

  hasTeamPlan: authedProcedure.query(async ({ ctx }) => {
    if (!UNSTABLE_HANDLER_CACHE.hasTeamPlan) {
      UNSTABLE_HANDLER_CACHE.hasTeamPlan = await import("./hasTeamPlan.handler").then(
        (mod) => mod.hasTeamPlanHandler
      );
    }

    // Unreachable code but required for type safety
    if (!UNSTABLE_HANDLER_CACHE.hasTeamPlan) {
      throw new Error("Failed to load handler");
    }

    return UNSTABLE_HANDLER_CACHE.hasTeamPlan({
      ctx,
    });
  }),

  listInvites: authedProcedure.query(async ({ ctx }) => {
    if (!UNSTABLE_HANDLER_CACHE.listInvites) {
      UNSTABLE_HANDLER_CACHE.listInvites = await import("./listInvites.handler").then(
        (mod) => mod.listInvitesHandler
      );
    }

    // Unreachable code but required for type safety
    if (!UNSTABLE_HANDLER_CACHE.listInvites) {
      throw new Error("Failed to load handler");
    }

    return UNSTABLE_HANDLER_CACHE.listInvites({
      ctx,
    });
  }),

  createInvite: authedProcedure.input(ZCreateInviteInputSchema).mutation(async ({ ctx, input }) => {
    if (!UNSTABLE_HANDLER_CACHE.createInvite) {
      UNSTABLE_HANDLER_CACHE.createInvite = await import("./createInvite.handler").then(
        (mod) => mod.createInviteHandler
      );
    }

    if (!UNSTABLE_HANDLER_CACHE.createInvite) {
      throw new Error("Failed to load handler");
    }

    return UNSTABLE_HANDLER_CACHE.createInvite({
      ctx,
      input,
    });
  }),

  setInviteExpiration: authedProcedure
    .input(ZSetInviteExpirationInputSchema)
    .mutation(async ({ ctx, input }) => {
      if (!UNSTABLE_HANDLER_CACHE.setInviteExpiration) {
        UNSTABLE_HANDLER_CACHE.setInviteExpiration = await import("./setInviteExpiration.handler").then(
          (mod) => mod.setInviteExpirationHandler
        );
      }

      // Unreachable code but required for type safety
      if (!UNSTABLE_HANDLER_CACHE.setInviteExpiration) {
        throw new Error("Failed to load handler");
      }

      return UNSTABLE_HANDLER_CACHE.setInviteExpiration({
        ctx,
        input,
      });
    }),
  deleteInvite: authedProcedure.input(ZDeleteInviteInputSchema).mutation(async ({ ctx, input }) => {
    if (!UNSTABLE_HANDLER_CACHE.deleteInvite) {
      UNSTABLE_HANDLER_CACHE.deleteInvite = await import("./deleteInvite.handler").then(
        (mod) => mod.deleteInviteHandler
      );
    }

    // Unreachable code but required for type safety
    if (!UNSTABLE_HANDLER_CACHE.deleteInvite) {
      throw new Error("Failed to load handler");
    }

    return UNSTABLE_HANDLER_CACHE.deleteInvite({
      ctx,
      input,
    });
  }),
  inviteMemberByToken: authedProcedure
    .input(ZInviteMemberByTokenSchemaInputSchema)
    .mutation(async ({ ctx, input }) => {
      if (!UNSTABLE_HANDLER_CACHE.inviteMemberByToken) {
        UNSTABLE_HANDLER_CACHE.inviteMemberByToken = await import("./inviteMemberByToken.handler").then(
          (mod) => mod.inviteMemberByTokenHandler
        );
      }

      // Unreachable code but required for type safety
      if (!UNSTABLE_HANDLER_CACHE.inviteMemberByToken) {
        throw new Error("Failed to load handler");
      }

      return UNSTABLE_HANDLER_CACHE.inviteMemberByToken({
        ctx,
        input,
      });
    }),
  hasEditPermissionForUser: authedProcedure
    .input(ZHasEditPermissionForUserSchema)
    .query(async ({ ctx, input }) => {
      if (!UNSTABLE_HANDLER_CACHE.hasEditPermissionForUser) {
        UNSTABLE_HANDLER_CACHE.hasEditPermissionForUser = await import(
          "./hasEditPermissionForUser.handler"
        ).then((mod) => mod.hasEditPermissionForUser);
      }

      // Unreachable code but required for type safety
      if (!UNSTABLE_HANDLER_CACHE.hasEditPermissionForUser) {
        throw new Error("Failed to load handler");
      }

      return UNSTABLE_HANDLER_CACHE.hasEditPermissionForUser({
        ctx,
        input,
      });
    }),
  resendInvitation: authedProcedure.input(ZResendInvitationInputSchema).mutation(async ({ ctx, input }) => {
    if (!UNSTABLE_HANDLER_CACHE.resendInvitation) {
      UNSTABLE_HANDLER_CACHE.resendInvitation = await import("./resendInvitation.handler").then(
        (mod) => mod.resendInvitationHandler
      );
    }

    // Unreachable code but required for type safety
    if (!UNSTABLE_HANDLER_CACHE.resendInvitation) {
      throw new Error("Failed to load handler");
    }

    return UNSTABLE_HANDLER_CACHE.resendInvitation({
      ctx,
      input,
    });
=======
  getUpgradeable: authedProcedure.query(async (opts) => {
    const handler = await importHandler(
      namespaced("getUpgradeable"),
      () => import("./getUpgradeable.handler")
    );
    return handler(opts);
  }),
  listMembers: authedProcedure.input(ZListMembersInputSchema).query(async (opts) => {
    const handler = await importHandler(namespaced("listMembers"), () => import("./listMembers.handler"));
    return handler(opts);
  }),
  hasTeamPlan: authedProcedure.query(async (opts) => {
    const handler = await importHandler(namespaced("hasTeamPlan"), () => import("./hasTeamPlan.handler"));
    return handler(opts);
  }),
  listInvites: authedProcedure.query(async (opts) => {
    const handler = await importHandler(namespaced("listInvites"), () => import("./listInvites.handler"));
    return handler(opts);
  }),
  createInvite: authedProcedure.input(ZCreateInviteInputSchema).mutation(async (opts) => {
    const handler = await importHandler(namespaced("createInvite"), () => import("./createInvite.handler"));
    return handler(opts);
  }),
  setInviteExpiration: authedProcedure.input(ZSetInviteExpirationInputSchema).mutation(async (opts) => {
    const handler = await importHandler(
      namespaced("setInviteExpiration"),
      () => import("./setInviteExpiration.handler")
    );
    return handler(opts);
  }),
  deleteInvite: authedProcedure.input(ZDeleteInviteInputSchema).mutation(async (opts) => {
    const handler = await importHandler(namespaced("deleteInvite"), () => import("./deleteInvite.handler"));
    return handler(opts);
  }),
  inviteMemberByToken: authedProcedure.input(ZInviteMemberByTokenSchemaInputSchema).mutation(async (opts) => {
    const handler = await importHandler(
      namespaced("inviteMemberByToken"),
      () => import("./inviteMemberByToken.handler")
    );
    return handler(opts);
  }),
  hasEditPermissionForUser: authedProcedure.input(ZHasEditPermissionForUserSchema).query(async (opts) => {
    const handler = await importHandler(
      namespaced("hasEditPermissionForUser"),
      () => import("./hasEditPermissionForUser.handler")
    );
    return handler(opts);
  }),
  resendInvitation: authedProcedure.input(ZResendInvitationInputSchema).mutation(async (opts) => {
    const handler = await importHandler(
      namespaced("resendInvitation"),
      () => import("./resendInvitation.handler")
    );
    return handler(opts);
>>>>>>> 412e7ecb
  }),
});<|MERGE_RESOLUTION|>--- conflicted
+++ resolved
@@ -20,41 +20,8 @@
 import { ZUpdateInputSchema } from "./update.schema";
 import { ZUpdateMembershipInputSchema } from "./updateMembership.schema";
 
-<<<<<<< HEAD
-type TeamsRouterHandlerCache = {
-  get?: typeof import("./get.handler").getHandler;
-  list?: typeof import("./list.handler").listHandler;
-  listOwnedTeams?: typeof import("./listOwnedTeams.handler").listOwnedTeamsHandler;
-  create?: typeof import("./create.handler").createHandler;
-  update?: typeof import("./update.handler").updateHandler;
-  delete?: typeof import("./delete.handler").deleteHandler;
-  removeMember?: typeof import("./removeMember.handler").removeMemberHandler;
-  inviteMember?: typeof import("./inviteMember/inviteMember.handler").inviteMemberHandler;
-  acceptOrLeave?: typeof import("./acceptOrLeave.handler").acceptOrLeaveHandler;
-  changeMemberRole?: typeof import("./changeMemberRole.handler").changeMemberRoleHandler;
-  getMemberAvailability?: typeof import("./getMemberAvailability.handler").getMemberAvailabilityHandler;
-  getMembershipbyUser?: typeof import("./getMembershipbyUser.handler").getMembershipbyUserHandler;
-  updateMembership?: typeof import("./updateMembership.handler").updateMembershipHandler;
-  publish?: typeof import("./publish.handler").publishHandler;
-  getUpgradeable?: typeof import("./getUpgradeable.handler").getUpgradeableHandler;
-  addPaymentMethod?: typeof import("./addPaymentMethod.handler").addPaymentMethod;
-  listMembers?: typeof import("./listMembers.handler").listMembersHandler;
-  hasTeamPlan?: typeof import("./hasTeamPlan.handler").hasTeamPlanHandler;
-  listInvites?: typeof import("./listInvites.handler").listInvitesHandler;
-  createInvite?: typeof import("./createInvite.handler").createInviteHandler;
-  setInviteExpiration?: typeof import("./setInviteExpiration.handler").setInviteExpirationHandler;
-  deleteInvite?: typeof import("./deleteInvite.handler").deleteInviteHandler;
-  inviteMemberByToken?: typeof import("./inviteMemberByToken.handler").inviteMemberByTokenHandler;
-  hasEditPermissionForUser?: typeof import("./hasEditPermissionForUser.handler").hasEditPermissionForUser;
-  resendInvitation?: typeof import("./resendInvitation.handler").resendInvitationHandler;
-  getUserLicenses?: typeof import("./getUserLicenses.handler").getUserLicensesHandler;
-};
-
-const UNSTABLE_HANDLER_CACHE: TeamsRouterHandlerCache = {};
-=======
 const NAMESPACE = "teams";
 const namespaced = (s: string) => `${NAMESPACE}.${s}`;
->>>>>>> 412e7ecb
 
 export const viewerTeamsRouter = router({
   // Retrieves team by id
@@ -77,182 +44,6 @@
     return handler(opts);
   }),
   // Allows team owner to update team metadata
-<<<<<<< HEAD
-  update: authedProcedure.input(ZUpdateInputSchema).mutation(async ({ ctx, input }) => {
-    if (!UNSTABLE_HANDLER_CACHE.update) {
-      UNSTABLE_HANDLER_CACHE.update = await import("./update.handler").then((mod) => mod.updateHandler);
-    }
-
-    // Unreachable code but required for type safety
-    if (!UNSTABLE_HANDLER_CACHE.update) {
-      throw new Error("Failed to load handler");
-    }
-
-    return UNSTABLE_HANDLER_CACHE.update({
-      ctx,
-      input,
-    });
-  }),
-
-  delete: authedProcedure.input(ZDeleteInputSchema).mutation(async ({ ctx, input }) => {
-    if (!UNSTABLE_HANDLER_CACHE.delete) {
-      UNSTABLE_HANDLER_CACHE.delete = await import("./delete.handler").then((mod) => mod.deleteHandler);
-    }
-
-    // Unreachable code but required for type safety
-    if (!UNSTABLE_HANDLER_CACHE.delete) {
-      throw new Error("Failed to load handler");
-    }
-
-    return UNSTABLE_HANDLER_CACHE.delete({
-      ctx,
-      input,
-    });
-  }),
-
-  removeMember: authedProcedure.input(ZRemoveMemberInputSchema).mutation(async ({ ctx, input }) => {
-    if (!UNSTABLE_HANDLER_CACHE.removeMember) {
-      UNSTABLE_HANDLER_CACHE.removeMember = await import("./removeMember.handler").then(
-        (mod) => mod.removeMemberHandler
-      );
-    }
-
-    // Unreachable code but required for type safety
-    if (!UNSTABLE_HANDLER_CACHE.removeMember) {
-      throw new Error("Failed to load handler");
-    }
-
-    return UNSTABLE_HANDLER_CACHE.removeMember({
-      ctx,
-      input,
-    });
-  }),
-
-  inviteMember: authedProcedure.input(ZInviteMemberInputSchema).mutation(async ({ ctx, input }) => {
-    if (!UNSTABLE_HANDLER_CACHE.inviteMember) {
-      UNSTABLE_HANDLER_CACHE.inviteMember = await import("./inviteMember/inviteMember.handler").then(
-        (mod) => mod.inviteMemberHandler
-      );
-    }
-
-    // Unreachable code but required for type safety
-    if (!UNSTABLE_HANDLER_CACHE.inviteMember) {
-      throw new Error("Failed to load handler");
-    }
-
-    return UNSTABLE_HANDLER_CACHE.inviteMember({
-      ctx,
-      input,
-    });
-  }),
-
-  acceptOrLeave: authedProcedure.input(ZAcceptOrLeaveInputSchema).mutation(async ({ ctx, input }) => {
-    if (!UNSTABLE_HANDLER_CACHE.acceptOrLeave) {
-      UNSTABLE_HANDLER_CACHE.acceptOrLeave = await import("./acceptOrLeave.handler").then(
-        (mod) => mod.acceptOrLeaveHandler
-      );
-    }
-
-    // Unreachable code but required for type safety
-    if (!UNSTABLE_HANDLER_CACHE.acceptOrLeave) {
-      throw new Error("Failed to load handler");
-    }
-
-    return UNSTABLE_HANDLER_CACHE.acceptOrLeave({
-      ctx,
-      input,
-    });
-  }),
-
-  changeMemberRole: authedProcedure.input(ZChangeMemberRoleInputSchema).mutation(async ({ ctx, input }) => {
-    if (!UNSTABLE_HANDLER_CACHE.changeMemberRole) {
-      UNSTABLE_HANDLER_CACHE.changeMemberRole = await import("./changeMemberRole.handler").then(
-        (mod) => mod.changeMemberRoleHandler
-      );
-    }
-
-    // Unreachable code but required for type safety
-    if (!UNSTABLE_HANDLER_CACHE.changeMemberRole) {
-      throw new Error("Failed to load handler");
-    }
-
-    return UNSTABLE_HANDLER_CACHE.changeMemberRole({
-      ctx,
-      input,
-    });
-  }),
-
-  getMemberAvailability: authedProcedure
-    .input(ZGetMemberAvailabilityInputSchema)
-    .query(async ({ ctx, input }) => {
-      if (!UNSTABLE_HANDLER_CACHE.getMemberAvailability) {
-        UNSTABLE_HANDLER_CACHE.getMemberAvailability = await import("./getMemberAvailability.handler").then(
-          (mod) => mod.getMemberAvailabilityHandler
-        );
-      }
-
-      // Unreachable code but required for type safety
-      if (!UNSTABLE_HANDLER_CACHE.getMemberAvailability) {
-        throw new Error("Failed to load handler");
-      }
-
-      return UNSTABLE_HANDLER_CACHE.getMemberAvailability({
-        ctx,
-        input,
-      });
-    }),
-
-  getMembershipbyUser: authedProcedure
-    .input(ZGetMembershipbyUserInputSchema)
-    .query(async ({ ctx, input }) => {
-      if (!UNSTABLE_HANDLER_CACHE.getMembershipbyUser) {
-        UNSTABLE_HANDLER_CACHE.getMembershipbyUser = await import("./getMembershipbyUser.handler").then(
-          (mod) => mod.getMembershipbyUserHandler
-        );
-      }
-
-      // Unreachable code but required for type safety
-      if (!UNSTABLE_HANDLER_CACHE.getMembershipbyUser) {
-        throw new Error("Failed to load handler");
-      }
-
-      return UNSTABLE_HANDLER_CACHE.getMembershipbyUser({
-        ctx,
-        input,
-      });
-    }),
-
-  updateMembership: authedProcedure.input(ZUpdateMembershipInputSchema).mutation(async ({ ctx, input }) => {
-    if (!UNSTABLE_HANDLER_CACHE.updateMembership) {
-      UNSTABLE_HANDLER_CACHE.updateMembership = await import("./updateMembership.handler").then(
-        (mod) => mod.updateMembershipHandler
-      );
-    }
-
-    // Unreachable code but required for type safety
-    if (!UNSTABLE_HANDLER_CACHE.updateMembership) {
-      throw new Error("Failed to load handler");
-    }
-
-    return UNSTABLE_HANDLER_CACHE.updateMembership({
-      ctx,
-      input,
-    });
-  }),
-
-  publish: authedProcedure.input(ZPublishInputSchema).mutation(async ({ ctx, input }) => {
-    if (!UNSTABLE_HANDLER_CACHE.publish) {
-      UNSTABLE_HANDLER_CACHE.publish = await import("./publish.handler").then((mod) => mod.publishHandler);
-    }
-    // Unreachable code but required for type safety
-    if (!UNSTABLE_HANDLER_CACHE.publish) {
-      throw new Error("Failed to load handler");
-    }
-    return UNSTABLE_HANDLER_CACHE.publish({
-      ctx,
-      input,
-    });
-=======
   update: authedProcedure.input(ZUpdateInputSchema).mutation(async (opts) => {
     const handler = await importHandler(namespaced("update"), () => import("./update.handler"));
     return handler(opts);
@@ -307,204 +98,8 @@
   publish: authedProcedure.input(ZPublishInputSchema).mutation(async (opts) => {
     const handler = await importHandler(namespaced("publish"), () => import("./publish.handler"));
     return handler(opts);
->>>>>>> 412e7ecb
   }),
   /** This is a temporal endpoint so we can progressively upgrade teams to the new billing system. */
-<<<<<<< HEAD
-  getUpgradeable: authedProcedure.query(async ({ ctx }) => {
-    if (!UNSTABLE_HANDLER_CACHE.getUpgradeable) {
-      UNSTABLE_HANDLER_CACHE.getUpgradeable = await import("./getUpgradeable.handler").then(
-        (mod) => mod.getUpgradeableHandler
-      );
-    }
-
-    // Unreachable code but required for type safety
-    if (!UNSTABLE_HANDLER_CACHE.getUpgradeable) {
-      throw new Error("Failed to load handler");
-    }
-
-    return UNSTABLE_HANDLER_CACHE.getUpgradeable({
-      ctx,
-    });
-  }),
-
-  addPaymentMethod: authedProcedure.query(async ({ ctx }) => {
-    if (!UNSTABLE_HANDLER_CACHE.addPaymentMethod) {
-      UNSTABLE_HANDLER_CACHE.addPaymentMethod = await import("./addPaymentMethod.handler").then(
-        (mod) => mod.addPaymentMethodHandler
-      );
-    }
-
-    // Unreachable code but required for type safety
-    if (!UNSTABLE_HANDLER_CACHE.addPaymentMethod) {
-      throw new Error("Failed to load handler");
-    }
-
-    return UNSTABLE_HANDLER_CACHE.addPaymentMethod({
-      ctx,
-    });
-  }),
-
-  listMembers: authedProcedure.input(ZListMembersInputSchema).query(async ({ ctx, input }) => {
-    if (!UNSTABLE_HANDLER_CACHE.listMembers) {
-      UNSTABLE_HANDLER_CACHE.listMembers = await import("./listMembers.handler").then(
-        (mod) => mod.listMembersHandler
-      );
-    }
-
-    // Unreachable code but required for type safety
-    if (!UNSTABLE_HANDLER_CACHE.listMembers) {
-      throw new Error("Failed to load handler");
-    }
-
-    return UNSTABLE_HANDLER_CACHE.listMembers({
-      ctx,
-      input,
-    });
-  }),
-
-  hasTeamPlan: authedProcedure.query(async ({ ctx }) => {
-    if (!UNSTABLE_HANDLER_CACHE.hasTeamPlan) {
-      UNSTABLE_HANDLER_CACHE.hasTeamPlan = await import("./hasTeamPlan.handler").then(
-        (mod) => mod.hasTeamPlanHandler
-      );
-    }
-
-    // Unreachable code but required for type safety
-    if (!UNSTABLE_HANDLER_CACHE.hasTeamPlan) {
-      throw new Error("Failed to load handler");
-    }
-
-    return UNSTABLE_HANDLER_CACHE.hasTeamPlan({
-      ctx,
-    });
-  }),
-
-  listInvites: authedProcedure.query(async ({ ctx }) => {
-    if (!UNSTABLE_HANDLER_CACHE.listInvites) {
-      UNSTABLE_HANDLER_CACHE.listInvites = await import("./listInvites.handler").then(
-        (mod) => mod.listInvitesHandler
-      );
-    }
-
-    // Unreachable code but required for type safety
-    if (!UNSTABLE_HANDLER_CACHE.listInvites) {
-      throw new Error("Failed to load handler");
-    }
-
-    return UNSTABLE_HANDLER_CACHE.listInvites({
-      ctx,
-    });
-  }),
-
-  createInvite: authedProcedure.input(ZCreateInviteInputSchema).mutation(async ({ ctx, input }) => {
-    if (!UNSTABLE_HANDLER_CACHE.createInvite) {
-      UNSTABLE_HANDLER_CACHE.createInvite = await import("./createInvite.handler").then(
-        (mod) => mod.createInviteHandler
-      );
-    }
-
-    if (!UNSTABLE_HANDLER_CACHE.createInvite) {
-      throw new Error("Failed to load handler");
-    }
-
-    return UNSTABLE_HANDLER_CACHE.createInvite({
-      ctx,
-      input,
-    });
-  }),
-
-  setInviteExpiration: authedProcedure
-    .input(ZSetInviteExpirationInputSchema)
-    .mutation(async ({ ctx, input }) => {
-      if (!UNSTABLE_HANDLER_CACHE.setInviteExpiration) {
-        UNSTABLE_HANDLER_CACHE.setInviteExpiration = await import("./setInviteExpiration.handler").then(
-          (mod) => mod.setInviteExpirationHandler
-        );
-      }
-
-      // Unreachable code but required for type safety
-      if (!UNSTABLE_HANDLER_CACHE.setInviteExpiration) {
-        throw new Error("Failed to load handler");
-      }
-
-      return UNSTABLE_HANDLER_CACHE.setInviteExpiration({
-        ctx,
-        input,
-      });
-    }),
-  deleteInvite: authedProcedure.input(ZDeleteInviteInputSchema).mutation(async ({ ctx, input }) => {
-    if (!UNSTABLE_HANDLER_CACHE.deleteInvite) {
-      UNSTABLE_HANDLER_CACHE.deleteInvite = await import("./deleteInvite.handler").then(
-        (mod) => mod.deleteInviteHandler
-      );
-    }
-
-    // Unreachable code but required for type safety
-    if (!UNSTABLE_HANDLER_CACHE.deleteInvite) {
-      throw new Error("Failed to load handler");
-    }
-
-    return UNSTABLE_HANDLER_CACHE.deleteInvite({
-      ctx,
-      input,
-    });
-  }),
-  inviteMemberByToken: authedProcedure
-    .input(ZInviteMemberByTokenSchemaInputSchema)
-    .mutation(async ({ ctx, input }) => {
-      if (!UNSTABLE_HANDLER_CACHE.inviteMemberByToken) {
-        UNSTABLE_HANDLER_CACHE.inviteMemberByToken = await import("./inviteMemberByToken.handler").then(
-          (mod) => mod.inviteMemberByTokenHandler
-        );
-      }
-
-      // Unreachable code but required for type safety
-      if (!UNSTABLE_HANDLER_CACHE.inviteMemberByToken) {
-        throw new Error("Failed to load handler");
-      }
-
-      return UNSTABLE_HANDLER_CACHE.inviteMemberByToken({
-        ctx,
-        input,
-      });
-    }),
-  hasEditPermissionForUser: authedProcedure
-    .input(ZHasEditPermissionForUserSchema)
-    .query(async ({ ctx, input }) => {
-      if (!UNSTABLE_HANDLER_CACHE.hasEditPermissionForUser) {
-        UNSTABLE_HANDLER_CACHE.hasEditPermissionForUser = await import(
-          "./hasEditPermissionForUser.handler"
-        ).then((mod) => mod.hasEditPermissionForUser);
-      }
-
-      // Unreachable code but required for type safety
-      if (!UNSTABLE_HANDLER_CACHE.hasEditPermissionForUser) {
-        throw new Error("Failed to load handler");
-      }
-
-      return UNSTABLE_HANDLER_CACHE.hasEditPermissionForUser({
-        ctx,
-        input,
-      });
-    }),
-  resendInvitation: authedProcedure.input(ZResendInvitationInputSchema).mutation(async ({ ctx, input }) => {
-    if (!UNSTABLE_HANDLER_CACHE.resendInvitation) {
-      UNSTABLE_HANDLER_CACHE.resendInvitation = await import("./resendInvitation.handler").then(
-        (mod) => mod.resendInvitationHandler
-      );
-    }
-
-    // Unreachable code but required for type safety
-    if (!UNSTABLE_HANDLER_CACHE.resendInvitation) {
-      throw new Error("Failed to load handler");
-    }
-
-    return UNSTABLE_HANDLER_CACHE.resendInvitation({
-      ctx,
-      input,
-    });
-=======
   getUpgradeable: authedProcedure.query(async (opts) => {
     const handler = await importHandler(
       namespaced("getUpgradeable"),
@@ -559,6 +154,5 @@
       () => import("./resendInvitation.handler")
     );
     return handler(opts);
->>>>>>> 412e7ecb
   }),
 });