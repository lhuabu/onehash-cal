--- conflicted
+++ resolved
@@ -1,30 +1,16 @@
-<<<<<<< HEAD
-import { randomBytes } from "crypto";
-
 import { updateTrialSubscription } from "@calcom/ee/teams/lib/payments";
-import { sendTeamInviteEmail } from "@calcom/emails";
-=======
-import { updateQuantitySubscriptionFromStripe } from "@calcom/features/ee/teams/lib/payments";
->>>>>>> 412e7ecb
 import { checkRateLimitAndThrowError } from "@calcom/lib/checkRateLimitAndThrowError";
 import { IS_TEAM_BILLING_ENABLED } from "@calcom/lib/constants";
 import { getTranslation } from "@calcom/lib/server/i18n";
-<<<<<<< HEAD
+import { isOrganisationOwner } from "@calcom/lib/server/queries/organisations";
 import { adminTeamMembers } from "@calcom/lib/server/queries/teams";
-=======
-import { isOrganisationOwner } from "@calcom/lib/server/queries/organisations";
->>>>>>> 412e7ecb
 import { prisma } from "@calcom/prisma";
 import { MembershipRole } from "@calcom/prisma/enums";
 import type { TrpcSessionUser } from "@calcom/trpc/server/trpc";
 
-<<<<<<< HEAD
-import { checkIfUserUnderTrial } from "../publish.handler";
-import { isEmail } from "../util";
-=======
 import { TRPCError } from "@trpc/server";
 
->>>>>>> 412e7ecb
+import { checkIfUserUnderTrial } from "../publish.handler";
 import type { TInviteMemberInputSchema } from "./inviteMember.schema";
 import {
   checkPermissions,
@@ -172,24 +158,19 @@
       if (isUserUnderTrial) {
         const totalSeats = await adminTeamMembers(ctx.user.id);
         if (totalSeats.length !== 0) {
-          if (IS_TEAM_BILLING_ENABLED) await updateTrialSubscription(ctx.user.id, totalSeats.length);
+          await updateTrialSubscription(ctx.user.id, totalSeats.length);
         }
       }
     } else {
+      const totalSeats = await adminTeamMembers(ctx.user.id);
       if (isUserUnderTrial) {
-        const totalSeats = await adminTeamMembers(ctx.user.id);
         if (totalSeats.length !== 0) {
-          if (IS_TEAM_BILLING_ENABLED) await updateTrialSubscription(ctx.user.id, totalSeats.length);
+          await updateTrialSubscription(ctx.user.id, totalSeats.length);
         }
       }
     }
     return input;
   }
-<<<<<<< HEAD
-};
-=======
-  return input;
 };
 
-export default inviteMemberHandler;
->>>>>>> 412e7ecb
+export default inviteMemberHandler;