import { describe, it, vi, expect } from "vitest";

import { isTeamAdmin } from "@calcom/lib/server/queries";
import { isOrganisationAdmin } from "@calcom/lib/server/queries/organisations";
import { MembershipRole } from "@calcom/prisma/enums";

import { TRPCError } from "@trpc/server";

import type { TeamWithParent } from "./types";
import type { Invitee, UserWithMembership } from "./utils";
import {
  checkPermissions,
  getUsernameOrEmailsToInvite,
  getIsOrgVerified,
  getOrgConnectionInfo,
  validateInviteeEligibility,
  shouldAutoJoinIfInOrg,
  checkInputEmailIsValid,
} from "./utils";

vi.mock("@calcom/lib/server/queries", () => {
  return {
    isTeamAdmin: vi.fn(),
  };
});

vi.mock("@calcom/lib/server/queries/organisations", () => {
  return {
    isOrganisationAdmin: vi.fn(),
  };
});

const mockedReturnSuccessCheckPerms = {
  accepted: true,
  disableImpersonation: false,
  id: 1,
  role: MembershipRole.ADMIN,
  userId: 1,
  teamId: 1,
};

const mockedTeam: TeamWithParent = {
  id: 1,
  name: "Team A",
  slug: null,
  logo: null,
  appLogo: null,
  appIconLogo: null,
  bio: null,
  hideBranding: false,
  hideBookATeamMember: false,
  createdAt: new Date(),
  brandColor: "#007ee5",
  darkBrandColor: "#fafafa",
  timeZone: "Europe/London",
  weekStart: "Sunday",
  theme: null,
  timeFormat: null,
  metadata: null,
  parentId: null,
  parent: null,
  isPrivate: false,
  logoUrl: "",
};

const mockUser: Invitee = {
  id: 4,
  username: "pro",
  email: "pro@example.com",
  password: "",
  completedOnboarding: true,
  identityProvider: "CAL",
<<<<<<< HEAD
  identityProviderId: null,
  invitedTo: null,
  brandColor: "#007ee5",
  darkBrandColor: "#fafafa",
  away: false,
  allowDynamicBooking: true,
  metadata: null,
  verified: false,
  role: "USER",
  disableImpersonation: false,
=======
>>>>>>> 412e7ecb
  organizationId: null,
};

const userInTeamAccepted: UserWithMembership = {
  ...mockUser,
  teams: [{ teamId: mockedTeam.id, accepted: true, userId: mockUser.id }],
};

const userInTeamNotAccepted: UserWithMembership = {
  ...mockUser,
  teams: [{ teamId: mockedTeam.id, accepted: false, userId: mockUser.id }],
};

describe("Invite Member Utils", () => {
  describe("checkPermissions", () => {
    it("It should throw an error if the user is not an admin of the ORG", async () => {
      vi.mocked(isOrganisationAdmin).mockResolvedValue(false);
      await expect(checkPermissions({ userId: 1, teamId: 1, isOrg: true })).rejects.toThrow();
    });
    it("It should NOT throw an error if the user is an admin of the ORG", async () => {
      vi.mocked(isOrganisationAdmin).mockResolvedValue(mockedReturnSuccessCheckPerms);
      await expect(checkPermissions({ userId: 1, teamId: 1, isOrg: true })).resolves.not.toThrow();
    });
    it("It should throw an error if the user is not an admin of the team", async () => {
      vi.mocked(isTeamAdmin).mockResolvedValue(false);
      await expect(checkPermissions({ userId: 1, teamId: 1 })).rejects.toThrow();
    });
    it("It should NOT throw an error if the user is an admin of a team", async () => {
      vi.mocked(isTeamAdmin).mockResolvedValue(mockedReturnSuccessCheckPerms);
      await expect(checkPermissions({ userId: 1, teamId: 1 })).resolves.not.toThrow();
    });
  });
  describe("getUsernameOrEmailsToInvite", () => {
    it("should throw a TRPCError with code BAD_REQUEST if no emails are provided", async () => {
      await expect(getUsernameOrEmailsToInvite([])).rejects.toThrow(TRPCError);
    });

    it("should return an array with one email if a string is provided", async () => {
      const result = await getUsernameOrEmailsToInvite("test@example.com");
      expect(result).toEqual(["test@example.com"]);
    });

    it("should return an array with multiple emails if an array is provided", async () => {
      const result = await getUsernameOrEmailsToInvite(["test1@example.com", "test2@example.com"]);
      expect(result).toEqual(["test1@example.com", "test2@example.com"]);
    });
  });
  describe("checkInputEmailIsValid", () => {
    it("should throw a TRPCError with code BAD_REQUEST if the email is invalid", () => {
      const invalidEmail = "invalid-email";
      expect(() => checkInputEmailIsValid(invalidEmail)).toThrow(TRPCError);
      expect(() => checkInputEmailIsValid(invalidEmail)).toThrowError(
        "Invite failed because invalid-email is not a valid email address"
      );
    });

    it("should not throw an error if the email is valid", () => {
      const validEmail = "valid-email@example.com";
      expect(() => checkInputEmailIsValid(validEmail)).not.toThrow();
    });
  });
  describe("getOrgConnectionInfo", () => {
    const orgAutoAcceptDomain = "example.com";
    const usersEmail = "user@example.com";

    it("should return orgId and autoAccept as true if team has parent and usersEmail domain matches orgAutoAcceptDomain and orgVerified is true", () => {
      const result = getOrgConnectionInfo({
        orgAutoAcceptDomain,
        orgVerified: true,
        usersEmail,
        team: {
          ...mockedTeam,
          parentId: 2,
        },
        isOrg: false,
      });
      expect(result).toEqual({ orgId: 2, autoAccept: true });
    });

    it("should return orgId and autoAccept as false if team has parent and usersEmail domain does not match orgAutoAcceptDomain", () => {
      const result = getOrgConnectionInfo({
        orgAutoAcceptDomain,
        usersEmail: "user@other.com",
        team: {
          ...mockedTeam,
          parentId: 2,
        },
        isOrg: false,
      });
      expect(result).toEqual({ orgId: undefined, autoAccept: false });
    });

    it("should return orgId and autoAccept as false if team has parent and usersEmail domain matches orgAutoAcceptDomain but orgVerified is false", () => {
      const result = getOrgConnectionInfo({
        orgAutoAcceptDomain,
        orgVerified: false,
        usersEmail,
        team: { ...mockedTeam },
        isOrg: false,
      });
      expect(result).toEqual({ orgId: undefined, autoAccept: false });
    });

    it("should return orgId and autoAccept as true if team has no parent and isOrg is true and usersEmail domain matches orgAutoAcceptDomain and orgVerified is true", () => {
      const result = getOrgConnectionInfo({
        orgAutoAcceptDomain,
        orgVerified: true,
        usersEmail,
        team: { ...mockedTeam, parentId: null },
        isOrg: true,
      });
      expect(result).toEqual({ orgId: 1, autoAccept: true });
    });

    it("should return orgId and autoAccept as false if team has no parent and isOrg is true and usersEmail domain does not match orgAutoAcceptDomain", () => {
      const result = getOrgConnectionInfo({
        orgAutoAcceptDomain,
        usersEmail: "user@other.com",
        team: { ...mockedTeam, parentId: null },
        isOrg: true,
      });
      expect(result).toEqual({ orgId: undefined, autoAccept: false });
    });

    it("should return orgId and autoAccept as false if team has no parent and isOrg is true and usersEmail domain matches orgAutoAcceptDomain but orgVerified is false", () => {
      const result = getOrgConnectionInfo({
        orgAutoAcceptDomain,
        orgVerified: false,
        usersEmail,
        team: { ...mockedTeam, parentId: null },
        isOrg: true,
      });
      expect(result).toEqual({ orgId: mockedTeam.id, autoAccept: false });
    });
  });
  describe("getIsOrgVerified", () => {
    it("should return the correct values when isOrg is true and teamMetadata.orgAutoAcceptEmail is true", () => {
      const team = {
        metadata: {
          isOrganizationVerified: true,
          orgAutoAcceptEmail: "example.com",
        },
        parent: null,
      };
      const result = getIsOrgVerified(true, { ...mockedTeam, ...team });
      expect(result).toEqual({
        isInOrgScope: true,
        orgVerified: true,
        autoAcceptEmailDomain: "example.com",
      });
    });

    it("should return the correct values when orgMetadataIfExists.orgAutoAcceptEmail is true", () => {
      const team = {
        metadata: {},
        parent: {
          ...mockedTeam,
          metadata: {
            isOrganizationVerified: false,
            orgAutoAcceptEmail: "example.com",
          },
        },
      };
      const result = getIsOrgVerified(false, { ...mockedTeam, ...team });
      expect(result).toEqual({
        isInOrgScope: true,
        orgVerified: false,
        autoAcceptEmailDomain: "example.com",
      });
    });

    it("should return the correct values when neither isOrg nor orgMetadataIfExists.orgAutoAcceptEmail is true", () => {
      const team = {
        metadata: {},
        parent: null,
      };
      const result = getIsOrgVerified(false, { ...mockedTeam, ...team });
      expect(result).toEqual({
        isInOrgScope: false,
      });
    });
  });

  describe("validateInviteeEligibility: Check if user can be invited to the team/org", () => {
    const invitee: Invitee = {
      ...mockUser,
      id: 1,
      username: "testuser",
      email: "testuser@example.com",
      organizationId: null,
    };
    const isOrg = false;

    it("should not throw when inviting to an organization's team an existing org user", () => {
      const inviteeWithOrg: Invitee = {
        ...invitee,
        organizationId: 2,
      };
      const teamWithOrg = {
        ...mockedTeam,
        parentId: 2,
      };
      expect(() => validateInviteeEligibility(inviteeWithOrg, teamWithOrg, isOrg)).not.toThrow();
    });

    it("should throw a TRPCError when inviting a user who is already a member of the org", () => {
      const inviteeWithOrg: Invitee = {
        ...invitee,
        organizationId: 1,
      };
      const teamWithOrg = {
        ...mockedTeam,
        id: 1,
      };
      expect(() => validateInviteeEligibility(inviteeWithOrg, teamWithOrg, isOrg)).toThrow(TRPCError);
    });

    it("should throw a TRPCError when inviting a user who is already a member of the team", () => {
      const inviteeWithOrg: UserWithMembership = {
        ...invitee,
        organizationId: null,
        teams: [{ teamId: 1, accepted: true, userId: invitee.id }],
      };
      const teamWithOrg = {
        ...mockedTeam,
        id: 1,
      };
      expect(() => validateInviteeEligibility(inviteeWithOrg, teamWithOrg, isOrg)).toThrow(TRPCError);
    });

    it("should throw a TRPCError with code FORBIDDEN if the invitee is already a member of another organization", () => {
      const inviteeWithOrg: Invitee = {
        ...invitee,
        organizationId: 2,
      };
      const teamWithOrg = {
        ...mockedTeam,
        parentId: 3,
      };
      expect(() => validateInviteeEligibility(inviteeWithOrg, teamWithOrg, isOrg)).toThrow(TRPCError);
    });

    it("should throw a TRPCError with code FORBIDDEN if the invitee already exists in OneHash and is being invited to an organization", () => {
      const isOrg = true;
      expect(() => validateInviteeEligibility(invitee, mockedTeam, isOrg)).toThrow(TRPCError);
    });

    it("should not throw an error if the invitee does not already belong to another organization and is not being invited to an organization", () => {
      expect(() => validateInviteeEligibility(invitee, mockedTeam, isOrg)).not.toThrow();
    });
  });
  describe("shouldAutoJoinIfInOrg", () => {
    it("should return autoJoined: false if the user is not in the same organization as the team", async () => {
      const result = await shouldAutoJoinIfInOrg({
        team: mockedTeam,
        invitee: userInTeamAccepted,
      });
      expect(result).toEqual(false);
    });

    it("should return autoJoined: false if the team does not have a parent organization", async () => {
      const result = await shouldAutoJoinIfInOrg({
        team: { ...mockedTeam, parentId: null },
        invitee: userInTeamAccepted,
      });
      expect(result).toEqual(false);
    });

    it("should return `autoJoined: false` if team has parent organization and invitee has not accepted membership to organization", async () => {
      const result = await shouldAutoJoinIfInOrg({
        team: { ...mockedTeam, parentId: mockedTeam.id },
        invitee: { ...userInTeamNotAccepted, organizationId: mockedTeam.id },
      });
      expect(result).toEqual(false);
    });
    it("should return `autoJoined: true` if team has parent organization and invitee has accepted membership to organization", async () => {
      const result = await shouldAutoJoinIfInOrg({
        team: { ...mockedTeam, parentId: mockedTeam.id },
        invitee: { ...userInTeamAccepted, organizationId: mockedTeam.id },
      });
      expect(result).toEqual(true);
    });
  });
});<|MERGE_RESOLUTION|>--- conflicted
+++ resolved
@@ -70,19 +70,6 @@
   password: "",
   completedOnboarding: true,
   identityProvider: "CAL",
-<<<<<<< HEAD
-  identityProviderId: null,
-  invitedTo: null,
-  brandColor: "#007ee5",
-  darkBrandColor: "#fafafa",
-  away: false,
-  allowDynamicBooking: true,
-  metadata: null,
-  verified: false,
-  role: "USER",
-  disableImpersonation: false,
-=======
->>>>>>> 412e7ecb
   organizationId: null,
 };
 
