import { randomBytes } from "crypto";
import type { TFunction } from "next-i18next";

import { getOrgFullOrigin } from "@calcom/ee/organizations/lib/orgDomains";
import { sendTeamInviteEmail } from "@calcom/emails";
<<<<<<< HEAD
import { ENABLE_PROFILE_SWITCHER, SIGNUP_URL, WEBAPP_URL } from "@calcom/lib/constants";
=======
import { ENABLE_PROFILE_SWITCHER, WEBAPP_URL } from "@calcom/lib/constants";
>>>>>>> 2fb1408d
import { createAProfileForAnExistingUser } from "@calcom/lib/createAProfileForAnExistingUser";
import logger from "@calcom/lib/logger";
import { safeStringify } from "@calcom/lib/safeStringify";
import { getTranslation } from "@calcom/lib/server/i18n";
<<<<<<< HEAD
import { isTeamAdmin, updateNewTeamMemberEventTypes } from "@calcom/lib/server/queries";
=======
import { updateNewTeamMemberEventTypes } from "@calcom/lib/server/queries";
import { isTeamAdmin } from "@calcom/lib/server/queries";
>>>>>>> 2fb1408d
import { isOrganisationAdmin } from "@calcom/lib/server/queries/organisations";
import { ProfileRepository } from "@calcom/lib/server/repository/profile";
import { getParsedTeam } from "@calcom/lib/server/repository/teamUtils";
import { UserRepository } from "@calcom/lib/server/repository/user";
import slugify from "@calcom/lib/slugify";
import { prisma } from "@calcom/prisma";
import type { Membership, OrganizationSettings, Team } from "@calcom/prisma/client";
import { type User as UserType, type UserPassword, Prisma } from "@calcom/prisma/client";
import type { Profile as ProfileType } from "@calcom/prisma/client";
import { MembershipRole } from "@calcom/prisma/enums";
import { teamMetadataSchema } from "@calcom/prisma/zod-utils";

import { TRPCError } from "@trpc/server";

import { isEmail } from "../util";
import type { TeamWithParent } from "./types";

const log = logger.getSubLogger({ prefix: ["inviteMember.utils"] });
export type Invitee = Pick<
  UserType,
  "id" | "email" | "username" | "identityProvider" | "completedOnboarding"
>;

export type UserWithMembership = Invitee & {
  teams?: Pick<Membership, "userId" | "teamId" | "accepted" | "role">[];
  profiles: ProfileType[];
  password: UserPassword | null;
};
export type Invitation = {
  usernameOrEmail: string;
  role: MembershipRole;
};
type ExistingUserWithInviteStatus = Awaited<ReturnType<typeof findUsersWithInviteStatus>>[number];
type ExistingUserWithInviteStatusAndProfile = ExistingUserWithInviteStatus & {
  profile: {
    username: string;
  } | null;
};

export type Invitation = {
  usernameOrEmail: string;
  role: MembershipRole;
};

type InvitableExistingUser = UserWithMembership & {
  newRole: MembershipRole;
};

type InvitableExistingUserWithProfile = InvitableExistingUser & {
  profile: {
    username: string;
  } | null;
};

export async function ensureAtleastAdminPermissions({
  userId,
  teamId,
  isOrg,
}: {
  userId: number;
  teamId: number;
  isOrg?: boolean;
}) {
  // Checks if the team they are inviting to IS the org. Not a child team
  if (isOrg) {
    if (!(await isOrganisationAdmin(userId, teamId))) throw new TRPCError({ code: "UNAUTHORIZED" });
  } else {
    // TODO: do some logic here to check if the user is inviting a NEW user to a team that ISNT in the same org
    if (!(await isTeamAdmin(userId, teamId))) throw new TRPCError({ code: "UNAUTHORIZED" });
  }
}

export function checkInputEmailIsValid(email: string) {
  if (!isEmail(email))
    throw new TRPCError({
      code: "BAD_REQUEST",
      message: `Invite failed because ${email} is not a valid email address`,
    });
}

export async function getTeamOrThrow(teamId: number) {
  const team = await prisma.team.findFirst({
    where: {
      id: teamId,
    },
    include: {
      organizationSettings: true,
      parent: {
        include: {
          organizationSettings: true,
        },
      },
    },
  });

  if (!team)
    throw new TRPCError({
      code: "NOT_FOUND",
      message: `Team not found`,
    });

  return { ...team, metadata: teamMetadataSchema.parse(team.metadata) };
}

export async function getUniqueInvitationsOrThrowIfEmpty(invitations: Invitation[]) {
  const usernamesOrEmailsSet = new Set<string>();
  const uniqueInvitations: Invitation[] = [];

  invitations.forEach((usernameOrEmail) => {
    if (usernamesOrEmailsSet.has(usernameOrEmail.usernameOrEmail)) {
      return;
    }
    uniqueInvitations.push(usernameOrEmail);
    usernamesOrEmailsSet.add(usernameOrEmail.usernameOrEmail);
  });

  if (uniqueInvitations.length === 0) {
    throw new TRPCError({
      code: "BAD_REQUEST",
      message: "You must provide at least one email address to invite.",
    });
  }

  return uniqueInvitations;
<<<<<<< HEAD
}

export const enum INVITE_STATUS {
  USER_PENDING_MEMBER_OF_THE_ORG = "USER_PENDING_MEMBER_OF_THE_ORG",
  USER_ALREADY_INVITED_OR_MEMBER = "USER_ALREADY_INVITED_OR_MEMBER",
  USER_MEMBER_OF_OTHER_ORGANIZATION = "USER_MEMBER_OF_OTHER_ORGANIZATION",
  CAN_BE_INVITED = "CAN_BE_INVITED",
}

=======
}

export const enum INVITE_STATUS {
  USER_PENDING_MEMBER_OF_THE_ORG = "USER_PENDING_MEMBER_OF_THE_ORG",
  USER_ALREADY_INVITED_OR_MEMBER = "USER_ALREADY_INVITED_OR_MEMBER",
  USER_MEMBER_OF_OTHER_ORGANIZATION = "USER_MEMBER_OF_OTHER_ORGANIZATION",
  CAN_BE_INVITED = "CAN_BE_INVITED",
}

>>>>>>> 2fb1408d
export function canBeInvited(invitee: UserWithMembership, team: TeamWithParent) {
  const myLog = log.getSubLogger({ prefix: ["canBeInvited"] });
  myLog.debug("Checking if user can be invited", safeStringify({ invitee, team }));
  const alreadyInvited = invitee.teams?.find(({ teamId: membershipTeamId }) => team.id === membershipTeamId);
  if (alreadyInvited) {
    return INVITE_STATUS.USER_ALREADY_INVITED_OR_MEMBER;
  }

  const orgMembership = invitee.teams?.find((membership) => membership.teamId === team.parentId);

  // An invitee here won't be a member of the team
  // If he is invited to a sub-team and is already part of the organization.
  if (
    team.parentId &&
    UserRepository.isAMemberOfOrganization({ user: invitee, organizationId: team.parentId })
  ) {
    return INVITE_STATUS.CAN_BE_INVITED;
  }

  // user invited to join a team inside an org, but has not accepted invite to org yet
  if (team.parentId && orgMembership && !orgMembership.accepted) {
    return INVITE_STATUS.USER_PENDING_MEMBER_OF_THE_ORG;
  }

  if (
    !ENABLE_PROFILE_SWITCHER &&
    // Member of an organization is invited to join a team that is not a subteam of the organization
    invitee.profiles.find((profile) => profile.organizationId != team.parentId)
  ) {
    return INVITE_STATUS.USER_MEMBER_OF_OTHER_ORGANIZATION;
  }
  return INVITE_STATUS.CAN_BE_INVITED;
}

export async function findUsersWithInviteStatus({
  invitations,
  team,
}: {
  invitations: Invitation[];
  team: TeamWithParent;
}) {
  const usernamesOrEmails = invitations.map((invitation) => invitation.usernameOrEmail);
  const inviteesFromDb: UserWithMembership[] = await prisma.user.findMany({
    where: {
      OR: [
        // Either it's a username in that organization
        {
          profiles: {
            some: {
              organizationId: team.id,
              username: { in: usernamesOrEmails },
            },
          },
        },
        // Or it's an email
        { email: { in: usernamesOrEmails } },
      ],
    },
    select: {
      id: true,
      email: true,
      username: true,
      password: true,
      completedOnboarding: true,
      identityProvider: true,
      profiles: true,
      teams: true,
    },
  });

  const userToRoleMap = buildUserToRoleMap();
  const defaultMemberRole = MembershipRole.MEMBER;
  // Check if the users found in the database can be invited to join the team/org
  return inviteesFromDb.map((inviteeFromDb) => {
    const newRole = getRoleForUser({ email: inviteeFromDb.email, username: inviteeFromDb.username });

    return {
      ...inviteeFromDb,
      newRole: newRole ?? defaultMemberRole,
      canBeInvited: canBeInvited(inviteeFromDb, team),
    };
  });

  function buildUserToRoleMap() {
    const userToRoleMap = new Map<string, MembershipRole>();
    invitations.forEach((invitation) => {
      userToRoleMap.set(invitation.usernameOrEmail, invitation.role);
    });
    return userToRoleMap;
  }

  function getRoleForUser({ email, username }: { email: string; username: string | null }) {
    return userToRoleMap.get(email) || (username ? userToRoleMap.get(username) : defaultMemberRole);
  }
}

export function getOrgConnectionInfo({
  orgAutoAcceptDomain,
  orgVerified,
  isOrg,
  email,
  team,
}: {
  orgAutoAcceptDomain?: string | null;
  orgVerified: boolean | null;
  email: string;
  team: Pick<TeamWithParent, "parentId" | "id">;
  isOrg: boolean;
}) {
  let orgId: number | undefined = undefined;
  let autoAccept = false;

  if (team.parentId || isOrg) {
    orgId = team.parentId || team.id;
    if (email.split("@")[1] == orgAutoAcceptDomain) {
<<<<<<< HEAD
      // We discourage self-served organizations from being able to auto-accept feature by having a barrier of a fixed number of paying teams in the account for creating the organization
=======
      // We discourage self-served organizations from being able to use auto-accept feature by having a barrier of a fixed number of paying teams in the account for creating the organization
>>>>>>> 2fb1408d
      // We can't put restriction of a published organization here because when we move teams during the onboarding of the organization, it isn't published at the moment and we really need those members to be auto-added
      // Further, sensitive operations like member editing and impersonating are disabled by default, unless reviewed by the ADMIN team
      autoAccept = !!orgVerified;
    } else {
      orgId = undefined;
      autoAccept = false;
    }
  }

  return { orgId, autoAccept };
}

export async function createNewUsersConnectToOrgIfExists({
  invitations,
  isOrg,
  teamId,
  parentId,
  autoAcceptEmailDomain,
  orgConnectInfoByUsernameOrEmail,
  isPlatformManaged,
  timeFormat,
  weekStart,
  timeZone,
}: {
  invitations: Invitation[];
  isOrg: boolean;
  teamId: number;
  parentId?: number | null;
  autoAcceptEmailDomain: string | null;
  orgConnectInfoByUsernameOrEmail: Record<string, ReturnType<typeof getOrgConnectionInfo>>;
  isPlatformManaged?: boolean;
  timeFormat?: number;
  weekStart?: string;
  timeZone?: string;
}) {
  // fail if we have invalid emails
  invitations.forEach((invitation) => checkInputEmailIsValid(invitation.usernameOrEmail));
  // from this point we know usernamesOrEmails contains only emails
  const createdUsers = await prisma.$transaction(
    async (tx) => {
      const createdUsers = [];
      for (let index = 0; index < invitations.length; index++) {
        const invitation = invitations[index];
        // Weird but orgId is defined only if the invited user email matches orgAutoAcceptEmail
        const { orgId, autoAccept } = orgConnectInfoByUsernameOrEmail[invitation.usernameOrEmail];
        const [emailUser, emailDomain] = invitation.usernameOrEmail.split("@");

        // An org member can't change username during signup, so we set the username
        const orgMemberUsername =
          emailDomain === autoAcceptEmailDomain
            ? slugify(emailUser)
            : slugify(`${emailUser}-${emailDomain.split(".")[0]}`);

        // As a regular team member is allowed to change username during signup, we don't set any username for him
        const regularTeamMemberUsername = null;

        const isBecomingAnOrgMember = parentId || isOrg;

        const createdUser = await tx.user.create({
          data: {
            username: isBecomingAnOrgMember ? orgMemberUsername : regularTeamMemberUsername,
            email: invitation.usernameOrEmail,
            verified: true,
            invitedTo: teamId,
            isPlatformManaged: !!isPlatformManaged,
            timeFormat,
            weekStart,
            timeZone,
            organizationId: orgId || null, // If the user is invited to a child team, they are automatically added to the parent org
            ...(orgId
              ? {
                  profiles: {
                    createMany: {
                      data: [
                        {
                          uid: ProfileRepository.generateProfileUid(),
                          username: orgMemberUsername,
                          organizationId: orgId,
                        },
                      ],
                    },
                  },
                }
              : null),
            teams: {
              create: {
                teamId: teamId,
                role: invitation.role,
                accepted: autoAccept, // If the user is invited to a child team, they are automatically accepted
              },
            },
          },
        });

        // We also need to create the membership in the parent org if it exists
        if (parentId) {
          await tx.membership.create({
            data: {
              teamId: parentId,
              userId: createdUser.id,
              role: MembershipRole.MEMBER,
              accepted: autoAccept,
            },
          });
        }
        createdUsers.push(createdUser);
      }
      return createdUsers;
    },
    { timeout: 10000 }
  );
  return createdUsers;
}

export async function createMemberships({
  teamId,
  language,
  invitees,
  parentId,
  accepted,
}: {
<<<<<<< HEAD
  input: Omit<InviteMemberOptions["input"], "usernameOrEmail">;
  invitees: (ExistingUserWithInviteStatus & {
=======
  teamId: number;
  language: string;
  invitees: (InvitableExistingUser & {
>>>>>>> 2fb1408d
    needToCreateOrgMembership: boolean | null;
  })[];
  parentId: number | null;
  accepted: boolean;
}) {
  log.debug("Creating memberships for", safeStringify({ teamId, language, invitees, parentId, accepted }));
  try {
    await prisma.membership.createMany({
      data: invitees.flatMap((invitee) => {
        //TODO:Logic of assignig role as per the role of user in 0th index team not clear
        // const organizationRole = invitee?.teams?.[0]?.role;
        // const role =
        //   organizationRole === MembershipRole.ADMIN || organizationRole === MembershipRole.OWNER
        //     ? organizationRole
        //     : invitee.newRole;
        const role = invitee.newRole;
        const data = [];
        // membership for the team
        data.push({
          teamId,
          userId: invitee.id,
          accepted,
<<<<<<< HEAD
          role: role,
=======
          role:
            organizationRole === MembershipRole.ADMIN || organizationRole === MembershipRole.OWNER
              ? organizationRole
              : invitee.newRole,
>>>>>>> 2fb1408d
        });

        // membership for the org
        if (parentId && invitee.needToCreateOrgMembership) {
          data.push({
            accepted,
            teamId: parentId,
            userId: invitee.id,
            role: MembershipRole.MEMBER,
          });
        }
        return data;
      }),
    });
  } catch (e) {
    if (e instanceof Prisma.PrismaClientKnownRequestError) {
<<<<<<< HEAD
      logger.error("Failed to create memberships", input.teamId);
=======
      logger.error("Failed to create memberships", teamId);
>>>>>>> 2fb1408d
    } else {
      throw e;
    }
  }
}

export async function sendSignupToOrganizationEmail({
  usernameOrEmail,
  team,
  translation,
  inviterName,
  teamId,
  isOrg,
}: {
  usernameOrEmail: string;
  team: { name: string; parent: { name: string } | null };
  translation: TFunction;
  inviterName: string;
  teamId: number;
  isOrg: boolean;
}) {
  const token: string = randomBytes(32).toString("hex");

  await prisma.verificationToken.create({
    data: {
      identifier: usernameOrEmail,
      token,
      expires: new Date(new Date().setHours(168)), // +1 week
      team: {
        connect: {
          id: teamId,
        },
      },
    },
  });

  await sendTeamInviteEmail({
    language: translation,
    from: inviterName || `${team.name}'s admin`,
    to: usernameOrEmail,
    teamName: team.name,
    joinLink: SIGNUP_URL,
    isCalcomMember: false,
    isOrg: isOrg,
    parentTeamName: team?.parent?.name,
    isAutoJoin: false,
    isExistingUserMovedToOrg: false,
    // For a new user there is no prev and new links.
    prevLink: null,
    newLink: null,
  });
}

type TeamAndOrganizationSettings = Team & {
  organizationSettings?: OrganizationSettings | null;
};

export function getOrgState(
  isOrg: boolean,
  team: TeamAndOrganizationSettings & {
    parent: TeamAndOrganizationSettings | null;
  }
) {
  const parentSettings = team.parent?.organizationSettings;

  if (isOrg && team.organizationSettings?.orgAutoAcceptEmail) {
    return {
      isInOrgScope: true,
      orgVerified: team.organizationSettings.isOrganizationVerified,
      orgConfigured: team.organizationSettings.isOrganizationConfigured,
      autoAcceptEmailDomain: team.organizationSettings.orgAutoAcceptEmail,
      orgPublished: !!team.slug,
    };
  } else if (parentSettings?.orgAutoAcceptEmail) {
    return {
      isInOrgScope: true,
      orgVerified: parentSettings.isOrganizationVerified,
      orgConfigured: parentSettings.isOrganizationConfigured,
      autoAcceptEmailDomain: parentSettings.orgAutoAcceptEmail,
      orgPublished: !!team.parent?.slug,
    };
  }

  return {
    isInOrgScope: false,
<<<<<<< HEAD
  } as {
    isInOrgScope: false;
    orgVerified: never;
    autoAcceptEmailDomain: never;
    orgConfigured: never;
    orgPublished: never;
=======
    orgVerified: null,
    autoAcceptEmailDomain: null,
    orgConfigured: null,
    orgPublished: null,
>>>>>>> 2fb1408d
  };
}

export function getAutoJoinStatus({
  team,
  invitee,
  connectionInfoMap,
}: {
  team: TeamWithParent;
  invitee: UserWithMembership;
  connectionInfoMap: Record<string, ReturnType<typeof getOrgConnectionInfo>>;
}) {
  const isRegularTeam = !team.isOrganization && !team.parentId;

  if (isRegularTeam) {
    // There are no-auto join in regular teams ever
    return {
      autoAccept: false,
      // Following are not relevant for regular teams
      needToCreateProfile: null,
      needToCreateOrgMembership: null,
    };
  }

  const isAutoAcceptEmail = connectionInfoMap[invitee.email].autoAccept;
  const isUserMemberOfTheTeamsParentOrganization = team.parentId
    ? UserRepository.isAMemberOfOrganization({ user: invitee, organizationId: team.parentId })
    : null;

  if (isUserMemberOfTheTeamsParentOrganization) {
    const orgMembership = invitee.teams?.find((membership) => membership.teamId === team.parentId);

    const isAMemberOfOrg = orgMembership?.accepted;
    return {
      autoAccept: isAMemberOfOrg,
      // User is a member of parent organization already - So, no need to create profile and membership with Org
      needToCreateProfile: false,
      needToCreateOrgMembership: false,
    };
  }

  if (isAutoAcceptEmail) {
    // User is not a member of parent organization but has autoAccept email
    // We need to create profile as well as membership with the Org in this case
    return {
      autoAccept: true,
      needToCreateProfile: true,
      needToCreateOrgMembership: true,
    };
  }

  return {
    autoAccept: false,
    needToCreateProfile: false,
    needToCreateOrgMembership: true,
  };
}

// split invited users between ones that can autojoin and the others who cannot autojoin
export const groupUsersByJoinability = ({
  existingUsersWithMemberships,
  team,
  connectionInfoMap,
}: {
  team: TeamWithParent;
<<<<<<< HEAD
  existingUsersWithMemberships: ExistingUserWithInviteStatusAndProfile[];
=======
  existingUsersWithMemberships: InvitableExistingUserWithProfile[];
>>>>>>> 2fb1408d
  connectionInfoMap: Record<string, ReturnType<typeof getOrgConnectionInfo>>;
}) => {
  const usersToAutoJoin = [];
  const regularUsers = [];

  for (let index = 0; index < existingUsersWithMemberships.length; index++) {
    const existingUserWithMemberships = existingUsersWithMemberships[index];
    const autoJoinStatus = getAutoJoinStatus({
      invitee: existingUserWithMemberships,
      team,
      connectionInfoMap,
    });

    autoJoinStatus.autoAccept
      ? usersToAutoJoin.push({
          ...existingUserWithMemberships,
          ...autoJoinStatus,
        })
      : regularUsers.push({
          ...existingUserWithMemberships,
          ...autoJoinStatus,
        });
  }

  return [usersToAutoJoin, regularUsers];
};

export const sendEmails = async (emailPromises: Promise<void>[]) => {
  const sentEmails = await Promise.allSettled(emailPromises);
  sentEmails.forEach((sentEmail) => {
    if (sentEmail.status === "rejected") {
      logger.error("Could not send email to user. Reason:", sentEmail.reason);
    }
  });
};

export const sendExistingUserTeamInviteEmails = async ({
  existingUsersWithMemberships,
  language,
  currentUserTeamName,
  currentUserName,
  currentUserParentTeamName,
  isOrg,
  teamId,
  isAutoJoin,
  orgSlug,
}: {
  language: TFunction;
  isAutoJoin: boolean;
<<<<<<< HEAD
  existingUsersWithMemberships: (UserWithMembership & {
    profile: {
      username: string;
    } | null;
  })[];
=======
  existingUsersWithMemberships: Omit<InvitableExistingUserWithProfile, "canBeInvited" | "newRole">[];
>>>>>>> 2fb1408d
  currentUserTeamName?: string;
  currentUserParentTeamName: string | undefined;
  currentUserName?: string | null;
  isOrg: boolean;
  teamId: number;
  orgSlug: string | null;
}) => {
  const sendEmailsPromises = existingUsersWithMemberships.map(async (user) => {
    let sendTo = user.email;
    if (!isEmail(user.email)) {
      sendTo = user.email;
    }

    log.debug("Sending team invite email to", safeStringify({ user, currentUserName, currentUserTeamName }));

    if (!currentUserTeamName) {
      throw new TRPCError({
        code: "INTERNAL_SERVER_ERROR",
        message: "The team doesn't have a name",
      });
    }

    // inform user of membership by email
    if (currentUserTeamName) {
      const inviteTeamOptions = {
        joinLink: `${WEBAPP_URL}/auth/login?callbackUrl=/settings/teams`,
        isCalcomMember: true,
      };
      /**
       * Here we want to redirect to a different place if onboarding has been completed or not. This prevents the flash of going to teams -> Then to onboarding - also show a different email template.
       * This only changes if the user is a CAL user and has not completed onboarding and has no password
       */
      if (!user.completedOnboarding && !user.password?.hash && user.identityProvider === "CAL") {
        const token = randomBytes(32).toString("hex");
        await prisma.verificationToken.create({
          data: {
            identifier: user.email,
            token,
            expires: new Date(new Date().setHours(168)), // +1 week
            team: {
              connect: {
                id: teamId,
              },
            },
          },
        });

        inviteTeamOptions.joinLink = `${WEBAPP_URL}/signup?token=${token}&callbackUrl=/getting-started`;
        inviteTeamOptions.isCalcomMember = false;
      }

      return sendTeamInviteEmail({
        language,
        isAutoJoin,
        from: currentUserName ?? `${currentUserTeamName}'s admin`,
        to: sendTo,
        teamName: currentUserTeamName,
        ...inviteTeamOptions,
        isOrg: isOrg,
        parentTeamName: currentUserParentTeamName,
        isExistingUserMovedToOrg: true,
        prevLink: `${getOrgFullOrigin("")}/${user.username || ""}`,
        newLink: user.profile ? `${getOrgFullOrigin(orgSlug ?? "")}/${user.profile.username}` : null,
      });
    }
  });

  await sendEmails(sendEmailsPromises);
};

type inviteMemberHandlerInput = {
  teamId: number;
  role?: "ADMIN" | "MEMBER" | "OWNER";
<<<<<<< HEAD
  isOrg: boolean;
=======
>>>>>>> 2fb1408d
  language: string;
};

export async function handleExistingUsersInvites({
  invitableExistingUsers,
  team,
  orgConnectInfoByUsernameOrEmail,
<<<<<<< HEAD
  input,
  inviter,
  orgSlug,
}: {
  invitableExistingUsers: Awaited<ReturnType<typeof findUsersWithInviteStatus>>;
  team: TeamWithParent;
  orgConnectInfoByUsernameOrEmail: Record<string, { orgId: number | undefined; autoAccept: boolean }>;
  input: inviteMemberHandlerInput;
  inviter: {
    name: string | null;
  };
  orgSlug: string | null;
}) {
  const translation = await getTranslation(input.language ?? "en", "common");
=======
  teamId,
  language,
  inviter,
  orgSlug,
  isOrg,
}: {
  invitableExistingUsers: InvitableExistingUser[];
  team: TeamWithParent;
  orgConnectInfoByUsernameOrEmail: Record<string, { orgId: number | undefined; autoAccept: boolean }>;
  teamId: number;
  language: string;
  inviter: {
    name: string | null;
  };
  isOrg: boolean;
  orgSlug: string | null;
}) {
  const translation = await getTranslation(language, "common");
>>>>>>> 2fb1408d
  if (!team.isOrganization) {
    const [autoJoinUsers, regularUsers] = groupUsersByJoinability({
      existingUsersWithMemberships: invitableExistingUsers.map((u) => {
        return {
          ...u,
          profile: null,
        };
      }),
      team,
      connectionInfoMap: orgConnectInfoByUsernameOrEmail,
    });

    log.debug(
      "Inviting existing users to a team",
      safeStringify({
        autoJoinUsers,
        regularUsers,
      })
    );

    // invited users can autojoin, create their memberships in org
    if (autoJoinUsers.length) {
      await createMemberships({
<<<<<<< HEAD
        input,
=======
        teamId,
        language,
>>>>>>> 2fb1408d
        invitees: autoJoinUsers,
        parentId: team.parentId,
        accepted: true,
      });

      await Promise.all(
        autoJoinUsers.map(async (userToAutoJoin) => {
          await updateNewTeamMemberEventTypes(userToAutoJoin.id, team.id);
        })
      );

      await sendExistingUserTeamInviteEmails({
        currentUserName: inviter.name,
        currentUserTeamName: team?.name,
        existingUsersWithMemberships: autoJoinUsers,
        language: translation,
<<<<<<< HEAD
        isOrg: input.isOrg,
=======
        isOrg: isOrg,
>>>>>>> 2fb1408d
        teamId: team.id,
        isAutoJoin: true,
        currentUserParentTeamName: team?.parent?.name,
        orgSlug,
      });
    }

    // invited users cannot autojoin, create provisional memberships and send email
    if (regularUsers.length) {
      await createMemberships({
<<<<<<< HEAD
        input,
=======
        teamId,
        language,
>>>>>>> 2fb1408d
        invitees: regularUsers,
        parentId: team.parentId,
        accepted: false,
      });
      await sendExistingUserTeamInviteEmails({
        currentUserName: inviter.name,
        currentUserTeamName: team?.name,
        existingUsersWithMemberships: regularUsers,
        language: translation,
<<<<<<< HEAD
        isOrg: input.isOrg,
=======
        isOrg: isOrg,
>>>>>>> 2fb1408d
        teamId: team.id,
        isAutoJoin: false,
        currentUserParentTeamName: team?.parent?.name,
        orgSlug,
      });
    }

    const parentOrganization = team.parent;
    if (parentOrganization) {
      const parsedOrg = getParsedTeam(parentOrganization);
      // Create profiles if needed
      await Promise.all([
        autoJoinUsers
          .concat(regularUsers)
          .filter((u) => u.needToCreateProfile)
          .map((user) =>
            createAProfileForAnExistingUser({
              user: {
                id: user.id,
                email: user.email,
                currentUsername: user.username,
              },
              organizationId: parsedOrg.id,
            })
          ),
      ]);
    }
  } else {
    const organization = team;
    log.debug(
      "Inviting existing users to an organization",
      safeStringify({
        invitableExistingUsers,
      })
    );

    const existingUsersWithMembershipsNew = await Promise.all(
      invitableExistingUsers.map(async (user) => {
        const shouldAutoAccept = orgConnectInfoByUsernameOrEmail[user.email].autoAccept;
        let profile = null;
        if (shouldAutoAccept) {
          profile = await createAProfileForAnExistingUser({
            user: {
              id: user.id,
              email: user.email,
              currentUsername: user.username,
            },
            organizationId: organization.id,
          });
        }

        await prisma.membership.create({
          data: {
            userId: user.id,
            teamId: team.id,
            accepted: shouldAutoAccept,
            role: user.newRole,
          },
        });
        return {
          ...user,
          profile,
        };
      })
    );

    const autoJoinUsers = existingUsersWithMembershipsNew.filter(
      (user) => orgConnectInfoByUsernameOrEmail[user.email].autoAccept
    );

    const regularUsers = existingUsersWithMembershipsNew.filter(
      (user) => !orgConnectInfoByUsernameOrEmail[user.email].autoAccept
    );

    // Send emails to user who auto-joined
    await sendExistingUserTeamInviteEmails({
      currentUserName: inviter.name,
      currentUserTeamName: team?.name,
      existingUsersWithMemberships: autoJoinUsers,
      language: translation,
<<<<<<< HEAD
      isOrg: input.isOrg,
=======
      isOrg,
>>>>>>> 2fb1408d
      teamId: team.id,
      isAutoJoin: true,
      currentUserParentTeamName: team?.parent?.name,
      orgSlug,
    });

    // Send emails to user who need to accept invite
    await sendExistingUserTeamInviteEmails({
      currentUserName: inviter.name,
      currentUserTeamName: team?.name,
      existingUsersWithMemberships: regularUsers,
      language: translation,
<<<<<<< HEAD
      isOrg: input.isOrg,
=======
      isOrg,
>>>>>>> 2fb1408d
      teamId: team.id,
      isAutoJoin: false,
      currentUserParentTeamName: team?.parent?.name,
      orgSlug,
    });
  }
}

export async function handleNewUsersInvites({
  invitationsForNewUsers,
  team,
  orgConnectInfoByUsernameOrEmail,
<<<<<<< HEAD
  input,
=======
  teamId,
  language,
  isOrg,
>>>>>>> 2fb1408d
  autoAcceptEmailDomain,
  inviter,
}: {
  invitationsForNewUsers: Invitation[];
<<<<<<< HEAD
  input: inviteMemberHandlerInput;
=======
  teamId: number;
  language: string;
>>>>>>> 2fb1408d
  orgConnectInfoByUsernameOrEmail: Record<string, { orgId: number | undefined; autoAccept: boolean }>;
  autoAcceptEmailDomain: string | null;
  team: TeamWithParent;
  inviter: {
    name: string | null;
  };
<<<<<<< HEAD
}) {
  const translation = await getTranslation(input.language ?? "en", "common");

  await createNewUsersConnectToOrgIfExists({
    invitations: invitationsForNewUsers,
    isOrg: input.isOrg,
    teamId: input.teamId,
=======
  isOrg: boolean;
}) {
  const translation = await getTranslation(language, "common");

  await createNewUsersConnectToOrgIfExists({
    invitations: invitationsForNewUsers,
    isOrg,
    teamId: teamId,
>>>>>>> 2fb1408d
    orgConnectInfoByUsernameOrEmail,
    autoAcceptEmailDomain: autoAcceptEmailDomain,
    parentId: team.parentId,
  });

  const sendVerifyEmailsPromises = invitationsForNewUsers.map((invitation) => {
    return sendSignupToOrganizationEmail({
      usernameOrEmail: invitation.usernameOrEmail,
      team: {
        name: team.name,
        parent: team.parent,
      },
      translation,
      inviterName: inviter.name ?? "",
<<<<<<< HEAD
      teamId: input.teamId,
      isOrg: input.isOrg,
=======
      teamId,
      isOrg,
>>>>>>> 2fb1408d
    });
  });
  await sendEmails(sendVerifyEmailsPromises);
}<|MERGE_RESOLUTION|>--- conflicted
+++ resolved
@@ -3,21 +3,13 @@
 
 import { getOrgFullOrigin } from "@calcom/ee/organizations/lib/orgDomains";
 import { sendTeamInviteEmail } from "@calcom/emails";
-<<<<<<< HEAD
 import { ENABLE_PROFILE_SWITCHER, SIGNUP_URL, WEBAPP_URL } from "@calcom/lib/constants";
-=======
-import { ENABLE_PROFILE_SWITCHER, WEBAPP_URL } from "@calcom/lib/constants";
->>>>>>> 2fb1408d
 import { createAProfileForAnExistingUser } from "@calcom/lib/createAProfileForAnExistingUser";
 import logger from "@calcom/lib/logger";
 import { safeStringify } from "@calcom/lib/safeStringify";
 import { getTranslation } from "@calcom/lib/server/i18n";
-<<<<<<< HEAD
-import { isTeamAdmin, updateNewTeamMemberEventTypes } from "@calcom/lib/server/queries";
-=======
 import { updateNewTeamMemberEventTypes } from "@calcom/lib/server/queries";
 import { isTeamAdmin } from "@calcom/lib/server/queries";
->>>>>>> 2fb1408d
 import { isOrganisationAdmin } from "@calcom/lib/server/queries/organisations";
 import { ProfileRepository } from "@calcom/lib/server/repository/profile";
 import { getParsedTeam } from "@calcom/lib/server/repository/teamUtils";
@@ -57,11 +49,6 @@
   } | null;
 };
 
-export type Invitation = {
-  usernameOrEmail: string;
-  role: MembershipRole;
-};
-
 type InvitableExistingUser = UserWithMembership & {
   newRole: MembershipRole;
 };
@@ -142,7 +129,6 @@
   }
 
   return uniqueInvitations;
-<<<<<<< HEAD
 }
 
 export const enum INVITE_STATUS {
@@ -152,17 +138,6 @@
   CAN_BE_INVITED = "CAN_BE_INVITED",
 }
 
-=======
-}
-
-export const enum INVITE_STATUS {
-  USER_PENDING_MEMBER_OF_THE_ORG = "USER_PENDING_MEMBER_OF_THE_ORG",
-  USER_ALREADY_INVITED_OR_MEMBER = "USER_ALREADY_INVITED_OR_MEMBER",
-  USER_MEMBER_OF_OTHER_ORGANIZATION = "USER_MEMBER_OF_OTHER_ORGANIZATION",
-  CAN_BE_INVITED = "CAN_BE_INVITED",
-}
-
->>>>>>> 2fb1408d
 export function canBeInvited(invitee: UserWithMembership, team: TeamWithParent) {
   const myLog = log.getSubLogger({ prefix: ["canBeInvited"] });
   myLog.debug("Checking if user can be invited", safeStringify({ invitee, team }));
@@ -278,11 +253,7 @@
   if (team.parentId || isOrg) {
     orgId = team.parentId || team.id;
     if (email.split("@")[1] == orgAutoAcceptDomain) {
-<<<<<<< HEAD
-      // We discourage self-served organizations from being able to auto-accept feature by having a barrier of a fixed number of paying teams in the account for creating the organization
-=======
       // We discourage self-served organizations from being able to use auto-accept feature by having a barrier of a fixed number of paying teams in the account for creating the organization
->>>>>>> 2fb1408d
       // We can't put restriction of a published organization here because when we move teams during the onboarding of the organization, it isn't published at the moment and we really need those members to be auto-added
       // Further, sensitive operations like member editing and impersonating are disabled by default, unless reviewed by the ADMIN team
       autoAccept = !!orgVerified;
@@ -404,14 +375,9 @@
   parentId,
   accepted,
 }: {
-<<<<<<< HEAD
-  input: Omit<InviteMemberOptions["input"], "usernameOrEmail">;
-  invitees: (ExistingUserWithInviteStatus & {
-=======
   teamId: number;
   language: string;
   invitees: (InvitableExistingUser & {
->>>>>>> 2fb1408d
     needToCreateOrgMembership: boolean | null;
   })[];
   parentId: number | null;
@@ -434,14 +400,7 @@
           teamId,
           userId: invitee.id,
           accepted,
-<<<<<<< HEAD
           role: role,
-=======
-          role:
-            organizationRole === MembershipRole.ADMIN || organizationRole === MembershipRole.OWNER
-              ? organizationRole
-              : invitee.newRole,
->>>>>>> 2fb1408d
         });
 
         // membership for the org
@@ -458,11 +417,7 @@
     });
   } catch (e) {
     if (e instanceof Prisma.PrismaClientKnownRequestError) {
-<<<<<<< HEAD
-      logger.error("Failed to create memberships", input.teamId);
-=======
       logger.error("Failed to create memberships", teamId);
->>>>>>> 2fb1408d
     } else {
       throw e;
     }
@@ -504,7 +459,7 @@
     from: inviterName || `${team.name}'s admin`,
     to: usernameOrEmail,
     teamName: team.name,
-    joinLink: SIGNUP_URL,
+    joinLink: SIGNUP_URL as string,
     isCalcomMember: false,
     isOrg: isOrg,
     parentTeamName: team?.parent?.name,
@@ -548,19 +503,10 @@
 
   return {
     isInOrgScope: false,
-<<<<<<< HEAD
-  } as {
-    isInOrgScope: false;
-    orgVerified: never;
-    autoAcceptEmailDomain: never;
-    orgConfigured: never;
-    orgPublished: never;
-=======
     orgVerified: null,
     autoAcceptEmailDomain: null,
     orgConfigured: null,
     orgPublished: null,
->>>>>>> 2fb1408d
   };
 }
 
@@ -626,11 +572,7 @@
   connectionInfoMap,
 }: {
   team: TeamWithParent;
-<<<<<<< HEAD
-  existingUsersWithMemberships: ExistingUserWithInviteStatusAndProfile[];
-=======
   existingUsersWithMemberships: InvitableExistingUserWithProfile[];
->>>>>>> 2fb1408d
   connectionInfoMap: Record<string, ReturnType<typeof getOrgConnectionInfo>>;
 }) => {
   const usersToAutoJoin = [];
@@ -680,15 +622,7 @@
 }: {
   language: TFunction;
   isAutoJoin: boolean;
-<<<<<<< HEAD
-  existingUsersWithMemberships: (UserWithMembership & {
-    profile: {
-      username: string;
-    } | null;
-  })[];
-=======
   existingUsersWithMemberships: Omit<InvitableExistingUserWithProfile, "canBeInvited" | "newRole">[];
->>>>>>> 2fb1408d
   currentUserTeamName?: string;
   currentUserParentTeamName: string | undefined;
   currentUserName?: string | null;
@@ -762,10 +696,6 @@
 type inviteMemberHandlerInput = {
   teamId: number;
   role?: "ADMIN" | "MEMBER" | "OWNER";
-<<<<<<< HEAD
-  isOrg: boolean;
-=======
->>>>>>> 2fb1408d
   language: string;
 };
 
@@ -773,22 +703,6 @@
   invitableExistingUsers,
   team,
   orgConnectInfoByUsernameOrEmail,
-<<<<<<< HEAD
-  input,
-  inviter,
-  orgSlug,
-}: {
-  invitableExistingUsers: Awaited<ReturnType<typeof findUsersWithInviteStatus>>;
-  team: TeamWithParent;
-  orgConnectInfoByUsernameOrEmail: Record<string, { orgId: number | undefined; autoAccept: boolean }>;
-  input: inviteMemberHandlerInput;
-  inviter: {
-    name: string | null;
-  };
-  orgSlug: string | null;
-}) {
-  const translation = await getTranslation(input.language ?? "en", "common");
-=======
   teamId,
   language,
   inviter,
@@ -807,7 +721,6 @@
   orgSlug: string | null;
 }) {
   const translation = await getTranslation(language, "common");
->>>>>>> 2fb1408d
   if (!team.isOrganization) {
     const [autoJoinUsers, regularUsers] = groupUsersByJoinability({
       existingUsersWithMemberships: invitableExistingUsers.map((u) => {
@@ -831,12 +744,8 @@
     // invited users can autojoin, create their memberships in org
     if (autoJoinUsers.length) {
       await createMemberships({
-<<<<<<< HEAD
-        input,
-=======
         teamId,
         language,
->>>>>>> 2fb1408d
         invitees: autoJoinUsers,
         parentId: team.parentId,
         accepted: true,
@@ -853,11 +762,7 @@
         currentUserTeamName: team?.name,
         existingUsersWithMemberships: autoJoinUsers,
         language: translation,
-<<<<<<< HEAD
-        isOrg: input.isOrg,
-=======
         isOrg: isOrg,
->>>>>>> 2fb1408d
         teamId: team.id,
         isAutoJoin: true,
         currentUserParentTeamName: team?.parent?.name,
@@ -868,12 +773,8 @@
     // invited users cannot autojoin, create provisional memberships and send email
     if (regularUsers.length) {
       await createMemberships({
-<<<<<<< HEAD
-        input,
-=======
         teamId,
         language,
->>>>>>> 2fb1408d
         invitees: regularUsers,
         parentId: team.parentId,
         accepted: false,
@@ -883,11 +784,7 @@
         currentUserTeamName: team?.name,
         existingUsersWithMemberships: regularUsers,
         language: translation,
-<<<<<<< HEAD
-        isOrg: input.isOrg,
-=======
         isOrg: isOrg,
->>>>>>> 2fb1408d
         teamId: team.id,
         isAutoJoin: false,
         currentUserParentTeamName: team?.parent?.name,
@@ -968,11 +865,7 @@
       currentUserTeamName: team?.name,
       existingUsersWithMemberships: autoJoinUsers,
       language: translation,
-<<<<<<< HEAD
-      isOrg: input.isOrg,
-=======
       isOrg,
->>>>>>> 2fb1408d
       teamId: team.id,
       isAutoJoin: true,
       currentUserParentTeamName: team?.parent?.name,
@@ -985,11 +878,7 @@
       currentUserTeamName: team?.name,
       existingUsersWithMemberships: regularUsers,
       language: translation,
-<<<<<<< HEAD
-      isOrg: input.isOrg,
-=======
       isOrg,
->>>>>>> 2fb1408d
       teamId: team.id,
       isAutoJoin: false,
       currentUserParentTeamName: team?.parent?.name,
@@ -1002,38 +891,21 @@
   invitationsForNewUsers,
   team,
   orgConnectInfoByUsernameOrEmail,
-<<<<<<< HEAD
-  input,
-=======
   teamId,
   language,
   isOrg,
->>>>>>> 2fb1408d
   autoAcceptEmailDomain,
   inviter,
 }: {
   invitationsForNewUsers: Invitation[];
-<<<<<<< HEAD
-  input: inviteMemberHandlerInput;
-=======
   teamId: number;
   language: string;
->>>>>>> 2fb1408d
   orgConnectInfoByUsernameOrEmail: Record<string, { orgId: number | undefined; autoAccept: boolean }>;
   autoAcceptEmailDomain: string | null;
   team: TeamWithParent;
   inviter: {
     name: string | null;
   };
-<<<<<<< HEAD
-}) {
-  const translation = await getTranslation(input.language ?? "en", "common");
-
-  await createNewUsersConnectToOrgIfExists({
-    invitations: invitationsForNewUsers,
-    isOrg: input.isOrg,
-    teamId: input.teamId,
-=======
   isOrg: boolean;
 }) {
   const translation = await getTranslation(language, "common");
@@ -1042,7 +914,6 @@
     invitations: invitationsForNewUsers,
     isOrg,
     teamId: teamId,
->>>>>>> 2fb1408d
     orgConnectInfoByUsernameOrEmail,
     autoAcceptEmailDomain: autoAcceptEmailDomain,
     parentId: team.parentId,
@@ -1057,13 +928,8 @@
       },
       translation,
       inviterName: inviter.name ?? "",
-<<<<<<< HEAD
-      teamId: input.teamId,
-      isOrg: input.isOrg,
-=======
       teamId,
       isOrg,
->>>>>>> 2fb1408d
     });
   });
   await sendEmails(sendVerifyEmailsPromises);
