--- conflicted
+++ resolved
@@ -385,29 +385,6 @@
   }
 }
 
-<<<<<<< HEAD
-export function throwIfInviteIsToOrgAndUserExists(invitee: User, team: TeamWithParent, isOrg: boolean) {
-  if (invitee.organizationId && invitee.organizationId === team.parentId) {
-    return;
-  }
-
-  if (invitee.organizationId && invitee.organizationId !== team.parentId) {
-    throw new TRPCError({
-      code: "FORBIDDEN",
-      message: `User ${invitee.username} is already a member of another organization.`,
-    });
-  }
-
-  if ((invitee && isOrg) || (team.parentId && invitee)) {
-    throw new TRPCError({
-      code: "FORBIDDEN",
-      message: `You cannot add a user that already exists in OneHash  to an organization. If they wish to join via this email address, they must update their email address in their profile to that of your organization.`,
-    });
-  }
-}
-
-=======
->>>>>>> 412e7ecb
 export function getIsOrgVerified(
   isOrg: boolean,
   team: Team & {
