--- conflicted
+++ resolved
@@ -1,20 +1,10 @@
-<<<<<<< HEAD
-import { getBookingWithResponses } from "@calcom/features/bookings/lib/get-booking";
-import { parseRecurringEvent } from "@calcom/lib";
-=======
 import { parseRecurringEvent, parseEventTypeColor } from "@calcom/lib";
->>>>>>> 2fb1408d
 import getAllUserBookings from "@calcom/lib/bookings/getAllUserBookings";
 import type { PrismaClient } from "@calcom/prisma";
 import { bookingMinimalSelect } from "@calcom/prisma";
 import type { Prisma } from "@calcom/prisma/client";
-<<<<<<< HEAD
-import type { BookingStatus } from "@calcom/prisma/enums";
-import { eventTypeBookingFields, EventTypeMetaDataSchema } from "@calcom/prisma/zod-utils";
-=======
 import { MembershipRole, type BookingStatus } from "@calcom/prisma/enums";
 import { EventTypeMetaDataSchema } from "@calcom/prisma/zod-utils";
->>>>>>> 2fb1408d
 
 import type { TrpcSessionUser } from "../../../trpc";
 import type { TGetInputSchema } from "./get.schema";
@@ -33,7 +23,8 @@
   const take = input.limit ?? 10;
   const skip = input.cursor ?? 0;
   const { prisma, user } = ctx;
-  const bookingListingByStatus = input.filters.status;
+  const defaultStatus = "upcoming";
+  const bookingListingByStatus = [input.filters.status || defaultStatus];
 
   const { bookings, recurringInfo, nextCursor } = await getAllUserBookings({
     ctx: { user: { id: user.id, email: user.email }, prisma: prisma },
@@ -78,9 +69,10 @@
   take: number;
   skip: number;
 }) {
-  // TODO: Fix record typing
-  const bookingWhereInputFilters: Record<string, Prisma.BookingWhereInput> = {
-    teamIds: {
+  const bookingWhereInputFilters: Record<string, Prisma.BookingWhereInput> = {};
+
+  if (filters?.teamIds && filters.teamIds.length > 0) {
+    bookingWhereInputFilters.teamIds = {
       AND: [
         {
           OR: [
@@ -88,7 +80,7 @@
               eventType: {
                 team: {
                   id: {
-                    in: filters?.teamIds,
+                    in: filters.teamIds,
                   },
                 },
               },
@@ -98,7 +90,7 @@
                 parent: {
                   team: {
                     id: {
-                      in: filters?.teamIds,
+                      in: filters.teamIds,
                     },
                   },
                 },
@@ -107,8 +99,11 @@
           ],
         },
       ],
-    },
-    userIds: {
+    };
+  }
+
+  if (filters?.userIds && filters.userIds.length > 0) {
+    bookingWhereInputFilters.userIds = {
       AND: [
         {
           OR: [
@@ -117,7 +112,7 @@
                 hosts: {
                   some: {
                     userId: {
-                      in: filters?.userIds,
+                      in: filters.userIds,
                     },
                   },
                 },
@@ -125,7 +120,7 @@
             },
             {
               userId: {
-                in: filters?.userIds,
+                in: filters.userIds,
               },
             },
             {
@@ -133,7 +128,7 @@
                 users: {
                   some: {
                     id: {
-                      in: filters?.userIds,
+                      in: filters.userIds,
                     },
                   },
                 },
@@ -142,21 +137,24 @@
           ],
         },
       ],
-    },
-    eventTypeIds: {
+    };
+  }
+
+  if (filters?.eventTypeIds && filters.eventTypeIds.length > 0) {
+    bookingWhereInputFilters.eventTypeIds = {
       AND: [
         {
           OR: [
             {
               eventTypeId: {
-                in: filters?.eventTypeIds,
+                in: filters.eventTypeIds,
               },
             },
             {
               eventType: {
                 parent: {
                   id: {
-                    in: filters?.eventTypeIds,
+                    in: filters.eventTypeIds,
                   },
                 },
               },
@@ -164,8 +162,44 @@
           ],
         },
       ],
-    },
-  };
+    };
+  }
+
+  if (filters?.attendeeEmail) {
+    bookingWhereInputFilters.attendeeEmail = {
+      attendees: {
+        some: {
+          email: filters.attendeeEmail.trim(),
+        },
+      },
+    };
+  }
+
+  if (filters?.attendeeName) {
+    bookingWhereInputFilters.attendeeName = {
+      attendees: {
+        some: {
+          name: filters.attendeeName.trim(),
+        },
+      },
+    };
+  }
+
+  if (filters?.afterStartDate) {
+    bookingWhereInputFilters.afterStartDate = {
+      startTime: {
+        gte: new Date(filters.afterStartDate),
+      },
+    };
+  }
+
+  if (filters?.beforeEndDate) {
+    bookingWhereInputFilters.beforeEndDate = {
+      endTime: {
+        lte: new Date(filters.beforeEndDate),
+      },
+    };
+  }
 
   const filtersCombined: Prisma.BookingWhereInput[] = !filters
     ? []
@@ -182,7 +216,6 @@
       select: {
         slug: true,
         id: true,
-        title: true,
         eventName: true,
         price: true,
         recurringEvent: true,
@@ -196,19 +229,13 @@
           select: {
             id: true,
             name: true,
-<<<<<<< HEAD
-            slug: true,
-=======
             members: true,
->>>>>>> 2fb1408d
-          },
-        },
-        bookingFields: true,
+          },
+        },
       },
     },
     status: true,
     paid: true,
-
     payment: {
       select: {
         paymentOption: true,
@@ -222,7 +249,6 @@
         id: true,
         name: true,
         email: true,
-        username: true,
       },
     },
     rescheduled: true,
@@ -243,15 +269,6 @@
         },
       },
     },
-    cancellationReason: true,
-    workflowReminders: {
-      select: {
-        referenceId: true,
-        id: true,
-        method: true,
-      },
-    },
-    responses: true,
   };
 
   const [
@@ -432,10 +449,9 @@
       membership?.role === MembershipRole.OWNER || membership?.role === MembershipRole.ADMIN;
 
     return {
-      ...getBookingWithResponses(booking),
+      ...booking,
       eventType: {
         ...booking.eventType,
-        bookingFields: eventTypeBookingFields.parse(booking.eventType?.bookingFields || []),
         recurringEvent: parseRecurringEvent(booking.eventType?.recurringEvent),
         eventTypeColor: parseEventTypeColor(booking.eventType?.eventTypeColor),
         price: booking.eventType?.price || 0,
@@ -447,6 +463,5 @@
       isUserTeamAdminOrOwner,
     };
   });
-
   return { bookings, recurringInfo };
 }