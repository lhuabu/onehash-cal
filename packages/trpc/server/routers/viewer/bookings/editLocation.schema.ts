--- conflicted
+++ resolved
@@ -13,13 +13,8 @@
 // });
 
 export const ZEditLocationInputSchema = commonBookingSchema.extend({
-<<<<<<< HEAD
   newLocation: z.string().transform((val) => val || JitsiLocationType),
-  details: z.object({ credentialId: z.number().optional() }).optional(),
-=======
-  newLocation: z.string().transform((val) => val || DailyLocationType),
   credentialId: z.number().nullable(),
->>>>>>> 2fb1408d
 });
 
 export type TEditLocationInputSchema = z.infer<typeof ZEditLocationInputSchema>;