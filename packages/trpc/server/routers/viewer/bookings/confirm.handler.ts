--- conflicted
+++ resolved
@@ -7,12 +7,8 @@
 import { getCalEventResponses } from "@calcom/features/bookings/lib/getCalEventResponses";
 import { handleConfirmation } from "@calcom/features/bookings/lib/handleConfirmation";
 import { handleWebhookTrigger } from "@calcom/features/bookings/lib/handleWebhookTrigger";
-<<<<<<< HEAD
-import { workflowSelect } from "@calcom/features/oe/workflows/lib/getAllWorkflows";
-=======
 import { workflowSelect } from "@calcom/features/ee/workflows/lib/getAllWorkflows";
 import type { GetSubscriberOptions } from "@calcom/features/webhooks/lib/getWebhooks";
->>>>>>> 931f3d33
 import type { EventPayloadType, EventTypeInfo } from "@calcom/features/webhooks/lib/sendPayload";
 import { isPrismaObjOrUndefined, parseRecurringEvent } from "@calcom/lib";
 import { ONEHASH_API_KEY, ONEHASH_CHAT_SYNC_BASE_URL } from "@calcom/lib/constants";
@@ -465,7 +461,6 @@
   return { message, status };
 };
 
-<<<<<<< HEAD
 async function handleOHChatSync({
   userId,
   booking,
@@ -512,7 +507,6 @@
     body: JSON.stringify(data),
   });
 }
-=======
 const checkIfUserIsAuthorizedToConfirmBooking = async ({
   eventTypeId,
   loggedInUserId,
@@ -569,5 +563,4 @@
   }
 
   throw new TRPCError({ code: "UNAUTHORIZED", message: "User is not authorized to confirm this booking" });
-};
->>>>>>> 931f3d33
+};