import authedProcedure from "../../../procedures/authedProcedure";
import publicProcedure from "../../../procedures/publicProcedure";
import { router } from "../../../trpc";
<<<<<<< HEAD
import { ZCancelScheduledWorkflowsInputSchema } from "./cancelWorkflows.schema";
=======
import { ZAddGuestsInputSchema } from "./addGuests.schema";
>>>>>>> 2fb1408d
import { ZConfirmInputSchema } from "./confirm.schema";
import { ZEditLocationInputSchema } from "./editLocation.schema";
import { ZFindInputSchema } from "./find.schema";
import { ZGetInputSchema } from "./get.schema";
import { ZGetBookingAttendeesInputSchema } from "./getBookingAttendees.schema";
import { ZInstantBookingInputSchema } from "./getInstantBookingLocation.schema";
import { ZRequestRescheduleInputSchema } from "./requestReschedule.schema";
import { ZSaveNoteInputSchema } from "./saveNotes.schema";
import { bookingsProcedure } from "./util";

type BookingsRouterHandlerCache = {
  get?: typeof import("./get.handler").getHandler;
  requestReschedule?: typeof import("./requestReschedule.handler").requestRescheduleHandler;
  editLocation?: typeof import("./editLocation.handler").editLocationHandler;
  addGuests?: typeof import("./addGuests.handler").addGuestsHandler;
  confirm?: typeof import("./confirm.handler").confirmHandler;
  getBookingAttendees?: typeof import("./getBookingAttendees.handler").getBookingAttendeesHandler;
  find?: typeof import("./find.handler").getHandler;
  getInstantBookingLocation?: typeof import("./getInstantBookingLocation.handler").getHandler;
  saveNotes?: typeof import("./saveNotes.handler").saveNoteHandler;
  cancelWorkflow?: typeof import("./cancelWorkflows.handler").cancelWorkflowHandler;
};

const UNSTABLE_HANDLER_CACHE: BookingsRouterHandlerCache = {};

export const bookingsRouter = router({
  get: authedProcedure.input(ZGetInputSchema).query(async ({ input, ctx }) => {
    if (!UNSTABLE_HANDLER_CACHE.get) {
      UNSTABLE_HANDLER_CACHE.get = await import("./get.handler").then((mod) => mod.getHandler);
    }

    // Unreachable code but required for type safety
    if (!UNSTABLE_HANDLER_CACHE.get) {
      throw new Error("Failed to load handler");
    }

    return UNSTABLE_HANDLER_CACHE.get({
      ctx,
      input,
    });
  }),

  requestReschedule: authedProcedure.input(ZRequestRescheduleInputSchema).mutation(async ({ input, ctx }) => {
    if (!UNSTABLE_HANDLER_CACHE.requestReschedule) {
      UNSTABLE_HANDLER_CACHE.requestReschedule = await import("./requestReschedule.handler").then(
        (mod) => mod.requestRescheduleHandler
      );
    }

    // Unreachable code but required for type safety
    if (!UNSTABLE_HANDLER_CACHE.requestReschedule) {
      throw new Error("Failed to load handler");
    }

    return UNSTABLE_HANDLER_CACHE.requestReschedule({
      ctx,
      input,
    });
  }),

  editLocation: bookingsProcedure.input(ZEditLocationInputSchema).mutation(async ({ input, ctx }) => {
    if (!UNSTABLE_HANDLER_CACHE.editLocation) {
      UNSTABLE_HANDLER_CACHE.editLocation = await import("./editLocation.handler").then(
        (mod) => mod.editLocationHandler
      );
    }

    // Unreachable code but required for type safety
    if (!UNSTABLE_HANDLER_CACHE.editLocation) {
      throw new Error("Failed to load handler");
    }

    return UNSTABLE_HANDLER_CACHE.editLocation({
      ctx,
      input,
    });
  }),
  addGuests: authedProcedure.input(ZAddGuestsInputSchema).mutation(async ({ input, ctx }) => {
    if (!UNSTABLE_HANDLER_CACHE.addGuests) {
      UNSTABLE_HANDLER_CACHE.addGuests = await import("./addGuests.handler").then(
        (mod) => mod.addGuestsHandler
      );
    }

    // Unreachable code but required for type safety
    if (!UNSTABLE_HANDLER_CACHE.addGuests) {
      throw new Error("Failed to load handler");
    }

    return UNSTABLE_HANDLER_CACHE.addGuests({
      ctx,
      input,
    });
  }),

<<<<<<< HEAD
  saveNote: bookingsProcedure.input(ZSaveNoteInputSchema).mutation(async ({ input }) => {
    if (!UNSTABLE_HANDLER_CACHE.saveNotes) {
      UNSTABLE_HANDLER_CACHE.saveNotes = await import("./saveNotes.handler").then(
        (mod) => mod.saveNoteHandler
      );
    }

    // Unreachable code but required for type safety
    if (!UNSTABLE_HANDLER_CACHE.saveNotes) {
      throw new Error("Failed to load handler");
    }

    return UNSTABLE_HANDLER_CACHE.saveNotes({
      input,
    });
  }),

  cancelWorkflow: publicProcedure.input(ZCancelScheduledWorkflowsInputSchema).mutation(async ({ input }) => {
    if (!UNSTABLE_HANDLER_CACHE.cancelWorkflow) {
      UNSTABLE_HANDLER_CACHE.cancelWorkflow = await import("./cancelWorkflows.handler").then(
        (mod) => mod.cancelWorkflowHandler
      );
    }

    // Unreachable code but required for type safety
    if (!UNSTABLE_HANDLER_CACHE.cancelWorkflow) {
      throw new Error("Failed to load handler");
    }

    return UNSTABLE_HANDLER_CACHE.cancelWorkflow({
      input,
    });
  }),

  confirm: bookingsProcedure.input(ZConfirmInputSchema).mutation(async ({ input, ctx }) => {
=======
  confirm: authedProcedure.input(ZConfirmInputSchema).mutation(async ({ input, ctx }) => {
>>>>>>> 2fb1408d
    if (!UNSTABLE_HANDLER_CACHE.confirm) {
      UNSTABLE_HANDLER_CACHE.confirm = await import("./confirm.handler").then((mod) => mod.confirmHandler);
    }

    // Unreachable code but required for type safety
    if (!UNSTABLE_HANDLER_CACHE.confirm) {
      throw new Error("Failed to load handler");
    }

    return UNSTABLE_HANDLER_CACHE.confirm({
      ctx,
      input,
    });
  }),

  getBookingAttendees: authedProcedure
    .input(ZGetBookingAttendeesInputSchema)
    .query(async ({ input, ctx }) => {
      if (!UNSTABLE_HANDLER_CACHE.getBookingAttendees) {
        UNSTABLE_HANDLER_CACHE.getBookingAttendees = await import("./getBookingAttendees.handler").then(
          (mod) => mod.getBookingAttendeesHandler
        );
      }

      // Unreachable code but required for type safety
      if (!UNSTABLE_HANDLER_CACHE.getBookingAttendees) {
        throw new Error("Failed to load handler");
      }

      return UNSTABLE_HANDLER_CACHE.getBookingAttendees({
        ctx,
        input,
      });
    }),

  find: publicProcedure.input(ZFindInputSchema).query(async ({ input, ctx }) => {
    if (!UNSTABLE_HANDLER_CACHE.find) {
      UNSTABLE_HANDLER_CACHE.find = await import("./find.handler").then((mod) => mod.getHandler);
    }

    // Unreachable code but required for type safety
    if (!UNSTABLE_HANDLER_CACHE.find) {
      throw new Error("Failed to load handler");
    }

    return UNSTABLE_HANDLER_CACHE.find({
      ctx,
      input,
    });
  }),

  getInstantBookingLocation: publicProcedure
    .input(ZInstantBookingInputSchema)
    .query(async ({ input, ctx }) => {
      if (!UNSTABLE_HANDLER_CACHE.getInstantBookingLocation) {
        UNSTABLE_HANDLER_CACHE.getInstantBookingLocation = await import(
          "./getInstantBookingLocation.handler"
        ).then((mod) => mod.getHandler);
      }

      // Unreachable code but required for type safety
      if (!UNSTABLE_HANDLER_CACHE.getInstantBookingLocation) {
        throw new Error("Failed to load handler");
      }

      return UNSTABLE_HANDLER_CACHE.getInstantBookingLocation({
        ctx,
        input,
      });
    }),
});<|MERGE_RESOLUTION|>--- conflicted
+++ resolved
@@ -1,11 +1,8 @@
 import authedProcedure from "../../../procedures/authedProcedure";
 import publicProcedure from "../../../procedures/publicProcedure";
 import { router } from "../../../trpc";
-<<<<<<< HEAD
+import { ZAddGuestsInputSchema } from "./addGuests.schema";
 import { ZCancelScheduledWorkflowsInputSchema } from "./cancelWorkflows.schema";
-=======
-import { ZAddGuestsInputSchema } from "./addGuests.schema";
->>>>>>> 2fb1408d
 import { ZConfirmInputSchema } from "./confirm.schema";
 import { ZEditLocationInputSchema } from "./editLocation.schema";
 import { ZFindInputSchema } from "./find.schema";
@@ -89,8 +86,6 @@
         (mod) => mod.addGuestsHandler
       );
     }
-
-    // Unreachable code but required for type safety
     if (!UNSTABLE_HANDLER_CACHE.addGuests) {
       throw new Error("Failed to load handler");
     }
@@ -101,7 +96,6 @@
     });
   }),
 
-<<<<<<< HEAD
   saveNote: bookingsProcedure.input(ZSaveNoteInputSchema).mutation(async ({ input }) => {
     if (!UNSTABLE_HANDLER_CACHE.saveNotes) {
       UNSTABLE_HANDLER_CACHE.saveNotes = await import("./saveNotes.handler").then(
@@ -136,10 +130,7 @@
     });
   }),
 
-  confirm: bookingsProcedure.input(ZConfirmInputSchema).mutation(async ({ input, ctx }) => {
-=======
   confirm: authedProcedure.input(ZConfirmInputSchema).mutation(async ({ input, ctx }) => {
->>>>>>> 2fb1408d
     if (!UNSTABLE_HANDLER_CACHE.confirm) {
       UNSTABLE_HANDLER_CACHE.confirm = await import("./confirm.handler").then((mod) => mod.confirmHandler);
     }
