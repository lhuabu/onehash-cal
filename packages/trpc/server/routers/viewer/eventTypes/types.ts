--- conflicted
+++ resolved
@@ -9,10 +9,7 @@
   /** Optional fields */
   .extend({
     isInstantEvent: z.boolean().optional(),
-<<<<<<< HEAD
-=======
     instantMeetingExpiryTimeOffsetInSeconds: z.number().optional(),
->>>>>>> 2fb1408d
     aiPhoneCallConfig: z
       .object({
         generalPrompt: z.string(),
@@ -20,11 +17,6 @@
         beginMessage: z.string().nullable(),
         yourPhoneNumber: z.string().default(""),
         numberToCall: z.string().default(""),
-<<<<<<< HEAD
-        guestName: z.string().default(""),
-        guestEmail: z.string().nullable().default(null),
-        guestCompany: z.string().nullable().default(null),
-=======
         guestName: z
           .string()
           .nullable()
@@ -33,7 +25,6 @@
         guestEmail: z.string().nullable().default(null),
         guestCompany: z.string().nullable().default(null),
         templateType: templateTypeEnum,
->>>>>>> 2fb1408d
       })
       .optional(),
     calAiPhoneScript: z.string().optional(),
@@ -64,12 +55,8 @@
           userId: z.number(),
           profileId: z.number().nullable().optional(), // Note: .nullable() after .number()
           isFixed: z.boolean().optional(),
-<<<<<<< HEAD
-          priority: z.number().optional().nullable(), // Note: .nullable() after .number()
-=======
           priority: z.number().min(0).max(4).optional().nullable(),
           weight: z.number().min(0).optional().nullable(),
->>>>>>> 2fb1408d
         })
       )
       .optional(),
