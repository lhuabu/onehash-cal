--- conflicted
+++ resolved
@@ -1,23 +1,10 @@
 import type { Prisma } from "@prisma/client";
 import { PrismaClientKnownRequestError } from "@prisma/client/runtime/library";
 
-<<<<<<< HEAD
-import getAppKeysFromSlug from "@calcom/app-store/_utils/getAppKeysFromSlug";
-// CHANGE:JITSI
-// import { DailyLocationType } from "@calcom/app-store/locations";
-import { JitsiLocationType } from "@calcom/app-store/locations";
-import getApps from "@calcom/app-store/utils";
-import { getUsersCredentials } from "@calcom/lib/server/getUsersCredentials";
-import { EventTypeRepository } from "@calcom/lib/server/repository/eventType";
-import type { PrismaClient } from "@calcom/prisma";
-import { SchedulingType } from "@calcom/prisma/enums";
-import { userMetadata as userMetadataSchema } from "@calcom/prisma/zod-utils";
-=======
 import { getDefaultLocations } from "@calcom/lib/server";
 import { EventTypeRepository } from "@calcom/lib/server/repository/eventType";
 import type { PrismaClient } from "@calcom/prisma";
 import { SchedulingType } from "@calcom/prisma/enums";
->>>>>>> 2fb1408d
 import type { EventTypeLocation } from "@calcom/prisma/zod/custom/eventtype";
 
 import { TRPCError } from "@trpc/server";
@@ -28,10 +15,7 @@
 type SessionUser = NonNullable<TrpcSessionUser>;
 type User = {
   id: SessionUser["id"];
-<<<<<<< HEAD
-=======
   role: SessionUser["role"];
->>>>>>> 2fb1408d
   organizationId: SessionUser["organizationId"];
   organization: {
     isOrgAdmin: SessionUser["organization"]["isOrgAdmin"];
@@ -51,11 +35,7 @@
 };
 
 export const createHandler = async ({ ctx, input }: CreateOptions) => {
-<<<<<<< HEAD
-  const { schedulingType, teamId, metadata, locations: inputLocations, scheduleId, length, ...rest } = input;
-=======
   const { schedulingType, teamId, metadata, locations: inputLocations, scheduleId, ...rest } = input;
->>>>>>> 2fb1408d
 
   const userId = ctx.user.id;
   const isManagedEventType = schedulingType === SchedulingType.MANAGED;
@@ -84,16 +64,7 @@
       },
     });
 
-<<<<<<< HEAD
     if (!hasMembership?.role || !(["ADMIN", "OWNER"].includes(hasMembership.role) || isOrgAdmin)) {
-=======
-    const isSystemAdmin = ctx.user.role === "ADMIN";
-
-    if (
-      !isSystemAdmin &&
-      (!hasMembership?.role || !(["ADMIN", "OWNER"].includes(hasMembership.role) || isOrgAdmin))
-    ) {
->>>>>>> 2fb1408d
       console.warn(`User ${userId} does not have permission to create this new event type`);
       throw new TRPCError({ code: "UNAUTHORIZED" });
     }
@@ -143,35 +114,4 @@
     }
     throw new TRPCError({ code: "BAD_REQUEST" });
   }
-};
-
-async function getDefaultLocations(user: User): Promise<EventTypeLocation[]> {
-  const defaultConferencingData = userMetadataSchema.parse(user.metadata)?.defaultConferencingApp;
-
-  // CHANGE:JITSI
-
-  // const appKeys = await getAppKeysFromSlug("daily-video");
-
-  // if (typeof appKeys.api_key === "string") {
-  //   return [{ type: DailyLocationType }];
-  // }
-
-  const appKeys = await getAppKeysFromSlug("jitsi");
-
-  if (typeof appKeys.jitsiHost === "string") {
-    return [{ type: JitsiLocationType }];
-  }
-
-  if (defaultConferencingData && defaultConferencingData.appSlug !== "jitsi") {
-    const credentials = await getUsersCredentials(user);
-    const foundApp = getApps(credentials, true).filter(
-      (app) => app.slug === defaultConferencingData.appSlug
-    )[0]; // There is only one possible install here so index [0] is the one we are looking for ;
-    //CHANGE:JITSI
-    // const locationType = foundApp?.locationOption?.value ?? DailyLocationType; // Default to Daily if no location type is found
-    const locationType = foundApp?.locationOption?.value ?? JitsiLocationType;
-    return [{ type: locationType, link: defaultConferencingData.appLink }];
-  }
-
-  return [];
-}+};