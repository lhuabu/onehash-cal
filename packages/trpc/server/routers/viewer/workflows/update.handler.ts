--- conflicted
+++ resolved
@@ -1,22 +1,4 @@
-<<<<<<< HEAD
-import type { Prisma } from "@prisma/client";
-
-import { isSMSOrWhatsappAction } from "@calcom/features/oe/workflows/lib/actionHelperFunctions";
-import {
-  deleteScheduledEmailReminder,
-  scheduleEmailReminder,
-} from "@calcom/features/oe/workflows/lib/reminders/managers/emailReminderManager";
-import {
-  deleteScheduledSMSReminder,
-  scheduleSMSReminder,
-} from "@calcom/features/oe/workflows/lib/reminders/managers/smsReminderManager";
-import {
-  deleteScheduledWhatsappReminder,
-  scheduleWhatsappReminder,
-} from "@calcom/features/oe/workflows/lib/reminders/managers/whatsappReminderManager";
-=======
 import { isSMSOrWhatsappAction } from "@calcom/features/ee/workflows/lib/actionHelperFunctions";
->>>>>>> 2fb1408d
 import { IS_SELF_HOSTED } from "@calcom/lib/constants";
 import hasKeyInMetadata from "@calcom/lib/hasKeyInMetadata";
 import type { PrismaClient } from "@calcom/prisma";
@@ -48,45 +30,6 @@
   input: TUpdateInputSchema;
 };
 
-const verifyEmailSender = async (
-  email: string,
-  userId: number,
-  teamId: number | null,
-  prisma: PrismaClient
-) => {
-  const verifiedEmail = await prisma.verifiedEmail.findFirst({
-    where: {
-      email,
-      OR: [{ userId }, { teamId }],
-    },
-  });
-
-  if (!verifiedEmail) {
-    throw new TRPCError({ code: "NOT_FOUND", message: "Email not verified" });
-  }
-
-  if (teamId) {
-    if (!verifiedEmail.teamId) {
-      await prisma.verifiedEmail.update({
-        where: {
-          id: verifiedEmail.id,
-        },
-        data: {
-          teamId,
-        },
-      });
-    } else if (verifiedEmail.teamId !== teamId) {
-      await prisma.verifiedEmail.create({
-        data: {
-          email,
-          userId,
-          teamId,
-        },
-      });
-    }
-  }
-};
-
 export const updateHandler = async ({ ctx, input }: UpdateOptions) => {
   const { user } = ctx;
   const { id, name, activeOn, steps, trigger, time, timeUnit, isActiveOnAll } = input;
@@ -140,35 +83,9 @@
   }
   const hasPaidPlan = IS_SELF_HOSTED || isCurrentUsernamePremium || isTeamsPlan;
 
-<<<<<<< HEAD
-  const where: Prisma.EventTypeWhereInput = {};
-  where.id = {
-    in: activeOn,
-  };
-  if (userWorkflow.teamId) {
-    //all children managed event types are added after
-    where.parentId = null;
-  }
-  const activeOnEventTypes = await ctx.prisma.eventType.findMany({
-    where,
-    select: {
-      id: true,
-      children: {
-        select: {
-          id: true,
-        },
-      },
-    },
-  });
-
-  const activeOnWithChildren = activeOnEventTypes
-    .map((eventType) => [eventType.id].concat(eventType.children.map((child) => child.id)))
-    .flat();
-=======
   let newActiveOn: number[] = [];
 
   let removedActiveOnIds: number[] = [];
->>>>>>> 2fb1408d
 
   let activeOnWithChildren: number[] = activeOn;
 
@@ -236,117 +153,6 @@
       });
     }
 
-<<<<<<< HEAD
-      const promiseSteps = userWorkflow.steps.map(async (step) => {
-        if (
-          step.action !== WorkflowActions.SMS_ATTENDEE &&
-          step.action !== WorkflowActions.WHATSAPP_ATTENDEE
-        ) {
-          //as we do not have attendees phone number (user is notified about that when setting this action)
-          const promiseScheduleReminders = bookingsForReminders.map(async (booking) => {
-            const defaultLocale = "en";
-            const bookingInfo = {
-              uid: booking.uid,
-              attendees: booking.attendees.map((attendee) => {
-                return {
-                  name: attendee.name,
-                  email: attendee.email,
-                  timeZone: attendee.timeZone,
-                  language: { locale: attendee.locale || defaultLocale },
-                };
-              }),
-              organizer: booking.user
-                ? {
-                    language: { locale: booking.user.locale || defaultLocale },
-                    name: booking.user.name || "",
-                    email: booking?.userPrimaryEmail ?? booking.user.email,
-                    timeZone: booking.user.timeZone,
-                    timeFormat: getTimeFormatStringFromUserTimeFormat(booking.user.timeFormat),
-                  }
-                : { name: "", email: "", timeZone: "", language: { locale: "" } },
-              startTime: booking.startTime.toISOString(),
-              endTime: booking.endTime.toISOString(),
-              title: booking.title,
-              language: { locale: booking?.user?.locale || defaultLocale },
-              eventType: {
-                slug: booking.eventType?.slug,
-              },
-            };
-            if (
-              step.action === WorkflowActions.EMAIL_HOST ||
-              step.action === WorkflowActions.EMAIL_ATTENDEE ||
-              step.action === WorkflowActions.EMAIL_ADDRESS
-            ) {
-              let sendTo: string[] = [];
-
-              switch (step.action) {
-                case WorkflowActions.EMAIL_HOST:
-                  sendTo = [bookingInfo.organizer?.email];
-                  break;
-                case WorkflowActions.EMAIL_ATTENDEE:
-                  sendTo = bookingInfo.attendees.map((attendee) => attendee.email);
-                  break;
-                case WorkflowActions.EMAIL_ADDRESS:
-                  await verifyEmailSender(step.sendTo || "", user.id, userWorkflow.teamId, ctx.prisma);
-                  sendTo = [step.sendTo || ""];
-                  break;
-              }
-
-              await scheduleEmailReminder({
-                evt: bookingInfo,
-                triggerEvent: trigger,
-                action: step.action,
-                timeSpan: {
-                  time,
-                  timeUnit,
-                },
-                sendTo,
-                emailSubject: step.emailSubject || "",
-                emailBody: step.reminderBody || "",
-                template: step.template,
-                sender: step.sender,
-                workflowStepId: step.id,
-              });
-            } else if (step.action === WorkflowActions.SMS_NUMBER) {
-              await scheduleSMSReminder({
-                evt: bookingInfo,
-                reminderPhone: step.sendTo || "",
-                triggerEvent: trigger,
-                action: step.action,
-                timeSpan: {
-                  time,
-                  timeUnit,
-                },
-                message: step.reminderBody || "",
-                workflowStepId: step.id,
-                template: step.template,
-                sender: step.sender,
-                userId: user.id,
-                teamId: userWorkflow.teamId,
-              });
-            } else if (step.action === WorkflowActions.WHATSAPP_NUMBER) {
-              await scheduleWhatsappReminder({
-                evt: bookingInfo,
-                reminderPhone: step.sendTo || "",
-                triggerEvent: trigger,
-                action: step.action,
-                timeSpan: {
-                  time,
-                  timeUnit,
-                },
-                message: step.reminderBody || "",
-                workflowStepId: step.id || 0,
-                template: step.template,
-                userId: user.id,
-                teamId: userWorkflow.teamId,
-              });
-            }
-          });
-          await Promise.all(promiseScheduleReminders);
-        }
-      });
-      await Promise.all(promiseSteps);
-=======
     oldActiveOnIds = oldActiveOnEventTypes.flatMap((eventType) => [
       eventType.id,
       ...eventType.children.map((child) => child.id),
@@ -363,7 +169,6 @@
 
     if (!isAuthorizedToAddIds) {
       throw new TRPCError({ code: "UNAUTHORIZED" });
->>>>>>> 2fb1408d
     }
 
     //remove all scheduled Email and SMS reminders for eventTypes that are not active any more
@@ -531,25 +336,17 @@
       if (!hasPaidPlan && !isSMSOrWhatsappAction(oldStep.action) && isSMSOrWhatsappAction(newStep.action)) {
         throw new TRPCError({ code: "UNAUTHORIZED", message: "Not available on free plan" });
       }
-<<<<<<< HEAD
-=======
 
       // update step
->>>>>>> 2fb1408d
       const requiresSender =
         newStep.action === WorkflowActions.SMS_NUMBER ||
         newStep.action === WorkflowActions.WHATSAPP_NUMBER ||
         newStep.action === WorkflowActions.EMAIL_ADDRESS;
 
       if (newStep.action === WorkflowActions.EMAIL_ADDRESS) {
-<<<<<<< HEAD
-        await verifyEmailSender(newStep.sendTo || "", user.id, userWorkflow.teamId, ctx.prisma);
-      }
-=======
         await verifyEmailSender(newStep.sendTo || "", user.id, userWorkflow.teamId);
       }
 
->>>>>>> 2fb1408d
       await ctx.prisma.workflowStep.update({
         where: {
           id: oldStep.id,
@@ -583,273 +380,6 @@
         user.id,
         userWorkflow.teamId
       );
-<<<<<<< HEAD
-      if (
-        eventTypesToUpdateReminders &&
-        (trigger === WorkflowTriggerEvents.BEFORE_EVENT || trigger === WorkflowTriggerEvents.AFTER_EVENT)
-      ) {
-        const bookingsOfEventTypes = await ctx.prisma.booking.findMany({
-          where: {
-            eventTypeId: {
-              in: eventTypesToUpdateReminders,
-            },
-            status: BookingStatus.ACCEPTED,
-            startTime: {
-              gte: new Date(),
-            },
-          },
-          include: {
-            attendees: true,
-            eventType: true,
-            user: true,
-          },
-        });
-        const promiseScheduleReminders = bookingsOfEventTypes.map(async (booking) => {
-          const defaultLocale = "en";
-          const bookingInfo = {
-            uid: booking.uid,
-            attendees: booking.attendees.map((attendee) => {
-              return {
-                name: attendee.name,
-                email: attendee.email,
-                timeZone: attendee.timeZone,
-                language: { locale: attendee.locale || defaultLocale },
-              };
-            }),
-            organizer: booking.user
-              ? {
-                  language: { locale: booking.user.locale || defaultLocale },
-                  name: booking.user.name || "",
-                  email: booking?.userPrimaryEmail ?? booking.user.email,
-                  timeZone: booking.user.timeZone,
-                  timeFormat: getTimeFormatStringFromUserTimeFormat(booking.user.timeFormat),
-                }
-              : { name: "", email: "", timeZone: "", language: { locale: "" } },
-            startTime: booking.startTime.toISOString(),
-            endTime: booking.endTime.toISOString(),
-            title: booking.title,
-            language: { locale: booking?.user?.locale || defaultLocale },
-            eventType: {
-              slug: booking.eventType?.slug,
-            },
-          };
-          if (
-            newStep.action === WorkflowActions.EMAIL_HOST ||
-            newStep.action === WorkflowActions.EMAIL_ATTENDEE ||
-            newStep.action === WorkflowActions.EMAIL_ADDRESS
-          ) {
-            let sendTo: string[] = [];
-
-            switch (newStep.action) {
-              case WorkflowActions.EMAIL_HOST:
-                sendTo = [bookingInfo.organizer?.email];
-                break;
-              case WorkflowActions.EMAIL_ATTENDEE:
-                sendTo = bookingInfo.attendees.map((attendee) => attendee.email);
-                break;
-              case WorkflowActions.EMAIL_ADDRESS:
-                sendTo = newStep.sendTo ? [newStep.sendTo] : [];
-                break;
-            }
-
-            await scheduleEmailReminder({
-              evt: bookingInfo,
-              triggerEvent: trigger,
-              action: newStep.action,
-              timeSpan: {
-                time,
-                timeUnit,
-              },
-              sendTo,
-              emailSubject: newStep.emailSubject || "",
-              emailBody: newStep.reminderBody || "",
-              template: newStep.template,
-              sender: newStep.senderName,
-              workflowStepId: newStep.id,
-            });
-          } else if (newStep.action === WorkflowActions.SMS_NUMBER) {
-            await scheduleSMSReminder({
-              evt: bookingInfo,
-              reminderPhone: newStep.sendTo || "",
-              triggerEvent: trigger,
-              action: newStep.action,
-              timeSpan: {
-                time,
-                timeUnit,
-              },
-              message: newStep.reminderBody || "",
-              workflowStepId: newStep.id || 0,
-              template: newStep.template,
-              sender: newStep.sender,
-              userId: user.id,
-              teamId: userWorkflow.teamId,
-            });
-          } else if (newStep.action === WorkflowActions.WHATSAPP_NUMBER) {
-            await scheduleWhatsappReminder({
-              evt: bookingInfo,
-              reminderPhone: newStep.sendTo || "",
-              triggerEvent: trigger,
-              action: newStep.action,
-              timeSpan: {
-                time,
-                timeUnit,
-              },
-              message: newStep.reminderBody || "",
-              workflowStepId: newStep.id || 0,
-              template: newStep.template,
-              userId: user.id,
-              teamId: userWorkflow.teamId,
-            });
-          }
-        });
-        await Promise.all(promiseScheduleReminders);
-      }
-    }
-  });
-  //added steps
-  const addedSteps = steps.map((s) => {
-    if (s.id <= 0) {
-      if (isSMSOrWhatsappAction(s.action) && !hasPaidPlan) {
-        throw new TRPCError({ code: "UNAUTHORIZED", message: "Not available on free plan" });
-      }
-      const { id: _stepId, ...stepToAdd } = s;
-      return stepToAdd;
-    }
-  });
-  if (addedSteps) {
-    const promiseAddedSteps = addedSteps.map(async (step) => {
-      if (step) {
-        const { senderName, ...newStep } = step;
-        newStep.sender = getSender({
-          action: newStep.action,
-          sender: newStep.sender || null,
-          senderName: senderName,
-        });
-        if (newStep.action === WorkflowActions.EMAIL_ADDRESS) {
-          await verifyEmailSender(newStep.sendTo || "", user.id, userWorkflow.teamId, ctx.prisma);
-        }
-        const createdStep = await ctx.prisma.workflowStep.create({
-          data: { ...newStep, numberVerificationPending: false },
-        });
-        if (
-          (trigger === WorkflowTriggerEvents.BEFORE_EVENT || trigger === WorkflowTriggerEvents.AFTER_EVENT) &&
-          step.action !== WorkflowActions.SMS_ATTENDEE &&
-          step.action !== WorkflowActions.WHATSAPP_ATTENDEE
-        ) {
-          const bookingsForReminders = await ctx.prisma.booking.findMany({
-            where: {
-              eventTypeId: { in: activeOn },
-              status: BookingStatus.ACCEPTED,
-              startTime: {
-                gte: new Date(),
-              },
-            },
-            include: {
-              attendees: true,
-              eventType: true,
-              user: true,
-            },
-          });
-          for (const booking of bookingsForReminders) {
-            const defaultLocale = "en";
-            const bookingInfo = {
-              uid: booking.uid,
-              attendees: booking.attendees.map((attendee) => {
-                return {
-                  name: attendee.name,
-                  email: attendee.email,
-                  timeZone: attendee.timeZone,
-                  language: { locale: attendee.locale || defaultLocale },
-                };
-              }),
-              organizer: booking.user
-                ? {
-                    name: booking.user.name || "",
-                    email: booking?.userPrimaryEmail ?? booking.user.email,
-                    timeZone: booking.user.timeZone,
-                    timeFormat: getTimeFormatStringFromUserTimeFormat(booking.user.timeFormat),
-                    language: { locale: booking.user.locale || defaultLocale },
-                  }
-                : { name: "", email: "", timeZone: "", language: { locale: "" } },
-              startTime: booking.startTime.toISOString(),
-              endTime: booking.endTime.toISOString(),
-              title: booking.title,
-              language: { locale: booking?.user?.locale || defaultLocale },
-              eventType: {
-                slug: booking.eventType?.slug,
-              },
-            };
-
-            if (
-              step.action === WorkflowActions.EMAIL_ATTENDEE ||
-              step.action === WorkflowActions.EMAIL_HOST ||
-              step.action === WorkflowActions.EMAIL_ADDRESS
-            ) {
-              let sendTo: string[] = [];
-
-              switch (step.action) {
-                case WorkflowActions.EMAIL_HOST:
-                  sendTo = [bookingInfo.organizer?.email];
-                  break;
-                case WorkflowActions.EMAIL_ATTENDEE:
-                  sendTo = bookingInfo.attendees.map((attendee) => attendee.email);
-                  break;
-                case WorkflowActions.EMAIL_ADDRESS:
-                  sendTo = step.sendTo ? [step.sendTo] : [];
-                  break;
-              }
-
-              await scheduleEmailReminder({
-                evt: bookingInfo,
-                triggerEvent: trigger,
-                action: step.action,
-                timeSpan: {
-                  time,
-                  timeUnit,
-                },
-                sendTo,
-                emailSubject: step.emailSubject || "",
-                emailBody: step.reminderBody || "",
-                template: step.template,
-                sender: step.senderName,
-                workflowStepId: createdStep.id,
-              });
-            } else if (step.action === WorkflowActions.SMS_NUMBER && step.sendTo) {
-              await scheduleSMSReminder({
-                evt: bookingInfo,
-                reminderPhone: step.sendTo,
-                triggerEvent: trigger,
-                action: step.action,
-                timeSpan: {
-                  time,
-                  timeUnit,
-                },
-                message: step.reminderBody || "",
-                workflowStepId: createdStep.id,
-                template: step.template,
-                sender: step.sender,
-                userId: user.id,
-                teamId: userWorkflow.teamId,
-              });
-            } else if (step.action === WorkflowActions.WHATSAPP_NUMBER && step.sendTo) {
-              await scheduleWhatsappReminder({
-                evt: bookingInfo,
-                reminderPhone: step.sendTo,
-                triggerEvent: trigger,
-                action: step.action,
-                timeSpan: {
-                  time,
-                  timeUnit,
-                },
-                message: step.reminderBody || "",
-                workflowStepId: createdStep.id,
-                template: step.template,
-                userId: user.id,
-                teamId: userWorkflow.teamId,
-              });
-            }
-          }
-=======
     }
   });
 
@@ -860,7 +390,6 @@
       .map(async (newStep) => {
         if (isSMSOrWhatsappAction(newStep.action) && !hasPaidPlan) {
           throw new TRPCError({ code: "UNAUTHORIZED", message: "Not available on free plan" });
->>>>>>> 2fb1408d
         }
 
         if (newStep.action === WorkflowActions.EMAIL_ADDRESS) {
