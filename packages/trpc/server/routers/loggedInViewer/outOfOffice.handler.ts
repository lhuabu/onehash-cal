import type { Prisma } from "@prisma/client";
import { v4 as uuidv4 } from "uuid";

import { selectOOOEntries } from "@calcom/app-store/zapier/api/subscriptions/listOOOEntries";
import dayjs from "@calcom/dayjs";
import { sendBookingRedirectNotification } from "@calcom/emails";
import type { GetSubscriberOptions } from "@calcom/features/webhooks/lib/getWebhooks";
import getWebhooks from "@calcom/features/webhooks/lib/getWebhooks";
import type { OOOEntryPayloadType } from "@calcom/features/webhooks/lib/sendPayload";
import sendPayload from "@calcom/features/webhooks/lib/sendPayload";
import { getTranslation } from "@calcom/lib/server";
import prisma from "@calcom/prisma";
import { WebhookTriggerEvents } from "@calcom/prisma/enums";
import type { TrpcSessionUser } from "@calcom/trpc/server/trpc";

import { TRPCError } from "@trpc/server";

import type { TOutOfOfficeDelete, TOutOfOfficeInputSchema } from "./outOfOffice.schema";

type TBookingRedirect = {
  ctx: {
    user: NonNullable<TrpcSessionUser>;
  };
  input: TOutOfOfficeInputSchema;
};

export const outOfOfficeCreateOrUpdate = async ({ ctx, input }: TBookingRedirect) => {
  const { startDate, endDate } = input.dateRange;
  if (!startDate || !endDate) {
    throw new TRPCError({ code: "BAD_REQUEST", message: "start_date_and_end_date_required" });
  }

<<<<<<< HEAD
  const inputStartTime = dayjs(startDate).startOf("day");
  const inputEndTime = dayjs(endDate).endOf("day");
=======
  const startTimeUtc = dayjs.utc(startDate).add(input.offset, "minute").startOf("day");
  const endTimeUtc = dayjs.utc(endDate).add(input.offset, "minute").endOf("day");
>>>>>>> 931f3d33

  // If start date is after end date throw error
  if (startTimeUtc.isAfter(endTimeUtc)) {
    throw new TRPCError({ code: "BAD_REQUEST", message: "start_date_must_be_before_end_date" });
  }

<<<<<<< HEAD
  // If start date is before to today throw error
  if (inputStartTime.isBefore(dayjs().startOf("day").subtract(1, "day"))) {
    throw new TRPCError({ code: "BAD_REQUEST", message: "start_date_must_be_in_the_future" });
  }

=======
>>>>>>> 931f3d33
  let toUserId: number | null = null;

  if (input.toTeamUserId === ctx.user.id) {
    throw new TRPCError({ code: "BAD_REQUEST", message: "cannot_redirect_to_self" });
  }

  if (input.toTeamUserId) {
    const user = await prisma.user.findUnique({
      where: {
        id: input.toTeamUserId,
        /** You can only create OOO for members of teams you belong to */
        teams: {
          some: {
            team: {
              members: {
                some: {
                  userId: ctx.user.id,
                  accepted: true,
                },
              },
            },
          },
        },
      },
      select: {
        id: true,
      },
    });
    if (!user) {
      throw new TRPCError({ code: "NOT_FOUND", message: "user_not_found" });
    }
    toUserId = user?.id;
  }

  if (!input.reasonId) {
    throw new TRPCError({ code: "BAD_REQUEST", message: "reason_id_required" });
  }

  // Prevent infinite redirects but consider time ranges
  const existingOutOfOfficeEntry = await prisma.outOfOfficeEntry.findFirst({
    select: {
      userId: true,
      toUserId: true,
    },
    where: {
      ...(toUserId && { userId: toUserId }),
      toUserId: ctx.user.id,
      // Check for time overlap or collision
      OR: [
        // Outside of range
        {
          AND: [{ start: { lte: endTimeUtc.toISOString() } }, { end: { gte: startTimeUtc.toISOString() } }],
        },
        // Inside of range
        {
          AND: [{ start: { gte: startTimeUtc.toISOString() } }, { end: { lte: endTimeUtc.toISOString() } }],
        },
      ],
    },
  });

  // don't allow infinite redirects
  if (existingOutOfOfficeEntry) {
    throw new TRPCError({ code: "BAD_REQUEST", message: "booking_redirect_infinite_not_allowed" });
  }

  const isDuplicateOutOfOfficeEntry = await prisma.outOfOfficeEntry.findFirst({
    where: {
      userId: ctx.user.id,
      start: startTimeUtc.toISOString(),
      end: endTimeUtc.toISOString(),
    },
  });

  if (isDuplicateOutOfOfficeEntry && isDuplicateOutOfOfficeEntry?.uuid !== input.uuid) {
    throw new TRPCError({ code: "CONFLICT", message: "out_of_office_entry_already_exists" });
  }

  // Get the existing redirected user from existing out of office entry to send that user appropriate email.
  const previousOutOfOfficeEntry = await prisma.outOfOfficeEntry.findUnique({
    where: {
      uuid: input.uuid ?? "",
    },
    select: {
      start: true,
      end: true,
      toUser: {
        select: {
          email: true,
          username: true,
        },
      },
    },
  });

  const createdOrUpdatedOutOfOffice = await prisma.outOfOfficeEntry.upsert({
    where: {
      uuid: input.uuid ?? "",
      userId: ctx.user.id,
    },
    create: {
      uuid: uuidv4(),
      start: startTimeUtc.toISOString(),
      end: endTimeUtc.toISOString(),
      notes: input.notes,
      userId: ctx.user.id,
      reasonId: input.reasonId,
      toUserId: toUserId,
      createdAt: new Date(),
      updatedAt: new Date(),
    },
    update: {
      start: startTimeUtc.toISOString(),
      end: endTimeUtc.toISOString(),
      notes: input.notes,
      userId: ctx.user.id,
      reasonId: input.reasonId,
      toUserId: toUserId ? toUserId : null,
    },
  });
  let resultRedirect: Prisma.OutOfOfficeEntryGetPayload<{ select: typeof selectOOOEntries }> | null = null;
  if (createdOrUpdatedOutOfOffice) {
    const findRedirect = await prisma.outOfOfficeEntry.findFirst({
      where: {
        uuid: createdOrUpdatedOutOfOffice.uuid,
      },
      select: selectOOOEntries,
    });
    if (findRedirect) {
      resultRedirect = findRedirect;
    }
  }
  if (!resultRedirect) {
    return;
  }
  const toUser = toUserId
    ? await prisma.user.findFirst({
        where: {
          id: toUserId,
        },
        select: {
          name: true,
          username: true,
          timeZone: true,
          email: true,
        },
      })
    : null;
  const reason = await prisma.outOfOfficeReason.findFirst({
    where: {
      id: input.reasonId,
    },
    select: {
      reason: true,
      emoji: true,
    },
  });
  if (toUserId) {
    // await send email to notify user
    const userToNotify = await prisma.user.findFirst({
      where: {
        id: toUserId,
      },
      select: {
        email: true,
        username: true,
      },
    });
    const t = await getTranslation(ctx.user.locale ?? "en", "common");
    const formattedStartDate = new Intl.DateTimeFormat("en-US").format(createdOrUpdatedOutOfOffice.start);
    const formattedEndDate = new Intl.DateTimeFormat("en-US").format(createdOrUpdatedOutOfOffice.end);

    const existingFormattedStartDate = previousOutOfOfficeEntry
      ? new Intl.DateTimeFormat("en-US").format(previousOutOfOfficeEntry.start)
      : "";
    const existingFormattedEndDate = previousOutOfOfficeEntry
      ? new Intl.DateTimeFormat("en-US").format(previousOutOfOfficeEntry.end)
      : "";

    const existingRedirectedUser = previousOutOfOfficeEntry?.toUser
      ? previousOutOfOfficeEntry.toUser
      : undefined;

    // Send cancel email to the old redirect user if it is not same as the current redirect user.
    if (existingRedirectedUser && existingRedirectedUser?.email !== userToNotify?.email) {
      await sendBookingRedirectNotification({
        language: t,
        fromEmail: ctx.user.email,
        eventOwner: ctx.user.username || ctx.user.email,
        toEmail: existingRedirectedUser.email,
        toName: existingRedirectedUser.username || "",
        dates: `${existingFormattedStartDate} - ${existingFormattedEndDate}`,
        action: "cancel",
      });
    }

    if (userToNotify?.email) {
      // If new redirect user exists and it is same as the old redirect user, then send update email.
      if (
        existingRedirectedUser &&
        existingRedirectedUser.email === userToNotify.email &&
        (formattedStartDate !== existingFormattedStartDate || formattedEndDate !== existingFormattedEndDate)
      ) {
        await sendBookingRedirectNotification({
          language: t,
          fromEmail: ctx.user.email,
          eventOwner: ctx.user.username || ctx.user.email,
          toEmail: userToNotify.email,
          toName: userToNotify.username || "",
          oldDates: `${existingFormattedStartDate} - ${existingFormattedEndDate}`,
          dates: `${formattedStartDate} - ${formattedEndDate}`,
          action: "update",
        });
        // If new redirect user exists and the previous redirect user didn't existed or the previous redirect user is not same as the new user, then send add email.
      } else if (
        !existingRedirectedUser ||
        (existingRedirectedUser && existingRedirectedUser.email !== userToNotify.email)
      ) {
        await sendBookingRedirectNotification({
          language: t,
          fromEmail: ctx.user.email,
          eventOwner: ctx.user.username || ctx.user.email,
          toEmail: userToNotify.email,
          toName: userToNotify.username || "",
          dates: `${formattedStartDate} - ${formattedEndDate}`,
          action: "add",
        });
      }
    }
  }

  const memberships = await prisma.membership.findMany({
    where: {
      userId: ctx.user.id,
      accepted: true,
    },
  });

  const teamIds = memberships.map((membership) => membership.teamId);

  // Send webhook to notify other services
  const subscriberOptions: GetSubscriberOptions = {
    userId: ctx.user.id,
    teamId: teamIds,
    orgId: ctx.user.organizationId,
    triggerEvent: WebhookTriggerEvents.OOO_CREATED,
  };

  const subscribers = await getWebhooks(subscriberOptions);

  const payload: OOOEntryPayloadType = {
    oooEntry: {
      id: createdOrUpdatedOutOfOffice.id,
      start: dayjs(createdOrUpdatedOutOfOffice.start)
        .tz(ctx.user.timeZone, true)
        .format("YYYY-MM-DDTHH:mm:ssZ"),
      end: dayjs(createdOrUpdatedOutOfOffice.end).tz(ctx.user.timeZone, true).format("YYYY-MM-DDTHH:mm:ssZ"),
      createdAt: createdOrUpdatedOutOfOffice.createdAt.toISOString(),
      updatedAt: createdOrUpdatedOutOfOffice.updatedAt.toISOString(),
      notes: createdOrUpdatedOutOfOffice.notes,
      reason: {
        emoji: reason?.emoji,
        reason: reason?.reason,
      },
      reasonId: input.reasonId,
      user: {
        id: ctx.user.id,
        name: ctx.user.name,
        username: ctx.user.username,
        email: ctx.user.email,
        timeZone: ctx.user.timeZone,
      },
      toUser: toUserId
        ? {
            id: toUserId,
            name: toUser?.name,
            username: toUser?.username,
            email: toUser?.email,
            timeZone: toUser?.timeZone,
          }
        : null,
      uuid: createdOrUpdatedOutOfOffice.uuid,
    },
  };

  await Promise.all(
    subscribers.map(async (subscriber) => {
      sendPayload(
        subscriber.secret,
        WebhookTriggerEvents.OOO_CREATED,
        dayjs().toISOString(),
        {
          appId: subscriber.appId,
          subscriberUrl: subscriber.subscriberUrl,
          payloadTemplate: subscriber.payloadTemplate,
        },
        payload
      );
    })
  );

  return {};
};

type TBookingRedirectDelete = {
  ctx: {
    user: NonNullable<TrpcSessionUser>;
  };
  input: TOutOfOfficeDelete;
};

export const outOfOfficeEntryDelete = async ({ ctx, input }: TBookingRedirectDelete) => {
  if (!input.outOfOfficeUid) {
    throw new TRPCError({ code: "BAD_REQUEST", message: "out_of_office_id_required" });
  }

  const deletedOutOfOfficeEntry = await prisma.outOfOfficeEntry.delete({
    where: {
      uuid: input.outOfOfficeUid,
      /** Validate outOfOfficeEntry belongs to the user deleting it */
      userId: ctx.user.id,
    },
    select: {
      start: true,
      end: true,
      toUser: {
        select: {
          email: true,
          username: true,
        },
      },
    },
  });

  if (!deletedOutOfOfficeEntry) {
    throw new TRPCError({ code: "NOT_FOUND", message: "booking_redirect_not_found" });
  }

  // Return early if no redirect user is set, and no email needs to be send.
  if (!deletedOutOfOfficeEntry.toUser) {
    return {};
  }

  const t = await getTranslation(ctx.user.locale ?? "en", "common");

  const formattedStartDate = new Intl.DateTimeFormat("en-US").format(deletedOutOfOfficeEntry.start);
  const formattedEndDate = new Intl.DateTimeFormat("en-US").format(deletedOutOfOfficeEntry.end);

  await sendBookingRedirectNotification({
    language: t,
    fromEmail: ctx.user.email,
    eventOwner: ctx.user.username || ctx.user.email,
    toEmail: deletedOutOfOfficeEntry.toUser.email,
    toName: deletedOutOfOfficeEntry.toUser.username || "",
    dates: `${formattedStartDate} - ${formattedEndDate}`,
    action: "cancel",
  });

  return {};
};

export const outOfOfficeEntriesList = async ({ ctx }: { ctx: { user: NonNullable<TrpcSessionUser> } }) => {
  const outOfOfficeEntries = await prisma.outOfOfficeEntry.findMany({
    where: {
      userId: ctx.user.id,
      end: {
        gte: new Date().toISOString(),
      },
    },
    orderBy: {
      start: "asc",
    },
    select: {
      id: true,
      uuid: true,
      start: true,
      end: true,
      toUserId: true,
      toUser: {
        select: {
          username: true,
        },
      },
      reason: {
        select: {
          id: true,
          emoji: true,
          reason: true,
          userId: true,
        },
      },
      notes: true,
    },
  });

  return outOfOfficeEntries;
};<|MERGE_RESOLUTION|>--- conflicted
+++ resolved
@@ -30,27 +30,14 @@
     throw new TRPCError({ code: "BAD_REQUEST", message: "start_date_and_end_date_required" });
   }
 
-<<<<<<< HEAD
-  const inputStartTime = dayjs(startDate).startOf("day");
-  const inputEndTime = dayjs(endDate).endOf("day");
-=======
   const startTimeUtc = dayjs.utc(startDate).add(input.offset, "minute").startOf("day");
   const endTimeUtc = dayjs.utc(endDate).add(input.offset, "minute").endOf("day");
->>>>>>> 931f3d33
 
   // If start date is after end date throw error
   if (startTimeUtc.isAfter(endTimeUtc)) {
     throw new TRPCError({ code: "BAD_REQUEST", message: "start_date_must_be_before_end_date" });
   }
 
-<<<<<<< HEAD
-  // If start date is before to today throw error
-  if (inputStartTime.isBefore(dayjs().startOf("day").subtract(1, "day"))) {
-    throw new TRPCError({ code: "BAD_REQUEST", message: "start_date_must_be_in_the_future" });
-  }
-
-=======
->>>>>>> 931f3d33
   let toUserId: number | null = null;
 
   if (input.toTeamUserId === ctx.user.id) {
