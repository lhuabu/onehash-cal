--- conflicted
+++ resolved
@@ -425,8 +425,6 @@
     throw new TRPCError({ code: "NOT_FOUND", message: "booking_redirect_not_found" });
   }
 
-<<<<<<< HEAD
-=======
   // Return early if no redirect user is set, and no email needs to be send.
   if (!deletedOutOfOfficeEntry.toUser) {
     return {};
@@ -447,7 +445,6 @@
     action: "cancel",
   });
 
->>>>>>> 2fb1408d
   return {};
 };
 
