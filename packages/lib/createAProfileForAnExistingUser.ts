import { getOrgFullOrigin } from "@calcom/ee/organizations/lib/orgDomains";
import { ProfileRepository } from "@calcom/lib/server/repository/profile";
import { TeamRepository } from "@calcom/lib/server/repository/team";
import { UserRepository } from "@calcom/lib/server/repository/user";
import prisma from "@calcom/prisma";
import { RedirectType } from "@calcom/prisma/enums";

import { getOrgUsernameFromEmail } from "../features/auth/signup/utils/getOrgUsernameFromEmail";
import logger from "./logger";
import { safeStringify } from "./safeStringify";

const log = logger.getSubLogger({ prefix: ["lib", "createAProfileForAnExistingUser"] });
export const createAProfileForAnExistingUser = async ({
  user,
  organizationId,
}: {
  user: {
    email: string;
    id: number;
    currentUsername: string | null;
  };
  organizationId: number;
}) => {
  const org = await TeamRepository.findById({ id: organizationId });
  if (!org) {
    throw new Error(`Organization with id ${organizationId} not found`);
  }
  const usernameInOrg = getOrgUsernameFromEmail(
    user.email,
    org.organizationSettings?.orgAutoAcceptEmail ?? null
  );
  const profile = await ProfileRepository.createForExistingUser({
    userId: user.id,
    organizationId,
    username: usernameInOrg,
    email: user.email,
    movedFromUserId: user.id,
  });

  await UserRepository.updateWhereId({
    whereId: user.id,
    data: {
      movedToProfileId: profile.id,
    },
  });

  log.debug(
    "Created profile for user",
    safeStringify({ userId: user.id, profileId: profile.id, usernameInOrg, username: user.currentUsername })
  );

  const orgSlug = org.slug || org.requestedSlug;

  if (!orgSlug) {
    throw new Error(`Organization with id ${organizationId} doesn't have a slug`);
  }

  const orgUrl = getOrgFullOrigin(orgSlug);

<<<<<<< HEAD
=======
  if (org.isPlatform) {
    // We don't want redirects for Platform Organizations
    return profile;
  }

>>>>>>> 2fb1408d
  if (user.currentUsername) {
    log.debug(`Creating redirect for user ${user.currentUsername} to ${orgUrl}/${usernameInOrg}`);
    await prisma.tempOrgRedirect.upsert({
      where: {
        from_type_fromOrgId: {
          from: user.currentUsername,
          type: RedirectType.User,
          fromOrgId: 0,
        },
      },
      update: {
        type: RedirectType.User,
        from: user.currentUsername,
        fromOrgId: 0,
        toUrl: `${orgUrl}/${usernameInOrg}`,
      },
      create: {
        type: RedirectType.User,
        from: user.currentUsername,
        fromOrgId: 0,
        toUrl: `${orgUrl}/${usernameInOrg}`,
      },
    });
  } else {
    log.debug(`Skipping redirect setup as ${user.id} doesn't have a username`);
  }
  return profile;
};<|MERGE_RESOLUTION|>--- conflicted
+++ resolved
@@ -57,14 +57,11 @@
 
   const orgUrl = getOrgFullOrigin(orgSlug);
 
-<<<<<<< HEAD
-=======
   if (org.isPlatform) {
     // We don't want redirects for Platform Organizations
     return profile;
   }
 
->>>>>>> 2fb1408d
   if (user.currentUsername) {
     log.debug(`Creating redirect for user ${user.currentUsername} to ${orgUrl}/${usernameInOrg}`);
     await prisma.tempOrgRedirect.upsert({
