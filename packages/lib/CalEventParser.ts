import type { TFunction } from "next-i18next";
import short from "short-uuid";
import { v5 as uuidv5 } from "uuid";

import getRunningLateLink from "@calcom/features/bookings/lib/getRunningLateLink";
import type { CalendarEvent, Person } from "@calcom/types/Calendar";

import { WEBAPP_URL } from "./constants";
import getLabelValueMapFromResponses from "./getLabelValueMapFromResponses";
import isSmsCalEmail from "./isSmsCalEmail";

const translator = short();

// The odd indentation in this file is necessary because otherwise the leading tabs will be applied into the event description.

export const getWhat = (calEvent: Pick<CalendarEvent, "title">, t: TFunction) => {
  return `
${t("what")}:
${calEvent.title}
  `;
};

export const getWhen = (
  calEvent: Pick<CalendarEvent, "organizer" | "attendees" | "seatsPerTimeSlot">,
  t: TFunction
) => {
  return calEvent.seatsPerTimeSlot
    ? `
${t("organizer_timezone")}:
${calEvent.organizer.timeZone}
  `
    : `
${t("invitee_timezone")}:
${calEvent.attendees[0].timeZone}
  `;
};

export const getWho = (
  calEvent: Pick<
    CalendarEvent,
    "attendees" | "seatsPerTimeSlot" | "seatsShowAttendees" | "organizer" | "team"
  >,
  t: TFunction
) => {
  let attendeesFromCalEvent = [...calEvent.attendees];
  if (calEvent.seatsPerTimeSlot && !calEvent.seatsShowAttendees) {
    attendeesFromCalEvent = [];
  }
  const attendees = attendeesFromCalEvent
    .map((attendee) => {
      return `
${attendee?.name || t("guest")}
${!isSmsCalEmail(attendee.email) ? `${attendee.email}\n` : `${attendee.phoneNumber}\n`}

`;
    })

    .join("");

  const organizer = `
${calEvent.organizer.name} - ${t("organizer")}
${calEvent.organizer.email}
  `;

  const teamMembers = calEvent.team?.members
    ? calEvent.team.members.map((member) => {
        return `
${member.name} - ${t("team_member")}
${member.email}
    `;
      })
    : [];

  return `
${t("who")}:
${organizer + attendees + teamMembers.join("")}
  `;
};

export const getAdditionalNotes = (calEvent: Pick<CalendarEvent, "additionalNotes">, t: TFunction) => {
  if (!calEvent.additionalNotes) {
    return "";
  }
  return `
${t("additional_notes")}:
${calEvent.additionalNotes}
  `;
};

export const getUserFieldsResponses = (calEvent: Parameters<typeof getLabelValueMapFromResponses>[0]) => {
  const labelValueMap = getLabelValueMapFromResponses(calEvent);

  if (!labelValueMap) {
    return "";
  }
  const responsesString = Object.keys(labelValueMap)
    .map((key) => {
      if (!labelValueMap) return "";
      if (labelValueMap[key] !== "") {
        return `
${key}:
${labelValueMap[key]}
  `;
      }
    })
    .join("");

  return responsesString;
};

export const getAppsStatus = (calEvent: Pick<CalendarEvent, "appsStatus">, t: TFunction) => {
  if (!calEvent.appsStatus) {
    return "";
  }
  return `\n${t("apps_status")}
      ${calEvent.appsStatus.map((app) => {
        return `\n- ${app.appName} ${
          app.success >= 1 ? `✅ ${app.success > 1 ? `(x${app.success})` : ""}` : ""
        }${
          app.warnings && app.warnings.length >= 1 ? app.warnings.map((warning) => `\n   - ${warning}`) : ""
        } ${app.failures && app.failures >= 1 ? `❌ ${app.failures > 1 ? `(x${app.failures})` : ""}` : ""} ${
          app.errors && app.errors.length >= 1 ? app.errors.map((error) => `\n   - ${error}`) : ""
        }`;
      })}
    `;
};

export const getDescription = (calEvent: Pick<CalendarEvent, "description">, t: TFunction) => {
  if (!calEvent.description) {
    return "";
  }
  return `\n${t("description")}
    ${calEvent.description}
    `;
};
export const getLocation = (
  calEvent: Parameters<typeof getVideoCallUrlFromCalEvent>[0] & Parameters<typeof getProviderName>[0]
) => {
  const meetingUrl = getVideoCallUrlFromCalEvent(calEvent);
  if (meetingUrl) {
    return meetingUrl;
  }
  const providerName = getProviderName(calEvent);
  return providerName || calEvent.location || "";
};

export const getProviderName = (calEvent: Pick<CalendarEvent, "location">): string => {
  // TODO: use getAppName from @calcom/app-store
  if (calEvent.location && calEvent.location.includes("integrations:")) {
    let location = calEvent.location.split(":")[1];
    if (location === "daily") {
      location = "Cal Video";
    }
    return location[0].toUpperCase() + location.slice(1);
  }
  // If location its a url, probably we should be validating it with a custom library
  if (calEvent.location && /^https?:\/\//.test(calEvent.location)) {
    return calEvent.location;
  }
  return "";
};

export const getUid = (calEvent: Pick<CalendarEvent, "uid">): string => {
  const uid = calEvent.uid;
  return uid ?? translator.fromUUID(uuidv5(JSON.stringify(calEvent), uuidv5.URL));
};

const getSeatReferenceId = (calEvent: Pick<CalendarEvent, "attendeeSeatId">): string => {
  return calEvent.attendeeSeatId ? calEvent.attendeeSeatId : "";
};

export const getBookingUrl = (calEvent: CalendarEvent) => {
  if (calEvent.platformClientId) {
    if (!calEvent.platformBookingUrl) return "";
    return `${calEvent.platformBookingUrl}/${getUid(calEvent)}?slug=${calEvent.type}&username=${
      calEvent.organizer.username
    }&changes=true`;
  }

  return `${calEvent.bookerUrl ?? WEBAPP_URL}/booking/${getUid(calEvent)}?changes=true`;
};

export const getPlatformManageLink = (
  calEvent: Parameters<typeof getCancelLink>[0] &
    Parameters<typeof getRescheduleLink>[0]["calEvent"] &
    Pick<CalendarEvent, "platformBookingUrl" | "platformRescheduleUrl" | "team">,
  t: TFunction
) => {
  const shouldDisplayReschedule = !calEvent.recurringEvent && calEvent.platformRescheduleUrl;
  let res =
    calEvent.platformBookingUrl || shouldDisplayReschedule || calEvent.platformCancelUrl
      ? `${t("need_to_reschedule_or_cancel")} `
      : ``;
  if (calEvent.platformBookingUrl) {
    res += `Check Here: ${calEvent.platformBookingUrl}/${getUid(calEvent)}?slug=${calEvent.type}&username=${
      calEvent.organizer.username
    }${calEvent?.team ? `&teamId=${calEvent.team.id}` : ""}&changes=true${
      calEvent.platformCancelUrl || shouldDisplayReschedule ? ` ${t("or_lowercase")} ` : ""
    }`;
  }
  if (calEvent.platformCancelUrl) {
    res += `${t("cancel")}: ${getCancelLink(calEvent)}`;
  }

  if (!calEvent.recurringEvent && calEvent.platformRescheduleUrl) {
    res += `${calEvent.platformCancelUrl ? ` ${t("or_lowercase")} ` : ""}${t(
      "reschedule"
    )}: ${getRescheduleLink({ calEvent })}`;
  }

  return res;
};

export const getManageLink = (
  calEvent: Parameters<typeof getPlatformManageLink>[0] &
    Pick<CalendarEvent, "platformClientId" | "bookerUrl">,
  t: TFunction
) => {
  if (calEvent.platformClientId) {
    return getPlatformManageLink(calEvent, t);
  }

  return `${t("need_to_reschedule_or_cancel")} ${calEvent.bookerUrl ?? WEBAPP_URL}/booking/${getUid(
    calEvent
  )}?changes=true`;
};

export const getPlatformCancelLink = (
  calEvent: Pick<CalendarEvent, "platformCancelUrl" | "type" | "organizer" | "recurringEvent" | "team">,
  bookingUid: string,
  seatUid?: string
): string => {
  if (calEvent.platformCancelUrl) {
    const platformCancelLink = new URL(`${calEvent.platformCancelUrl}/${bookingUid}`);
    platformCancelLink.searchParams.append("slug", calEvent.type);
    calEvent.organizer.username &&
      platformCancelLink.searchParams.append("username", calEvent.organizer.username);
    platformCancelLink.searchParams.append("cancel", "true");
    platformCancelLink.searchParams.append("allRemainingBookings", String(!!calEvent.recurringEvent));
    if (seatUid) platformCancelLink.searchParams.append("seatReferenceUid", seatUid);
    if (calEvent?.team) platformCancelLink.searchParams.append("teamId", calEvent.team.id.toString());
    return platformCancelLink.toString();
  }
  return "";
};

export const getCancelLink = (
  calEvent: Parameters<typeof getUid>[0] &
    Parameters<typeof getSeatReferenceId>[0] &
    Parameters<typeof getPlatformCancelLink>[0] &
    Pick<CalendarEvent, "platformClientId" | "bookerUrl">,
  attendee?: Person
): string => {
  const Uid = getUid(calEvent);
  const seatReferenceUid = getSeatReferenceId(calEvent);
  if (calEvent.platformClientId) {
    return getPlatformCancelLink(calEvent, Uid, seatReferenceUid);
  }

  const cancelLink = new URL(`${calEvent.bookerUrl ?? WEBAPP_URL}/booking/${Uid}`);
  cancelLink.searchParams.append("cancel", "true");
  cancelLink.searchParams.append("allRemainingBookings", String(!!calEvent.recurringEvent));
  if (attendee?.email) {
    cancelLink.searchParams.append("cancelledBy", attendee.email);
  }
  if (seatReferenceUid) cancelLink.searchParams.append("seatReferenceUid", seatReferenceUid);
  return cancelLink.toString();
};

export const getPlatformRescheduleLink = (
  calEvent: Pick<CalendarEvent, "platformRescheduleUrl" | "type" | "organizer" | "team">,
  bookingUid: string,
  seatUid?: string
): string => {
  if (calEvent.platformRescheduleUrl) {
    const platformRescheduleLink = new URL(
      `${calEvent.platformRescheduleUrl}/${seatUid ? seatUid : bookingUid}`
    );
    platformRescheduleLink.searchParams.append("slug", calEvent.type);
    calEvent.organizer.username &&
      platformRescheduleLink.searchParams.append("username", calEvent.organizer.username);
    platformRescheduleLink.searchParams.append("reschedule", "true");
    if (calEvent?.team) platformRescheduleLink.searchParams.append("teamId", calEvent.team.id.toString());
    return platformRescheduleLink.toString();
  }
  return "";
};

export const getRescheduleLink = ({
  calEvent,
  allowRescheduleForCancelledBooking = false,
  attendee,
}: {
  calEvent: Parameters<typeof getUid>[0] &
    Parameters<typeof getSeatReferenceId>[0] &
    Parameters<typeof getPlatformRescheduleLink>[0] &
    Pick<CalendarEvent, "bookerUrl" | "platformClientId">;
  allowRescheduleForCancelledBooking?: boolean;
  attendee?: Person;
}): string => {
  const Uid = getUid(calEvent);
  const seatUid = getSeatReferenceId(calEvent);

  if (calEvent.platformClientId) {
    return getPlatformRescheduleLink(calEvent, Uid, seatUid);
  }

  const url = new URL(`${calEvent.bookerUrl ?? WEBAPP_URL}/reschedule/${seatUid ? seatUid : Uid}`);
  if (allowRescheduleForCancelledBooking) {
    url.searchParams.append("allowRescheduleForCancelledBooking", "true");
  }
  if (attendee?.email) {
    url.searchParams.append("rescheduledBy", attendee.email);
  }

  return url.toString();
};

type RichDescriptionCalEvent = Parameters<typeof getCancellationReason>[0] &
  Parameters<typeof getWhat>[0] &
  Parameters<typeof getWhen>[0] &
  Parameters<typeof getLocation>[0] &
  Parameters<typeof getDescription>[0] &
  Parameters<typeof getAdditionalNotes>[0] &
  Parameters<typeof getUserFieldsResponses>[0] &
  Parameters<typeof getAppsStatus>[0] &
  Parameters<typeof getManageLink>[0] &
  Pick<CalendarEvent, "organizer" | "paymentInfo">;

export const getRichDescription = (
  calEvent: RichDescriptionCalEvent,
  t_?: TFunction /*, attendee?: Person*/,
  includeAppStatus = false
) => {
  const t = t_ ?? calEvent.organizer.language.translate;

  return `
${getCancellationReason(calEvent, t)}
${getWhat(calEvent, t)}
${getWhen(calEvent, t)}
${getWho(calEvent, t)}
${t("where")}:
${getLocation(calEvent)}
${getDescription(calEvent, t)}
${getAdditionalNotes(calEvent, t)}
${getUserFieldsResponses(calEvent)}
${includeAppStatus ? getAppsStatus(calEvent, t) : ""}
${
  // TODO: Only the original attendee can make changes to the event
  // Guests cannot
  calEvent.seatsPerTimeSlot ? "" : getManageLink(calEvent, t)
}
${
  calEvent.paymentInfo
    ? `
${t("pay_now")}:
${calEvent.paymentInfo.link}
`
    : ""
}
${getRunningLateSection(calEvent, t)}
  `.trim();
};

<<<<<<< HEAD
export const getRunningLateSection = (calEvent: CalendarEvent, t: TFunction) => {
  return calEvent.attendees.map((attendee) => {
    if (!attendee.phoneNumber) return "";
    return `${t("running_late")}:
      <a href="${getRunningLateLink(attendee.phoneNumber)}" > ${t("connect_with_attendee", {
      name: attendee.name,
    })} </a>`;
  });
};
=======
>>>>>>> 931f3d33
export const getCancellationReason = (calEvent: Pick<CalendarEvent, "cancellationReason">, t: TFunction) => {
  if (!calEvent.cancellationReason) return "";
  return `
${t("cancellation_reason")}:
${calEvent.cancellationReason}
 `;
};

export const isDailyVideoCall = (calEvent: Pick<CalendarEvent, "videoCallData">): boolean => {
  return calEvent?.videoCallData?.type === "daily_video";
};

export const getPublicVideoCallUrl = (calEvent: Pick<CalendarEvent, "uid">): string => {
  return `${WEBAPP_URL}/video/${getUid(calEvent)}`;
};

export const getVideoCallUrlFromCalEvent = (
  calEvent: Parameters<typeof getPublicVideoCallUrl>[0] &
<<<<<<< HEAD
    Pick<CalendarEvent, "videoCallData" | "additionalInformation">
=======
    Pick<CalendarEvent, "videoCallData" | "additionalInformation" | "location">
>>>>>>> 931f3d33
): string => {
  if (calEvent.videoCallData) {
    if (isDailyVideoCall(calEvent)) {
      return getPublicVideoCallUrl(calEvent);
    }
    return calEvent.videoCallData.url;
  }
  if (calEvent.additionalInformation?.hangoutLink) {
    return calEvent.additionalInformation.hangoutLink;
  }
  if (calEvent.location?.startsWith("http")) {
    return calEvent.location;
  }
  return "";
};

export const getVideoCallPassword = (calEvent: CalendarEvent): string => {
  return isDailyVideoCall(calEvent) ? "" : calEvent?.videoCallData?.password ?? "";
};<|MERGE_RESOLUTION|>--- conflicted
+++ resolved
@@ -362,7 +362,6 @@
   `.trim();
 };
 
-<<<<<<< HEAD
 export const getRunningLateSection = (calEvent: CalendarEvent, t: TFunction) => {
   return calEvent.attendees.map((attendee) => {
     if (!attendee.phoneNumber) return "";
@@ -372,8 +371,6 @@
     })} </a>`;
   });
 };
-=======
->>>>>>> 931f3d33
 export const getCancellationReason = (calEvent: Pick<CalendarEvent, "cancellationReason">, t: TFunction) => {
   if (!calEvent.cancellationReason) return "";
   return `
@@ -392,11 +389,7 @@
 
 export const getVideoCallUrlFromCalEvent = (
   calEvent: Parameters<typeof getPublicVideoCallUrl>[0] &
-<<<<<<< HEAD
-    Pick<CalendarEvent, "videoCallData" | "additionalInformation">
-=======
     Pick<CalendarEvent, "videoCallData" | "additionalInformation" | "location">
->>>>>>> 931f3d33
 ): string => {
   if (calEvent.videoCallData) {
     if (isDailyVideoCall(calEvent)) {
