import { describe, expect, it } from "vitest";

import {
  BookerLayoutsInputEnum_2024_06_14,
  BookerLayoutsOutputEnum_2024_06_14,
  ConfirmationPolicyEnum,
  NoticeThresholdUnitEnum,
} from "@calcom/platform-enums/monorepo";
import type {
  TransformBookingLimitsSchema_2024_06_14,
  TransformFutureBookingsLimitSchema_2024_06_14,
  BookerLayoutsTransformedSchema,
  EventTypeColorsTransformedSchema,
  TransformRecurringEventSchema_2024_06_14,
  SeatOptionsTransformedSchema,
  SeatOptionsDisabledSchema,
<<<<<<< HEAD
=======
  OutputAddressLocation_2024_06_14,
  OutputAttendeeAddressLocation_2024_06_14,
  OutputAttendeeDefinedLocation_2024_06_14,
  OutputAttendeePhoneLocation_2024_06_14,
  OutputIntegrationLocation_2024_06_14,
  OutputLinkLocation_2024_06_14,
  OutputPhoneLocation_2024_06_14,
  OutputUnknownLocation_2024_06_14,
>>>>>>> 931f3d33
} from "@calcom/platform-types";

import {
  transformLocationsInternalToApi,
  transformBookingFieldsInternalToApi,
  transformIntervalLimitsInternalToApi,
  transformFutureBookingLimitsInternalToApi,
  transformRecurrenceInternalToApi,
  transformBookerLayoutsInternalToApi,
  transformRequiresConfirmationInternalToApi,
  transformEventTypeColorsInternalToApi,
  transformSeatsInternalToApi,
} from ".";
import {
  systemBeforeFieldEmail,
  systemBeforeFieldName,
  type CustomField,
  type SystemField,
} from "./booking-fields";

describe("transformLocationsInternalToApi", () => {
  it("should reverse transform address location", () => {
    const transformedLocation = [
      {
        type: "inPerson" as const,
        address: "1234 Main St",
        displayLocationPublicly: true,
      },
    ];

    const expectedOutput: OutputAddressLocation_2024_06_14[] = [
      {
        type: "address",
        address: "1234 Main St",
        public: true,
      },
    ];

    const result = transformLocationsInternalToApi(transformedLocation);

    expect(result).toEqual(expectedOutput);
  });

  it("should reverse transform link location", () => {
    const transformedLocation = [
      {
        type: "link" as const,
        link: "https://example.com",
        displayLocationPublicly: true,
      },
    ];

    const expectedOutput: OutputLinkLocation_2024_06_14[] = [
      {
        type: "link",
        link: "https://example.com",
        public: true,
      },
    ];

    const result = transformLocationsInternalToApi(transformedLocation);

    expect(result).toEqual(expectedOutput);
  });

  it("should reverse transform phone location", () => {
    const transformedLocation = [
      {
        type: "userPhone" as const,
        hostPhoneNumber: "123456789",
        displayLocationPublicly: true,
      },
    ];

    const expectedOutput: OutputPhoneLocation_2024_06_14[] = [
      {
        type: "phone",
        phone: "123456789",
        public: true,
      },
    ];

    const result = transformLocationsInternalToApi(transformedLocation);

    expect(result).toEqual(expectedOutput);
  });

  it("should reverse transform integration location", () => {
    const transformedLocation = [
      {
        type: "integrations:daily" as const,
      },
    ];

    const expectedOutput: OutputIntegrationLocation_2024_06_14[] = [
      {
        type: "integration",
        integration: "cal-video",
      },
    ];

    const result = transformLocationsInternalToApi(transformedLocation);

    expect(result).toEqual(expectedOutput);
  });

  it("should transform integration location", () => {
    const transformedLocation = [
      {
        type: "integrations:discord_video" as const,
      },
    ];

    const expectedOutput: OutputIntegrationLocation_2024_06_14[] = [
      {
        type: "integration",
        integration: "discord-video",
      },
    ];

    const result = transformLocationsInternalToApi(transformedLocation);

    expect(result).toEqual(expectedOutput);
  });

  it("should transform integration location with link and credentialId", () => {
    const transformedLocation = [
      {
        type: "integrations:discord_video" as const,
        link: "https://discord.com/users/100",
        credentialId: 100,
      },
    ];

    const expectedOutput: OutputIntegrationLocation_2024_06_14[] = [
      {
        type: "integration",
        integration: "discord-video",
        link: "https://discord.com/users/100",
        credentialId: 100,
      },
    ];

    const result = transformLocationsInternalToApi(transformedLocation);

    expect(result).toEqual(expectedOutput);
  });

  it("should transform unknown location", () => {
    const transformedLocation = [
      {
        type: "unknown" as const,
        location: "unknown location",
      },
    ];

    const expectedOutput: OutputUnknownLocation_2024_06_14[] = [
      {
        type: "unknown",
        location: JSON.stringify(transformedLocation[0]),
      },
    ];

    // eslint-disable-next-line @typescript-eslint/ban-ts-comment
    // @ts-ignore
    const result = transformLocationsInternalToApi(transformedLocation);

    expect(result).toEqual(expectedOutput);
  });

  it("should transform unknown integration location", () => {
    const transformedLocation = [
      {
        type: "integrations:unknown_video" as const,
      },
    ];

    const expectedOutput: OutputUnknownLocation_2024_06_14[] = [
      {
        type: "unknown",
        location: JSON.stringify(transformedLocation[0]),
      },
    ];

    // eslint-disable-next-line @typescript-eslint/ban-ts-comment
    // @ts-ignore
    const result = transformLocationsInternalToApi(transformedLocation);

    expect(result).toEqual(expectedOutput);
  });

  it("should reverse transform attendee address location", () => {
    const transformedLocation = [
      {
        type: "attendeeInPerson" as const,
      },
    ];

    const expectedOutput: OutputAttendeeAddressLocation_2024_06_14[] = [
      {
        type: "attendeeAddress",
      },
    ];

    const result = transformLocationsInternalToApi(transformedLocation);
    expect(result).toEqual(expectedOutput);
  });

  it("should reverse transform attendee phone location", () => {
    const transformedLocation = [
      {
        type: "phone" as const,
      },
    ];

    const expectedOutput: OutputAttendeePhoneLocation_2024_06_14[] = [
      {
        type: "attendeePhone",
      },
    ];

    const result = transformLocationsInternalToApi(transformedLocation);
    expect(result).toEqual(expectedOutput);
  });

  it("should reverse transform attendee defined location", () => {
    const transformedLocation = [
      {
        type: "somewhereElse" as const,
      },
    ];

    const expectedOutput: OutputAttendeeDefinedLocation_2024_06_14[] = [
      {
        type: "attendeeDefined",
      },
    ];

    const result = transformLocationsInternalToApi(transformedLocation);
    expect(result).toEqual(expectedOutput);
  });
});

describe("transformBookingFieldsInternalToApi", () => {
  it("should reverse transform not modified name default field", () => {
    const transformedField: SystemField[] = [systemBeforeFieldName];

    const expectedOutput = [
      {
        type: "name",
        slug: "name",
        isDefault: true,
        required: true,
      },
    ];

    const result = transformBookingFieldsInternalToApi(transformedField);

    expect(result).toEqual(expectedOutput);
  });

  it("should reverse transform modified name default field", () => {
    const nameField = {
      ...systemBeforeFieldName,
      placeholder: "custom placeholder",
      disableOnPrefill: true,
      label: "custom label",
      variantsConfig: {
        variants: {
          fullName: {
            fields: [
              {
                name: "fullName" as const,
                label: "custom label",
                placeholder: "custom placeholder",
                type: "text" as const,
                required: true as const,
              },
            ],
          },
        },
      },
    };

    const transformedField: SystemField[] = [nameField];

    const expectedOutput = [
      {
        type: "name",
        slug: "name",
        isDefault: true,
        required: true,
        placeholder: "custom placeholder",
        disableOnPrefill: true,
        label: "custom label",
      },
    ];

    const result = transformBookingFieldsInternalToApi(transformedField);

    expect(result).toEqual(expectedOutput);
  });

  it("should reverse transform not modified email default field", () => {
    const transformedField: SystemField[] = [systemBeforeFieldEmail];

    const expectedOutput = [
      {
        type: "email",
        slug: "email",
        isDefault: true,
        required: true,
      },
    ];

    const result = transformBookingFieldsInternalToApi(transformedField);

    expect(result).toEqual(expectedOutput);
  });

  it("should reverse transform modified email default field", () => {
    const transformedField: SystemField[] = [
      {
        ...systemBeforeFieldEmail,
        placeholder: "custom placeholder",
        disableOnPrefill: true,
        label: "custom label",
      },
    ];

    const expectedOutput = [
      {
        type: "email",
        slug: "email",
        isDefault: true,
        required: true,
        placeholder: "custom placeholder",
        disableOnPrefill: true,
        label: "custom label",
      },
    ];

    const result = transformBookingFieldsInternalToApi(transformedField);

    expect(result).toEqual(expectedOutput);
  });

  it("should reverse transform phone field", () => {
    const transformedField: CustomField[] = [
      {
        name: "your-phone",
        type: "phone",
        label: "Your phone number",
        sources: [
          {
            id: "user",
            type: "user",
            label: "User",
            fieldRequired: true,
          },
        ],
        editable: "user",
        required: true,
        placeholder: "123456789",
      },
    ];

    const expectedOutput = [
      {
        isDefault: false,
        type: "phone",
        slug: "your-phone",
        label: "Your phone number",
        required: true,
        placeholder: "123456789",
      },
    ];

    const result = transformBookingFieldsInternalToApi(transformedField);

    expect(result).toEqual(expectedOutput);
  });

  it("should reverse transform address field", () => {
    const transformedField: CustomField[] = [
      {
        name: "your-address",
        type: "address",
        label: "Your address",
        sources: [
          {
            id: "user",
            type: "user",
            label: "User",
            fieldRequired: true,
          },
        ],
        editable: "user",
        required: true,
        placeholder: "1234 Main St",
      },
    ];

    const expectedOutput = [
      {
        isDefault: false,
        type: "address",
        slug: "your-address",
        label: "Your address",
        required: true,
        placeholder: "1234 Main St",
      },
    ];

    const result = transformBookingFieldsInternalToApi(transformedField);

    expect(result).toEqual(expectedOutput);
  });

  it("should reverse transform text field", () => {
    const transformedField: CustomField[] = [
      {
        name: "your-text",
        type: "text",
        label: "Your text",
        sources: [
          {
            id: "user",
            type: "user",
            label: "User",
            fieldRequired: true,
          },
        ],
        editable: "user",
        required: true,
        placeholder: "Enter your text",
      },
    ];

    const expectedOutput = [
      {
        isDefault: false,
        type: "text",
        slug: "your-text",
        label: "Your text",
        required: true,
        placeholder: "Enter your text",
      },
    ];

    const result = transformBookingFieldsInternalToApi(transformedField);

    expect(result).toEqual(expectedOutput);
  });

  it("should reverse transform number field", () => {
    const transformedField: CustomField[] = [
      {
        name: "your-number",
        type: "number",
        label: "Your number",
        sources: [
          {
            id: "user",
            type: "user",
            label: "User",
            fieldRequired: true,
          },
        ],
        editable: "user",
        required: true,
        placeholder: "100",
      },
    ];

    const expectedOutput = [
      {
        isDefault: false,
        type: "number",
        slug: "your-number",
        label: "Your number",
        required: true,
        placeholder: "100",
      },
    ];

    const result = transformBookingFieldsInternalToApi(transformedField);

    expect(result).toEqual(expectedOutput);
  });

  it("should reverse transform textarea field", () => {
    const transformedField: CustomField[] = [
      {
        name: "your-textarea",
        type: "textarea",
        label: "Your detailed information",
        sources: [
          {
            id: "user",
            type: "user",
            label: "User",
            fieldRequired: true,
          },
        ],
        editable: "user",
        required: true,
        placeholder: "Detailed description here...",
      },
    ];

    const expectedOutput = [
      {
        isDefault: false,
        type: "textarea",
        slug: "your-textarea",
        label: "Your detailed information",
        required: true,
        placeholder: "Detailed description here...",
      },
    ];

    const result = transformBookingFieldsInternalToApi(transformedField);

    expect(result).toEqual(expectedOutput);
  });

  it("should reverse transform select field", () => {
    const transformedField: CustomField[] = [
      {
        name: "your-select",
        type: "select",
        label: "Your selection",
        sources: [
          {
            id: "user",
            type: "user",
            label: "User",
            fieldRequired: true,
          },
        ],
        editable: "user",
        required: true,
        placeholder: "Select...",
        options: [
          { label: "Option 1", value: "Option 1" },
          { label: "Option 2", value: "Option 2" },
        ],
      },
    ];

    const expectedOutput = [
      {
        isDefault: false,
        type: "select",
        slug: "your-select",
        label: "Your selection",
        required: true,
        placeholder: "Select...",
        options: ["Option 1", "Option 2"],
      },
    ];

    const result = transformBookingFieldsInternalToApi(transformedField);

    expect(result).toEqual(expectedOutput);
  });

  it("should reverse transform multiselect field", () => {
    const transformedField: CustomField[] = [
      {
        name: "your-multiselect",
        type: "multiselect",
        label: "Your multiple selections",
        sources: [
          {
            id: "user",
            type: "user",
            label: "User",
            fieldRequired: true,
          },
        ],
        editable: "user",
        required: true,
        options: [
          { label: "Option 1", value: "Option 1" },
          { label: "Option 2", value: "Option 2" },
        ],
      },
    ];

    const expectedOutput = [
      {
        isDefault: false,
        type: "multiselect",
        slug: "your-multiselect",
        label: "Your multiple selections",
        required: true,
        options: ["Option 1", "Option 2"],
      },
    ];

    const result = transformBookingFieldsInternalToApi(transformedField);

    expect(result).toEqual(expectedOutput);
  });

  it("should reverse transform multiemail field", () => {
    const transformedField: CustomField[] = [
      {
        name: "your-multiemail",
        type: "multiemail",
        label: "Your multiple emails",
        sources: [
          {
            id: "user",
            type: "user",
            label: "User",
            fieldRequired: true,
          },
        ],
        editable: "user",
        required: true,
        placeholder: "example@example.com",
      },
    ];

    const expectedOutput = [
      {
        isDefault: false,
        type: "multiemail",
        slug: "your-multiemail",
        label: "Your multiple emails",
        required: true,
        placeholder: "example@example.com",
      },
    ];

    const result = transformBookingFieldsInternalToApi(transformedField);

    expect(result).toEqual(expectedOutput);
  });

  it("should reverse transform checkbox field", () => {
    const transformedField: CustomField[] = [
      {
        name: "your-checkbox",
        type: "checkbox",
        label: "Your checkboxes",
        sources: [
          {
            id: "user",
            type: "user",
            label: "User",
            fieldRequired: true,
          },
        ],
        editable: "user",
        required: true,
        options: [
          { label: "Checkbox 1", value: "Checkbox 1" },
          { label: "Checkbox 2", value: "Checkbox 2" },
        ],
      },
    ];

    const expectedOutput = [
      {
        isDefault: false,
        type: "checkbox",
        slug: "your-checkbox",
        label: "Your checkboxes",
        required: true,
        options: ["Checkbox 1", "Checkbox 2"],
      },
    ];

    const result = transformBookingFieldsInternalToApi(transformedField);

    expect(result).toEqual(expectedOutput);
  });

  it("should reverse transform radio field", () => {
    const transformedField: CustomField[] = [
      {
        name: "your-radio",
        type: "radio",
        label: "Your radio buttons",
        sources: [
          {
            id: "user",
            type: "user",
            label: "User",
            fieldRequired: true,
          },
        ],
        editable: "user",
        required: true,
        options: [
          { label: "Radio 1", value: "Radio 1" },
          { label: "Radio 2", value: "Radio 2" },
        ],
      },
    ];

    const expectedOutput = [
      {
        isDefault: false,
        type: "radio",
        slug: "your-radio",
        label: "Your radio buttons",
        required: true,
        options: ["Radio 1", "Radio 2"],
      },
    ];

    const result = transformBookingFieldsInternalToApi(transformedField);

    expect(result).toEqual(expectedOutput);
  });

  it("should reverse transform boolean field", () => {
    const transformedField: CustomField[] = [
      {
        name: "agree-to-terms",
        type: "boolean",
        label: "Agree to terms?",
        sources: [
          {
            id: "user",
            type: "user",
            label: "User",
            fieldRequired: true,
          },
        ],
        editable: "user",
        required: true,
      },
    ];

    const expectedOutput = [
      {
        isDefault: false,
        type: "boolean",
        slug: "agree-to-terms",
        label: "Agree to terms?",
        required: true,
      },
    ];

    const result = transformBookingFieldsInternalToApi(transformedField);

    expect(result).toEqual(expectedOutput);
  });

  it("should transform system phone field", () => {
    const transformedField: SystemField[] = [
      {
        name: "attendeePhoneNumber",
        type: "phone",
        hidden: true,
        sources: [
          {
            id: "default",
            type: "default",
            label: "Default",
          },
        ],
        editable: "system-but-optional",
        required: false,
        defaultLabel: "phone_number",
      },
    ];

    const expectedOutput = [
      {
        isDefault: true,
        type: "phone",
        slug: "attendeePhoneNumber",
        required: false,
      },
    ];

    const result = transformBookingFieldsInternalToApi(transformedField);

    expect(result).toEqual(expectedOutput);
  });

  it("should transform unknown field", () => {
    const transformedField = [
      {
        name: "blabla",
        type: "blabla",
        hidden: true,
        sources: [
          {
            id: "default",
            type: "default",
            label: "Default",
          },
        ],
        editable: "system-but-optional",
        required: false,
        defaultLabel: "phone_number",
      },
    ];

    const expectedOutput = [
      {
        type: "unknown",
        slug: "unknown",
        bookingField: JSON.stringify(transformedField[0]),
      },
    ];

    // eslint-disable-next-line @typescript-eslint/ban-ts-comment
    // @ts-ignore
    const result = transformBookingFieldsInternalToApi(transformedField);

    expect(result).toEqual(expectedOutput);
  });
});

describe("transformIntervalLimitsInternalToApi", () => {
  it("should reverse transform booking limits count or booking limits duration", () => {
    const transformedField: TransformBookingLimitsSchema_2024_06_14 = {
      PER_DAY: 2,
      PER_WEEK: 11,
      PER_MONTH: 22,
      PER_YEAR: 33,
    };

    const expectedOutput = {
      day: 2,
      week: 11,
      month: 22,
      year: 33,
    };
    const result = transformIntervalLimitsInternalToApi(transformedField);

    expect(result).toEqual(expectedOutput);
  });
});

describe("transformFutureBookingLimitsInternalToApi", () => {
  it("should reverse transform range type", () => {
    const transformedField: TransformFutureBookingsLimitSchema_2024_06_14 = {
      periodType: "RANGE",
      periodStartDate: new Date("2024-08-06T09:14:30.000Z"),
      periodEndDate: new Date("2024-08-28T18:30:00.000Z"),
    };
    const expectedOutput = {
      type: "range",
      value: ["2024-08-06", "2024-08-28"],
    };

    const result = transformFutureBookingLimitsInternalToApi(transformedField);

    expect(result).toEqual(expectedOutput);
  });
  it("should reverse transform calendar days", () => {
    const transformedField: TransformFutureBookingsLimitSchema_2024_06_14 = {
      periodType: "ROLLING",
      periodDays: 30,
      periodCountCalendarDays: true,
    };
    const expectedOutput = {
      type: "calendarDays",
      value: 30,
      rolling: false,
    };

    const result = transformFutureBookingLimitsInternalToApi(transformedField);

    expect(result).toEqual(expectedOutput);
  });
  it("should reverse transform calendar days rolling-window", () => {
    const transformedField: TransformFutureBookingsLimitSchema_2024_06_14 = {
      periodType: "ROLLING_WINDOW",
      periodDays: 30,
      periodCountCalendarDays: true,
    };

    const expectedOutput = {
      type: "calendarDays",
      value: 30,
      rolling: true,
    };

    const result = transformFutureBookingLimitsInternalToApi(transformedField);

    expect(result).toEqual(expectedOutput);
  });
  it("should reverse transform Business days", () => {
    const transformedField: TransformFutureBookingsLimitSchema_2024_06_14 = {
      periodType: "ROLLING",
      periodDays: 30,
      periodCountCalendarDays: false,
    };

    const expectedOutput = {
      type: "businessDays",
      value: 30,
      rolling: false,
    };

    const result = transformFutureBookingLimitsInternalToApi(transformedField);

    expect(result).toEqual(expectedOutput);
  });
  it("should reverse transform Business days rolling-window", () => {
    const transformedField: TransformFutureBookingsLimitSchema_2024_06_14 = {
      periodType: "ROLLING_WINDOW",
      periodDays: 30,
      periodCountCalendarDays: false,
    };

    const expectedOutput = {
      type: "businessDays",
      value: 30,
      rolling: true,
    };

    const result = transformFutureBookingLimitsInternalToApi(transformedField);

    expect(result).toEqual(expectedOutput);
  });

  it("should reverse transform disabled", () => {
    const transformedField: TransformFutureBookingsLimitSchema_2024_06_14 = {
      periodType: "UNLIMITED",
    };

    const expectedOutput = {
      disabled: true,
    };

    const result = transformFutureBookingLimitsInternalToApi(transformedField);

    expect(result).toEqual(expectedOutput);
  });
});

describe("transformBookerLayoutsInternalToApi", () => {
  it("should reverse transform booker layout", () => {
    const transformedField: BookerLayoutsTransformedSchema = {
      enabledLayouts: [
        BookerLayoutsOutputEnum_2024_06_14.column_view,
        BookerLayoutsOutputEnum_2024_06_14.month_view,
        BookerLayoutsOutputEnum_2024_06_14.week_view,
      ],
      defaultLayout: BookerLayoutsOutputEnum_2024_06_14.week_view,
    };

    const expectedOutput = {
      enabledLayouts: [
        BookerLayoutsInputEnum_2024_06_14.column,
        BookerLayoutsInputEnum_2024_06_14.month,
        BookerLayoutsInputEnum_2024_06_14.week,
      ],
      defaultLayout: BookerLayoutsInputEnum_2024_06_14.week,
    };
    const result = transformBookerLayoutsInternalToApi(transformedField);

    expect(result).toEqual(expectedOutput);
  });
});

describe("transformRequiresConfirmationInternalToApi", () => {
  it("should reverse transform requires confirmation - time", () => {
    const transformedField = {
      requiresConfirmation: true,
      requiresConfirmationThreshold: {
        time: 60,
        unit: NoticeThresholdUnitEnum.MINUTES,
      },
      requiresConfirmationWillBlockSlot: true,
    };

    const expectedOutput = {
      type: ConfirmationPolicyEnum.TIME,
      noticeThreshold: {
        count: 60,
        unit: NoticeThresholdUnitEnum.MINUTES,
      },
      blockUnconfirmedBookingsInBooker: true,
    };
    const result = transformRequiresConfirmationInternalToApi(
      transformedField.requiresConfirmation,
      transformedField.requiresConfirmationWillBlockSlot,
      transformedField.requiresConfirmationThreshold
    );

    expect(result).toEqual(expectedOutput);
  });

  it("should reverse transform requires confirmation - always", () => {
    const transformedField = {
      requiresConfirmation: true,
      requiresConfirmationWillBlockSlot: true,
    };

    const expectedOutput = {
      type: ConfirmationPolicyEnum.ALWAYS,
      blockUnconfirmedBookingsInBooker: true,
    };
    const result = transformRequiresConfirmationInternalToApi(
      transformedField.requiresConfirmation,
      transformedField.requiresConfirmationWillBlockSlot,
      undefined
    );

    expect(result).toEqual(expectedOutput);
  });

  it("should reverse transform requires confirmation - disabled", () => {
    const transformedField = {
      requiresConfirmation: false,
    };

    const expectedOutput = {
      disabled: true,
    };
    const result = transformRequiresConfirmationInternalToApi(
      transformedField.requiresConfirmation,
<<<<<<< HEAD
      !!undefined,
=======
      false,
>>>>>>> 931f3d33
      undefined
    );

    expect(result).toEqual(expectedOutput);
  });
});

describe("transformEventTypeColorsInternalToApi", () => {
  it("should reverse transform event type colors", () => {
    const transformedField: EventTypeColorsTransformedSchema = {
      darkEventTypeColor: "#292929",
      lightEventTypeColor: "#fafafa",
    };

    const expectedOutput = {
      darkThemeHex: "#292929",
      lightThemeHex: "#fafafa",
    };

    const result = transformEventTypeColorsInternalToApi(transformedField);

    expect(result).toEqual(expectedOutput);
  });
});

describe("transformSeatsInternalToApi", () => {
  it("should reverse transform event type seats", () => {
    const transformedSeats: SeatOptionsTransformedSchema = {
      seatsPerTimeSlot: 10,
      seatsShowAttendees: true,
      seatsShowAvailabilityCount: false,
    };

    const expectedOutput = {
      seatsPerTimeSlot: 10,
      showAttendeeInfo: true,
      showAvailabilityCount: false,
    };

    const result = transformSeatsInternalToApi(transformedSeats);

    expect(result).toEqual(expectedOutput);
  });

  it("should reverse transform event type seats - disabled", () => {
    const transformedSeats: SeatOptionsDisabledSchema = {
      seatsPerTimeSlot: null,
    };

    const expectedOutput = {
      disabled: true,
    };

    const result = transformSeatsInternalToApi(transformedSeats);

    expect(result).toEqual(expectedOutput);
  });
});

describe("transformRecurrenceInternalToApi", () => {
  it("should reverse transform recurringEvent", () => {
    const transformedField: TransformRecurringEventSchema_2024_06_14 = {
      interval: 2,
      count: 10,
      freq: 2,
    };

    const expectedOutput = {
      frequency: "weekly",
      interval: 2,
      occurrences: 10,
    };
    const result = transformRecurrenceInternalToApi(transformedField);

    expect(result).toEqual(expectedOutput);
  });
});<|MERGE_RESOLUTION|>--- conflicted
+++ resolved
@@ -14,8 +14,6 @@
   TransformRecurringEventSchema_2024_06_14,
   SeatOptionsTransformedSchema,
   SeatOptionsDisabledSchema,
-<<<<<<< HEAD
-=======
   OutputAddressLocation_2024_06_14,
   OutputAttendeeAddressLocation_2024_06_14,
   OutputAttendeeDefinedLocation_2024_06_14,
@@ -24,7 +22,6 @@
   OutputLinkLocation_2024_06_14,
   OutputPhoneLocation_2024_06_14,
   OutputUnknownLocation_2024_06_14,
->>>>>>> 931f3d33
 } from "@calcom/platform-types";
 
 import {
@@ -1050,11 +1047,7 @@
     };
     const result = transformRequiresConfirmationInternalToApi(
       transformedField.requiresConfirmation,
-<<<<<<< HEAD
-      !!undefined,
-=======
       false,
->>>>>>> 931f3d33
       undefined
     );
 
