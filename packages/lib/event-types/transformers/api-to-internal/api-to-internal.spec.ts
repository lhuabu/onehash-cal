--- conflicted
+++ resolved
@@ -19,12 +19,9 @@
   CreateEventTypeInput_2024_06_14,
   SeatOptionsTransformedSchema,
   SeatOptionsDisabledSchema,
-<<<<<<< HEAD
-=======
   InputAttendeeAddressLocation_2024_06_14,
   InputAttendeePhoneLocation_2024_06_14,
   InputAttendeeDefinedLocation_2024_06_14,
->>>>>>> 931f3d33
 } from "@calcom/platform-types";
 
 import {
@@ -905,18 +902,6 @@
       freq: 2,
     };
     const result = transformRecurrenceApiToInternal(input);
-<<<<<<< HEAD
-    expect(result).toEqual(expectedOutput);
-  });
-
-  it("should transform recurrence - disabled", () => {
-    const input: CreateEventTypeInput_2024_06_14["recurrence"] = {
-      disabled: true,
-    };
-    const expectedOutput = undefined;
-    const result = transformRecurrenceApiToInternal(input);
-=======
->>>>>>> 931f3d33
     expect(result).toEqual(expectedOutput);
   });
 });