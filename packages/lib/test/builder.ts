import { faker } from "@faker-js/faker";
import type { Booking, EventType, Prisma, Webhook, BookingReference } from "@prisma/client";
import type { TFunction } from "next-i18next";

import getICalUID from "@calcom/emails/lib/getICalUID";
import { BookingStatus } from "@calcom/prisma/enums";
import type { CalendarEvent, Person, VideoCallData } from "@calcom/types/Calendar";

export const buildVideoCallData = (callData?: Partial<VideoCallData>): VideoCallData => {
  return {
    type: faker.helpers.arrayElement(["zoom_video", "stream_video"]),
    id: faker.datatype.uuid(),
    password: faker.internet.password(),
    url: faker.internet.url(),
    ...callData,
  };
};

export const buildPerson = (person?: Partial<Person>): Person => {
  return {
    name: faker.name.firstName(),
    email: faker.internet.email(),
    timeZone: faker.address.timeZone(),
    username: faker.internet.userName(),
    id: faker.datatype.number(),
    language: {
      locale: faker.random.locale(),
      translate: ((key: string) => key) as TFunction,
    },
    ...person,
  };
};

export const buildBooking = (
  booking?: Partial<Booking> & { references?: Partial<BookingReference>[] }
<<<<<<< HEAD
): Booking & { references?: Partial<BookingReference>[] } => {
=======
): Booking & { references?: Partial<BookingReference>[]; attendees?: [] } => {
>>>>>>> 2fb1408d
  const uid = faker.datatype.uuid();
  return {
    id: faker.datatype.number(),
    uid,
    userId: null,
    eventTypeId: null,
    idempotencyKey: null,
    userPrimaryEmail: null,
    title: faker.lorem.sentence(),
    description: faker.lorem.paragraph(),
    customInputs: null,
    startTime: faker.date.future(),
    endTime: faker.date.future(),
    location: null,
    createdAt: new Date(),
    updatedAt: null,
    status: BookingStatus.ACCEPTED,
    paid: false,
    destinationCalendarId: null,
    cancelledBy: null,
    rescheduledBy: null,
    cancellationReason: null,
    rejectionReason: null,
    dynamicEventSlugRef: null,
    dynamicGroupSlugRef: null,
    rescheduled: null,
    fromReschedule: null,
    recurringEventId: null,
    smsReminderNumber: null,
    scheduledJobs: [],
    metadata: null,
    responses: null,
    isRecorded: false,
    iCalUID: getICalUID({ uid }),
    iCalSequence: 0,
    rating: null,
    noShowHost: null,
    ratingFeedback: null,
<<<<<<< HEAD
=======
    attendees: [],
    oneTimePassword: null,
>>>>>>> 2fb1408d
    ...booking,
  };
};

export const buildEventType = (eventType?: Partial<EventType>): EventType => {
  return {
    id: faker.datatype.number(),
    title: faker.lorem.sentence(),
    slug: faker.lorem.slug(),
    description: faker.lorem.paragraph(),
    position: 1,
    isInstantEvent: false,
    instantMeetingExpiryTimeOffsetInSeconds: 90,
    instantMeetingScheduleId: null,
    locations: null,
    length: 15,
    offsetStart: 0,
    hidden: false,
    userId: null,
    teamId: null,
    requiresBookerEmailVerification: false,
    useEventTypeDestinationCalendarEmail: false,
    eventName: faker.lorem.words(),
    timeZone: null,
    periodType: "UNLIMITED",
    periodStartDate: null,
    periodEndDate: null,
    periodDays: null,
    periodCountCalendarDays: null,
    recurringEvent: null,
    lockTimeZoneToggleOnBookingPage: false,
    requiresConfirmation: false,
    requiresConfirmationWillBlockSlot: false,
    disableGuests: false,
    hideCalendarNotes: false,
    minimumBookingNotice: 120,
    beforeEventBuffer: 0,
    afterEventBuffer: 0,
    onlyShowFirstAvailableSlot: false,
    seatsPerTimeSlot: null,
    seatsShowAttendees: null,
    seatsShowAvailabilityCount: null,
    schedulingType: null,
    scheduleId: null,
    bookingLimits: null,
    durationLimits: null,
    assignAllTeamMembers: false,
    rescheduleWithSameRoundRobinHost: false,
    price: 0,
    currency: "usd",
    slotInterval: null,
    metadata: null,
    successRedirectUrl: null,
    forwardParamsSuccessRedirect: true,
    bookingFields: [],
    parentId: null,
    profileId: null,
    secondaryEmailId: null,
    isRRWeightsEnabled: false,
    eventTypeColor: null,
    ...eventType,
  };
};

export const buildWebhook = (webhook?: Partial<Webhook>): Webhook => {
  return {
    id: faker.datatype.uuid(),
    eventTypeId: faker.datatype.number(),
    subscriberUrl: "http://mockedURL.com",
    payloadTemplate: null,
    createdAt: faker.datatype.datetime(),
    appId: null,
    userId: null,
    secret: faker.lorem.slug(),
    active: true,
    eventTriggers: [],
    teamId: null,
    platformOAuthClientId: null,
    ...webhook,
    platform: false,
  };
};

export const buildSubscriberEvent = (booking?: Partial<Booking>) => {
  return {
    type: booking?.title || "",
    title: booking?.title,
    description: "",
    additionalNotes: "",
    customInputs: {},
    startTime: booking?.startTime,
    endTime: booking?.endTime,
    organizer: {
      name: "",
      email: "",
      timeZone: "",
      language: {
        locale: "en",
      },
    },
    attendees: [],
    location: "",
    destinationCalendar: null,
    hideCalendar: false,
    uid: booking?.uid,
    metadata: {},
  };
};

export const buildCalendarEvent = (
  event?: Partial<CalendarEvent>,
  omitVideoCallData?: boolean
): CalendarEvent => {
  const uid = faker.datatype.uuid();
  return {
    uid,
    iCalUID: getICalUID({ uid }),
    type: faker.helpers.arrayElement(["event", "meeting"]),
    title: faker.lorem.sentence(),
    startTime: faker.date.future().toISOString(),
    endTime: faker.date.future().toISOString(),
    location: faker.address.city(),
    description: faker.lorem.paragraph(),
    attendees: [],
    customInputs: {},
    additionalNotes: faker.lorem.paragraph(),
    organizer: buildPerson(),
    ...(!omitVideoCallData && { videoCallData: buildVideoCallData() }),
    ...event,
  };
};

type UserPayload = Prisma.UserGetPayload<{
  select: {
    locked: true;
    name: true;
    email: true;
    timeZone: true;
    username: true;
    id: true;
    allowDynamicBooking: true;
    credentials: true;
    destinationCalendar: true;
    availability: true;
    selectedCalendars: true;
    schedules: true;
    avatarUrl: true;
    backupCodes: true;
    bio: true;
    brandColor: true;
    completedOnboarding: true;
    createdDate: true;
    bufferTime: true;
    darkBrandColor: true;
    defaultScheduleId: true;
    disableImpersonation: true;
    emailVerified: true;
    endTime: true;
    hideBranding: true;
    identityProvider: true;
    identityProviderId: true;
    invitedTo: true;
    locale: true;
    metadata: true;
    role: true;
    startTime: true;
    theme: true;
    appTheme: true;
    timeFormat: true;
    trialEndsAt: true;
    twoFactorEnabled: true;
    twoFactorSecret: true;
    verified: true;
    weekStart: true;
    organizationId: true;
    allowSEOIndexing: true;
    receiveMonthlyDigestEmail: true;
    movedToProfileId: true;
    isPlatformManaged: true;
    smsLockState: true;
  };
}>;
export const buildUser = <T extends Partial<UserPayload>>(
  user?: T & { priority?: number; weight?: number; weightAdjustment?: number }
): UserPayload & { priority: number; weight: number; weightAdjustment: number } => {
  return {
    locked: false,
    smsLockState: "UNLOCKED",
    name: faker.name.firstName(),
    email: faker.internet.email(),
    timeZone: faker.address.timeZone(),
    username: faker.internet.userName(),
    id: 0,
    allowDynamicBooking: true,
    availability: [],
    avatarUrl: "",
    backupCodes: null,
    bio: null,
    brandColor: "#007ee5",
    bufferTime: 0,
    completedOnboarding: false,
    createdDate: new Date(),
    credentials: [],
    darkBrandColor: "#fafafa",
    defaultScheduleId: null,
    destinationCalendar: null,
    disableImpersonation: false,
    emailVerified: null,
    endTime: 0,
    hideBranding: true,
    identityProvider: "CAL",
    identityProviderId: null,
    invitedTo: null,
    locale: "en",
    metadata: null,
    role: "USER",
    schedules: [],
    selectedCalendars: [],
    startTime: 0,
    theme: null,
    appTheme: null,
    timeFormat: null,
    trialEndsAt: null,
    twoFactorEnabled: false,
    twoFactorSecret: null,
    verified: false,
    weekStart: "",
    organizationId: null,
    allowSEOIndexing: null,
    receiveMonthlyDigestEmail: null,
    movedToProfileId: null,
<<<<<<< HEAD
    priority: user?.priority ?? null,
=======
    priority: user?.priority ?? 2,
    weight: user?.weight ?? 100,
    weightAdjustment: user?.weightAdjustment ?? 0,
>>>>>>> 2fb1408d
    isPlatformManaged: false,
    ...user,
  };
};<|MERGE_RESOLUTION|>--- conflicted
+++ resolved
@@ -33,11 +33,7 @@
 
 export const buildBooking = (
   booking?: Partial<Booking> & { references?: Partial<BookingReference>[] }
-<<<<<<< HEAD
-): Booking & { references?: Partial<BookingReference>[] } => {
-=======
 ): Booking & { references?: Partial<BookingReference>[]; attendees?: [] } => {
->>>>>>> 2fb1408d
   const uid = faker.datatype.uuid();
   return {
     id: faker.datatype.number(),
@@ -76,11 +72,8 @@
     rating: null,
     noShowHost: null,
     ratingFeedback: null,
-<<<<<<< HEAD
-=======
     attendees: [],
     oneTimePassword: null,
->>>>>>> 2fb1408d
     ...booking,
   };
 };
@@ -279,7 +272,7 @@
     avatarUrl: "",
     backupCodes: null,
     bio: null,
-    brandColor: "#007ee5",
+    brandColor: "#292929",
     bufferTime: 0,
     completedOnboarding: false,
     createdDate: new Date(),
@@ -312,13 +305,9 @@
     allowSEOIndexing: null,
     receiveMonthlyDigestEmail: null,
     movedToProfileId: null,
-<<<<<<< HEAD
-    priority: user?.priority ?? null,
-=======
     priority: user?.priority ?? 2,
     weight: user?.weight ?? 100,
     weightAdjustment: user?.weightAdjustment ?? 0,
->>>>>>> 2fb1408d
     isPlatformManaged: false,
     ...user,
   };
