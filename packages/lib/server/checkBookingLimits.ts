--- conflicted
+++ resolved
@@ -49,10 +49,7 @@
   timeZone,
   teamId,
   user,
-<<<<<<< HEAD
-=======
   includeManagedEvents = false,
->>>>>>> 931f3d33
 }: {
   eventStartDate: Date;
   eventId?: number;
@@ -62,10 +59,7 @@
   timeZone?: string | null;
   teamId?: number;
   user?: { id: number; email: string };
-<<<<<<< HEAD
-=======
   includeManagedEvents?: boolean;
->>>>>>> 931f3d33
 }) {
   {
     const eventDateInOrganizerTz = timeZone ? dayjs(eventStartDate).tz(timeZone) : dayjs(eventStartDate);
@@ -85,14 +79,9 @@
         teamId,
         startDate: startDate,
         endDate: endDate,
-<<<<<<< HEAD
-        returnCount: true,
-        excludedUid: rescheduleUid,
-=======
         shouldReturnCount: true,
         excludedUid: rescheduleUid,
         includeManagedEvents,
->>>>>>> 931f3d33
       });
     } else {
       bookingsInPeriod = await prisma.booking.count({
