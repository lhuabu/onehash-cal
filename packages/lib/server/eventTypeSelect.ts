--- conflicted
+++ resolved
@@ -58,10 +58,7 @@
   durationLimits: true,
   eventTypeColor: true,
   hideCalendarEventDetails: true,
-<<<<<<< HEAD
-=======
   rrSegmentQueryValue: true,
   assignRRMembersUsingSegment: true,
   maxLeadThreshold: true,
->>>>>>> 931f3d33
 });