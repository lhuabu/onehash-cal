--- conflicted
+++ resolved
@@ -1,7 +1,7 @@
 import type { User as PrismaUser } from "@prisma/client";
 import { v4 as uuidv4 } from "uuid";
 
-import { whereClauseForOrgWithSlugOrRequestedSlug } from "@calcom/features/oe/organizations/lib/orgDomains";
+import { whereClauseForOrgWithSlugOrRequestedSlug } from "@calcom/features/ee/organizations/lib/orgDomains";
 import { safeStringify } from "@calcom/lib/safeStringify";
 import prisma from "@calcom/prisma";
 import { Prisma } from "@calcom/prisma/client";
@@ -44,10 +44,7 @@
   logoUrl: true,
   calVideoLogo: true,
   bannerUrl: true,
-<<<<<<< HEAD
-=======
   isPlatform: true,
->>>>>>> 2fb1408d
 };
 
 export enum LookupTarget {
