--- conflicted
+++ resolved
@@ -1,14 +1,9 @@
 import { useBrandColors } from "@calcom/embed-core/embed-iframe";
 
-<<<<<<< HEAD
-const BRAND_COLOR = "#007ee5";
-const DARK_BRAND_COLOR = "#fafafa";
-=======
 import { DEFAULT_DARK_BRAND_COLOR, DEFAULT_LIGHT_BRAND_COLOR } from "./constants";
 
 const BRAND_COLOR = DEFAULT_LIGHT_BRAND_COLOR;
 const DARK_BRAND_COLOR = DEFAULT_DARK_BRAND_COLOR;
->>>>>>> cc0ff17d
 
 type Rgb = {
   r: number;
