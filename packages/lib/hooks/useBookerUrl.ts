<<<<<<< HEAD
import { useOrgBranding } from "@calcom/features/oe/organizations/context/provider";
import { CAL_URL, WEBAPP_URL } from "@calcom/lib/constants";
=======
import { useOrgBranding } from "@calcom/features/ee/organizations/context/provider";
import { WEBAPP_URL, WEBSITE_URL } from "@calcom/lib/constants";
>>>>>>> 51090754

export const useBookerUrl = () => {
  const orgBranding = useOrgBranding();
  return orgBranding?.fullDomain ?? WEBSITE_URL ?? WEBAPP_URL;
};<|MERGE_RESOLUTION|>--- conflicted
+++ resolved
@@ -1,10 +1,5 @@
-<<<<<<< HEAD
 import { useOrgBranding } from "@calcom/features/oe/organizations/context/provider";
-import { CAL_URL, WEBAPP_URL } from "@calcom/lib/constants";
-=======
-import { useOrgBranding } from "@calcom/features/ee/organizations/context/provider";
 import { WEBAPP_URL, WEBSITE_URL } from "@calcom/lib/constants";
->>>>>>> 51090754
 
 export const useBookerUrl = () => {
   const orgBranding = useOrgBranding();
