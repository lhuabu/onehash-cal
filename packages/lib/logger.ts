--- conflicted
+++ resolved
@@ -3,7 +3,6 @@
 import { Logger } from "tslog";
 
 import { IS_PRODUCTION } from "./constants";
-import { newRelicTransport } from "./newrelic-transporter";
 
 // const stream = fs.createWriteStream("/tmp/nextjs-app.log", { flags: "a" });
 
@@ -55,13 +54,6 @@
     dateIsoStr: "blue",
   },
   argumentsArrayName: "args",
-<<<<<<< HEAD
-  // attachedTransports: [
-  //   (logObject) => {
-  //     // stream.write(`${JSON.stringify(logObject)}\n`);
-  //     newRelicTransport(logObject);
-  //   },
-  // ],
 
   attachedTransports: [
     (logObject) => {
@@ -72,12 +64,6 @@
           level: logLevelToSentry(logObject._meta.logLevelId),
         });
       }
-=======
-  attachedTransports: [
-    (logObject) => {
-      // stream.write(`${JSON.stringify(logObject)}\n`);
-      newRelicTransport(logObject);
->>>>>>> da44ba0e
     },
   ],
 });
