import type { EventType } from "@prisma/client";
import { useRouter } from "next/navigation";

import type { PaymentPageProps } from "@calcom/ee/payments/pages/payment";
import { useIsEmbed } from "@calcom/embed-core/embed-iframe";
import type { BookingResponse } from "@calcom/features/bookings/types";
import { useCompatSearchParams } from "@calcom/lib/hooks/useCompatSearchParams";
import { navigateInTopWindow } from "@calcom/lib/navigateInTopWindow";

function getNewSearchParams(args: {
  query: Record<string, string | null | undefined | boolean>;
  searchParams?: URLSearchParams;
}) {
  const { query, searchParams } = args;
  const newSearchParams = new URLSearchParams(searchParams);
  Object.entries(query).forEach(([key, value]) => {
    if (value === null || value === undefined) {
      return;
    }
    newSearchParams.append(key, String(value));
  });
  return newSearchParams;
}

type SuccessRedirectBookingType = Pick<
  BookingResponse | PaymentPageProps["booking"],
  "uid" | "title" | "description" | "startTime" | "endTime" | "location"
>;

export const getBookingRedirectExtraParams = (booking: SuccessRedirectBookingType) => {
  type BookingResponseKey = keyof SuccessRedirectBookingType;
  const redirectQueryParamKeys: BookingResponseKey[] = [
    "title",
    "description",
    "startTime",
    "endTime",
    "location",
  ];

  return (Object.keys(booking) as BookingResponseKey[])
    .filter((key) => redirectQueryParamKeys.includes(key))
    .reduce((obj, key) => ({ ...obj, [key]: booking[key] }), {});
};

export const useBookingSuccessRedirect = () => {
  const router = useRouter();
  const searchParams = useCompatSearchParams();
  const isEmbed = useIsEmbed();
  const bookingSuccessRedirect = ({
    successRedirectUrl,
    query,
    booking,
    forwardParamsSuccessRedirect,
  }: {
    successRedirectUrl: EventType["successRedirectUrl"];
    forwardParamsSuccessRedirect: EventType["forwardParamsSuccessRedirect"];
    query: Record<string, string | null | undefined | boolean>;
    booking: SuccessRedirectBookingType;
  }) => {
    if (successRedirectUrl) {
      const url = new URL(successRedirectUrl);
      // Using parent ensures, Embed iframe would redirect outside of the iframe.
      if (!forwardParamsSuccessRedirect) {
<<<<<<< HEAD
        window.parent.location.href = url.toString();
=======
        navigateInTopWindow(url.toString());
>>>>>>> 2fb1408d
        return;
      }
      const bookingExtraParams = getBookingRedirectExtraParams(booking);
      const newSearchParams = getNewSearchParams({
        query: {
          ...query,
          ...bookingExtraParams,
        },
        searchParams: searchParams ?? undefined,
      });

      newSearchParams.forEach((value, key) => {
        url.searchParams.append(key, value);
      });

      navigateInTopWindow(url.toString());
      return;
    }

    // TODO: Abstract it out and reuse at other places where we navigate within the embed. Though this is needed only in case of hard navigation happening but we aren't sure where hard navigation happens and where a soft navigation
    // This is specially true after App Router it seems
    const headersRelatedSearchParams = searchParams
      ? {
          "flag.coep": searchParams.get("flag.coep") ?? "false",
        }
      : undefined;

    // We don't want to forward all search params, as they could possibly break the booking page.
    const newSearchParams = getNewSearchParams({
      query,
      searchParams: new URLSearchParams(headersRelatedSearchParams),
    });
    return router.push(`/booking/${booking.uid}${isEmbed ? "/embed" : ""}?${newSearchParams.toString()}`);
  };

  return bookingSuccessRedirect;
};<|MERGE_RESOLUTION|>--- conflicted
+++ resolved
@@ -61,11 +61,7 @@
       const url = new URL(successRedirectUrl);
       // Using parent ensures, Embed iframe would redirect outside of the iframe.
       if (!forwardParamsSuccessRedirect) {
-<<<<<<< HEAD
-        window.parent.location.href = url.toString();
-=======
         navigateInTopWindow(url.toString());
->>>>>>> 2fb1408d
         return;
       }
       const bookingExtraParams = getBookingRedirectExtraParams(booking);
