import type { AxiosInstance, AxiosResponse } from "axios";
import axios from "axios";
import { NonRetriableError, RetryAfterError } from "inngest";
import type { createStepTools } from "inngest/components/InngestStepTools";

import { isPrismaObjOrUndefined } from "@calcom/lib";
import prisma from "@calcom/prisma";
import { IntegrationProvider } from "@calcom/prisma/enums";

import type {
  UserSuccessResponse,
  UserErrorResponse,
  CalendlyEventType,
  CalendlyEventTypeSuccessResponse,
  CalendlyScheduledEvent,
  CalendlyScheduledEventSuccessResponse,
  CalendlyScheduledEventInvitee,
  CalendlyScheduledEventInviteeSuccessResponse,
  CalendlyUserAvailabilitySchedulesSuccessResponse,
  CalendlyUserAvailabilitySchedules,
} from "../types";

const waitTime = 65000; //1min 5 seconds

export default class CalendlyAPIService {
  private apiConfig: {
    accessToken: string;
    refreshToken: string;
    clientSecret: string;
    clientID: string;
    oauthUrl: string;
    userId: number;
    createdAt: number;
    expiresIn: number;
  };
  private request: AxiosInstance;

  constructor(apiConfig: {
    accessToken: string;
    refreshToken: string;
    clientSecret: string;
    clientID: string;
    oauthUrl: string;
    userId: number;
    createdAt: number;
    expiresIn: number;
  }) {
    const { accessToken, refreshToken, clientSecret, clientID, oauthUrl, userId } = apiConfig;
    if (!accessToken || !refreshToken || !clientSecret || !clientID || !oauthUrl || !userId)
      throw new Error("Missing Calendly API configuration");
    this.apiConfig = {
      accessToken,
      refreshToken,
      clientSecret,
      clientID,
      oauthUrl,
      userId,
      createdAt: apiConfig.createdAt,
      expiresIn: apiConfig.expiresIn,
    };
    this.request = axios.create({
      baseURL: "https://api.calendly.com",
    });
  }

  async requestConfiguration() {
    // const { accessToken, createdAt, expiresIn } = this.apiConfig;
    const config = await this.getConfigFromDB();
    const { accessToken, createdAt, expiresIn } = config;
    const isTokenExpired = Date.now() / 1000 > createdAt + expiresIn - 60;
    if (isTokenExpired) {
      const updatedConfig = await this.refreshAccessToken(config.refreshToken);
      return {
        headers: {
          Authorization: `Bearer ${updatedConfig.accessToken}`,
        },
      };
    }
    return {
      headers: {
        Authorization: `Bearer ${accessToken}`,
      },
    };
  }

  private async refreshAccessToken(refreshToken) {
    const data = await this.requestNewAccessToken(refreshToken);

    const updatedDoc = await prisma.integrationAccounts.update({
      where: {
        userId_provider: {
          userId: this.apiConfig.userId,
          provider: IntegrationProvider.CALENDLY,
        },
      },
      data: {
        accessToken: data.access_token,
        refreshToken: data.refresh_token,
        expiresIn: data.expires_in,
        createdAt: data.created_at,
      },
    });

    this.apiConfig = {
      ...this.apiConfig,
      accessToken: data.accessToken,
      refreshToken: data.refresh_token,
      createdAt: data.created_at,
      expiresIn: data.expires_in,
    };
    return updatedDoc;
  }

  private async fetchDataWithRetry({
    title,
    url,
    fnName,
    step,
  }: {
    title: string;
    url: string;
    fnName: string;
    step: ReturnType<typeof createStepTools>;
  }) {
    const res = await step.run(title, async () => {
      try {
        return (await this.request.get(url, await this.requestConfiguration())).data;
      } catch (e) {
        if (e.response && (e.response.status === 429 || e.response.status === 520)) {
          throw new RetryAfterError(
            `RetryError - ${fnName}: ${e instanceof Error ? e.message : e}`,
            waitTime
          );
        }
        throw new NonRetriableError(`NonRetriableError - ${fnName}: ${e instanceof Error ? e.message : e}`);
      }
    });

    return res;
  }

  /**
   * Fetches  Calendly's user info via "/users/me" endpoint using current user's access_token.
   * @returns {Promise<UserSuccessResponse | UserErrorResponse>} An object containing the access token .
   * @throws {Error} If there is an error fetching the access token or if the response is not successful.
   */
  getUserInfo = async (): Promise<UserSuccessResponse | UserErrorResponse> => {
    try {
      const res = await this.request.get("/users/me", await this.requestConfiguration());
      if (!this._isRequestResponseOk(res)) {
        const errorData: UserErrorResponse = res.data;
        console.error("Error fetching user info:", errorData.title, errorData.message);
      }
      const data: UserSuccessResponse = res.data;
      return data;
    } catch (error) {
      console.error("Internal server error:", error instanceof Error ? error.message : String(error));
      throw error;
    }
  };

  getUserMetadataFromDb = async (userId: number) => {
    const existingUser = await prisma.user.findUnique({
      where: { id: userId },
      select: { metadata: true },
    });

    return isPrismaObjOrUndefined(existingUser?.metadata) ?? {};
  };

  getUserEventTypes = async ({
    userUri,
    active,
    step,
  }: {
    userUri: string;
    active: boolean;
    step: ReturnType<typeof createStepTools>;
  }): Promise<CalendlyEventType[]> => {
    try {
      const queryParams = `user=${userUri}`;
      // if (active) queryParams += `&active=${active}`;
      const url = `/event_types?${queryParams}`;
      let page = 1;
      const res = await this.fetchDataWithRetry({
        title: `Fetch Event Types from Calendly Page ${page}`,
        url,
        fnName: "getUserEventTypes",
        step,
      });

      const data = res as CalendlyEventTypeSuccessResponse;
      let allEventTypes: CalendlyEventType[] = [...data.collection];
      let next_page = data.pagination.next_page;
      while (next_page) {
        page++;
        const res = await this.fetchDataWithRetry({
          title: `Fetch Event Types from Calendly Page ${page}`,
          url: next_page,
          fnName: "getUserEventTypes",
          step,
        });
        const newData = res as CalendlyEventTypeSuccessResponse;
        allEventTypes = [...allEventTypes, ...newData.collection];
        next_page = newData.pagination.next_page;
      }
      return allEventTypes;
    } catch (e) {
      e instanceof Error
        ? console.error("Internal server error:", e.message)
        : console.error("Internal server error:", String(e));
      throw e;
    }
  };

  getUserScheduledEvents = async ({
    userId,
    userUri,
    pageToken,
    status,
    maxStartTime,
    minStartTime,
    step,
    next_page,
  }: {
    userId: number;
    userUri: string;
    pageToken?: string;
    status?: string;
    maxStartTime?: string;
    minStartTime?: string;
    step: ReturnType<typeof createStepTools>;
    next_page?: string;
  }): Promise<{
    events: CalendlyScheduledEvent[];
    hasNextPage: boolean;
  }> => {
    try {
      let allScheduledEvents: CalendlyScheduledEvent[] = [];
      let _next_page: string | null = next_page ?? null;

      const fetchAndProcessEvents = async (url: string) => {
        const res = await this.fetchDataWithRetry({
          title: `Fetch Bookings from Calendly`,
          url,
          fnName: "getUserScheduledEvents",
          step,
        });

        const data = res as CalendlyScheduledEventSuccessResponse;
        allScheduledEvents = data.collection; // No need to merge since API always returns 1000 events.
        _next_page = data.pagination.next_page ?? null;
      };

      if (!_next_page) {
<<<<<<< HEAD
        let queryParams = [`user=${userUri}`, `count=10`, `sort=start_time:asc`].join("&");
=======
        let queryParams = [`user=${userUri}`, `count=100`, `sort=start_time:asc`].join("&");
>>>>>>> 177055e0
        if (pageToken) queryParams += `&page_token=${pageToken}`;
        if (status) queryParams += `&status=${status}`;
        if (maxStartTime) queryParams += `&max_start_time=${maxStartTime}`;
        if (minStartTime) queryParams += `&min_start_time=${minStartTime}`;

        const url = `/scheduled_events?${queryParams}`;
        await fetchAndProcessEvents(url);
      } else {
        await fetchAndProcessEvents(_next_page);
      }

      // Handle next_page storage in DB
      const existingMeta = await this.getUserMetadataFromDb(userId);
      if (_next_page) {
        await prisma.user.update({
          where: { id: userId },
          data: {
            metadata: { ...existingMeta, calendlyNextPageUrl: _next_page },
          },
        });
      } else if (existingMeta?.calendlyNextPageUrl) {
        delete existingMeta.calendlyNextPageUrl;
        await prisma.user.update({
          where: { id: userId },
          data: { metadata: existingMeta },
        });
      }

      return {
        events: allScheduledEvents,
        hasNextPage: !!_next_page,
      };
    } catch (error) {
      console.error("Internal server error:", error instanceof Error ? error.message : String(error));
      throw error;
    }
  };

  getUserScheduledEventInvitees = async ({
    uuids,
    batch,
    step,
  }: {
    uuids: string[];
    batch: number;
    step: ReturnType<typeof createStepTools>;
  }): Promise<{ uuid: string; invitees: CalendlyScheduledEventInvitee[] }[]> => {
    const data = await step.run(`Fetch invitees for bookings batch - ${batch}`, async () => {
      const count = 99;
      const queryParams = `count=${count}`;
      const results: { uuid: string; invitees: CalendlyScheduledEventInvitee[] }[] = [];

      for (const uuid of uuids) {
        let allScheduledEventInvitees: CalendlyScheduledEventInvitee[] = [];
        // let next_page: string;

        const fetchPage = async (url: string) => {
          try {
            const response = await this.request.get(url, await this.requestConfiguration());
            return response.data;
          } catch (e) {
            if (e.response) {
              if (e.response.status === 429 || e.response.status === 520) {
                throw new RetryAfterError(
                  `RetryError - getUserScheduledEventInvitees: ${e instanceof Error ? e.message : e}`,
                  waitTime
                );
              }
              if (e.response.status === 400) {
                throw new RetryAfterError(
                  `RetryError - getUserScheduledEventInvitees: Status 400- URL (${url})`,
                  waitTime
                );
              }
            }
            throw new NonRetriableError(
              `NonRetriableError - getUserScheduledEventInvitees: ${e instanceof Error ? e.message : e}`
            );
          }
        };

        // Fetch the first page
        const url = `/scheduled_events/${uuid}/invitees?${queryParams}`;
        const data = (await fetchPage(url)) as CalendlyScheduledEventInviteeSuccessResponse;

        allScheduledEventInvitees = [...data.collection];
        // next_page = data?.pagination?.next_page;

        // // Handle pagination
        // while (next_page) {
        //   const newData = (await fetchPage(next_page)) as CalendlyScheduledEventInviteeSuccessResponse;
        //   allScheduledEventInvitees = [...allScheduledEventInvitees, ...newData.collection];
        //   next_page = newData.pagination.next_page;
        // }

        results.push({ uuid, invitees: allScheduledEventInvitees });
      }
      return results;
    });
    return data as { uuid: string; invitees: CalendlyScheduledEventInvitee[] }[];
  };

  getUserAvailabilitySchedules = async ({
    userUri,
    step,
  }: {
    userUri: string;
    step: ReturnType<typeof createStepTools>;
  }): Promise<CalendlyUserAvailabilitySchedules[]> => {
    try {
      const url = `/user_availability_schedules?user=${userUri}`;
      const res = await this.fetchDataWithRetry({
        title: `Fetch Availability Schedules from Calendly `,
        url,
        fnName: "getUserAvailabilitySchedules",
        step,
      });
      const data = res as CalendlyUserAvailabilitySchedulesSuccessResponse;
      return data.collection;
    } catch (error) {
      console.error("Internal server error:", error instanceof Error ? error.message : String(error));
      throw error;
    }
  };

  getUser = async (userUri: string) => {
    try {
      const url = `/users/${userUri}`;

      const res = await this.request.get(url, await this.requestConfiguration());
      if (this._isRequestResponseOk(res)) {
        const data = res.data as UserSuccessResponse;
        return data;
      } else {
        const data = res.data as UserErrorResponse;
        console.error("Error fetching user info:", data.message);
      }
    } catch (error) {
      console.error("Internal server error:", error instanceof Error ? error.message : String(error));
      throw error;
    }
  };

  getConfigFromDB = async () => {
    try {
      const userConfig = await prisma.integrationAccounts.findFirst({
        where: {
          userId: this.apiConfig.userId,
          provider: IntegrationProvider.CALENDLY,
        },
      });
      return userConfig;
    } catch (error) {
      console.error("Internal server error:", error instanceof Error ? error.message : String(error));
      throw error;
    }
  };

  requestNewAccessToken = async (refreshToken) => {
    try {
      // const { oauthUrl, clientID, clientSecret, refreshToken } = this.apiConfig;
      const { oauthUrl, clientID, clientSecret } = this.apiConfig;

      const url = `${oauthUrl}/token`;
      const postData = {
        client_id: clientID,
        client_secret: clientSecret,
        grant_type: "refresh_token",
        refresh_token: refreshToken,
      };
      const res = await fetch(url, {
        method: "POST",
        headers: {
          "Content-Type": "application/x-www-form-urlencoded",
        },
        body: new URLSearchParams(postData),
      });

      if (!res.ok) {
        const errorData = await res.json();
        throw new Error(`Failed to refresh token: ${errorData.error_description}`);
      }
      const data = await res.json();
      return data;
    } catch (e) {
      console.error("Error refreshing access token:", e);
      throw e;
    }
  };

  _isRequestResponseOk(response: AxiosResponse) {
    return response.status >= 200 && response.status < 300;
  }
}<|MERGE_RESOLUTION|>--- conflicted
+++ resolved
@@ -253,11 +253,7 @@
       };
 
       if (!_next_page) {
-<<<<<<< HEAD
-        let queryParams = [`user=${userUri}`, `count=10`, `sort=start_time:asc`].join("&");
-=======
-        let queryParams = [`user=${userUri}`, `count=100`, `sort=start_time:asc`].join("&");
->>>>>>> 177055e0
+        let queryParams = [`user=${userUri}`, `count=50`, `sort=start_time:asc`].join("&");
         if (pageToken) queryParams += `&page_token=${pageToken}`;
         if (status) queryParams += `&status=${status}`;
         if (maxStartTime) queryParams += `&max_start_time=${maxStartTime}`;
