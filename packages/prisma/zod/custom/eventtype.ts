import { SchedulingType } from "@calcom/prisma/enums";
import { z } from "zod";
import * as imports from "../../zod-utils";
// TODO: figure out why EventTypeModel is being called even if it's not imported here, causing a circular dependency
// import { _EventTypeModel } from "../eventtype";

export const createEventTypeInput = z.object({
  title: z.string().min(1),
  slug: imports.eventTypeSlug,
  description: z.string().nullish(),
  length: z.union([z.number().int(), z.array(z.number().int())]),
  hidden: z.boolean(),
  teamId: z.number().int().nullish(),
  schedulingType: z.nativeEnum(SchedulingType).nullish(),
  locations: imports.eventTypeLocations,
  metadata: imports.EventTypeMetaDataSchema.optional(),
  disableGuests: z.boolean().optional(),
  slotInterval: z.number().min(0).nullish(),
  minimumBookingNotice: z.number().int().min(0).optional(),
  beforeEventBuffer: z.number().int().min(0).optional(),
  afterEventBuffer: z.number().int().min(0).optional(),
  scheduleId: z.number().int().optional()
})
  .partial({ hidden: true, locations: true })
  .refine((data) => (data.teamId ? data.teamId && data.schedulingType : true), {
    path: ["schedulingType"],
    message: "You must select a scheduling type for team events",
  });

  export const EventTypeDuplicateInput = z.object({
    id: z.number(),
    slug: z.string(),
    title: z.string().min(1),
    description: z.string(),
    length: z.number(),
<<<<<<< HEAD
=======
    teamId: z.number().nullish(),
>>>>>>> 2fb1408d
  }).strict();

export type EventTypeLocation = (z.infer<typeof imports.eventTypeLocations>)[number];<|MERGE_RESOLUTION|>--- conflicted
+++ resolved
@@ -33,10 +33,7 @@
     title: z.string().min(1),
     description: z.string(),
     length: z.number(),
-<<<<<<< HEAD
-=======
     teamId: z.number().nullish(),
->>>>>>> 2fb1408d
   }).strict();
 
 export type EventTypeLocation = (z.infer<typeof imports.eventTypeLocations>)[number];