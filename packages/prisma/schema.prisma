--- conflicted
+++ resolved
@@ -286,16 +286,12 @@
   bookingRedirectsTo   OutOfOfficeEntry[]      @relation(name: "toUser")
 
   // Used to lock the user account
-<<<<<<< HEAD
-  locked              Boolean               @default(false)
+  locked           Boolean          @default(false)
   integrationAccounts IntegrationAccounts[]
-=======
-  locked           Boolean          @default(false)
   profiles         Profile[]
   movedToProfileId Int?
   movedToProfile   Profile?         @relation("moved_to_profile", fields: [movedToProfileId], references: [id], onDelete: SetNull)
   secondaryEmails  SecondaryEmail[]
->>>>>>> 51090754
 
   @@unique([email])
   @@unique([email, username])
@@ -349,28 +345,6 @@
   workflows             Workflow[]
   createdAt             DateTime                @default(now())
   /// @zod.custom(imports.teamMetadataSchema)
-<<<<<<< HEAD
-  metadata             Json?
-  theme                String?
-  brandColor           String?                 @default("#292929")
-  darkBrandColor       String?                 @default("#fafafa")
-  verifiedNumbers      VerifiedNumber[]
-  parentId             Int?
-  parent               Team?                   @relation("organization", fields: [parentId], references: [id], onDelete: Cascade)
-  children             Team[]                  @relation("organization")
-  orgUsers             User[]                  @relation("scope")
-  inviteTokens         VerificationToken[]
-  webhooks             Webhook[]
-  timeFormat           Int?
-  timeZone             String                  @default("Europe/London")
-  weekStart            String                  @default("Sunday")
-  routingForms         App_RoutingForms_Form[]
-  apiKeys              ApiKey[]
-  credentials          Credential[]
-  accessCodes          AccessCode[]
-  instantMeetingTokens InstantMeetingToken[]
-  pendingPayment       Boolean                 @default(false)
-=======
   metadata              Json?
   theme                 String?
   brandColor            String?
@@ -396,7 +370,6 @@
   orgProfiles           Profile[]
   pendingPayment        Boolean                 @default(false)
   dsyncTeamGroupMapping DSyncTeamGroupMapping[]
->>>>>>> 51090754
 
   @@unique([slug, parentId])
   @@index([parentId])
