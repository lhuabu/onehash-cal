// This is your Prisma schema file,
// learn more about it in the docs: https://pris.ly/d/prisma-schema

datasource db {
  provider = "postgresql"
  url      = env("DATABASE_URL")
}

generator client {
  provider        = "prisma-client-js"
  previewFeatures = ["views"]
}

generator zod {
  provider      = "zod-prisma"
  output        = "./zod"
  imports       = "./zod-utils"
  relationModel = "default"
}

generator enums {
  provider = "ts-node --transpile-only ./enum-generator"
}

enum SchedulingType {
  ROUND_ROBIN @map("roundRobin")
  COLLECTIVE  @map("collective")
  MANAGED     @map("managed")
}

enum PeriodType {
  UNLIMITED @map("unlimited")
  ROLLING   @map("rolling")
  RANGE     @map("range")
}

model Host {
  user        User      @relation(fields: [userId], references: [id], onDelete: Cascade)
  userId      Int
  eventType   EventType @relation(fields: [eventTypeId], references: [id], onDelete: Cascade)
  eventTypeId Int
  isFixed     Boolean   @default(false)

  @@id([userId, eventTypeId])
  @@index([userId])
  @@index([eventTypeId])
}

model EventType {
  id                              Int                     @id @default(autoincrement())
  /// @zod.min(1)
  title                           String
  /// @zod.custom(imports.eventTypeSlug)
  slug                            String
  description                     String?
  position                        Int                     @default(0)
  /// @zod.custom(imports.eventTypeLocations)
  locations                       Json?
  /// @zod.min(1)
  length                          Int
  offsetStart                     Int                     @default(0)
  hidden                          Boolean                 @default(false)
  hosts                           Host[]
  users                           User[]                  @relation("user_eventtype")
  owner                           User?                   @relation("owner", fields: [userId], references: [id], onDelete: Cascade)
  userId                          Int?
  team                            Team?                   @relation(fields: [teamId], references: [id], onDelete: Cascade)
  teamId                          Int?
  hashedLink                      HashedLink?
  bookings                        Booking[]
  availability                    Availability[]
  webhooks                        Webhook[]
  destinationCalendar             DestinationCalendar?
  eventName                       String?
  customInputs                    EventTypeCustomInput[]
  parentId                        Int?
  parent                          EventType?              @relation("managed_eventtype", fields: [parentId], references: [id], onDelete: Cascade)
  children                        EventType[]             @relation("managed_eventtype")
  /// @zod.custom(imports.eventTypeBookingFields)
  bookingFields                   Json?
  timeZone                        String?
  periodType                      PeriodType              @default(UNLIMITED)
  /// @zod.custom(imports.coerceToDate)
  periodStartDate                 DateTime?
  /// @zod.custom(imports.coerceToDate)
  periodEndDate                   DateTime?
  periodDays                      Int?
  periodCountCalendarDays         Boolean?
  lockTimeZoneToggleOnBookingPage Boolean                 @default(false)
  requiresConfirmation            Boolean                 @default(false)
  requiresBookerEmailVerification Boolean                 @default(false)
  /// @zod.custom(imports.recurringEventType)
  recurringEvent                  Json?
  disableGuests                   Boolean                 @default(false)
  hideCalendarNotes               Boolean                 @default(false)
  /// @zod.min(0)
  minimumBookingNotice            Int                     @default(120)
  beforeEventBuffer               Int                     @default(0)
  afterEventBuffer                Int                     @default(0)
  seatsPerTimeSlot                Int?
  onlyShowFirstAvailableSlot      Boolean                 @default(false)
  seatsShowAttendees              Boolean?                @default(false)
  seatsShowAvailabilityCount      Boolean?                @default(true)
  schedulingType                  SchedulingType?
  schedule                        Schedule?               @relation(fields: [scheduleId], references: [id])
  scheduleId                      Int?
  // price is deprecated. It has now moved to metadata.apps.stripe.price. Plan to drop this column.
  price                           Int                     @default(0)
  // currency is deprecated. It has now moved to metadata.apps.stripe.currency. Plan to drop this column.
  currency                        String                  @default("usd")
  slotInterval                    Int?
  /// @zod.custom(imports.EventTypeMetaDataSchema)
  metadata                        Json?
  /// @zod.custom(imports.successRedirectUrl)
  successRedirectUrl              String?
  workflows                       WorkflowsOnEventTypes[]
  /// @zod.custom(imports.intervalLimitsType)
  bookingLimits                   Json?
  /// @zod.custom(imports.intervalLimitsType)
  durationLimits                  Json?
  isInstantEvent                  Boolean                 @default(false)
  assignAllTeamMembers            Boolean                 @default(false)

  @@unique([userId, slug])
  @@unique([teamId, slug])
  @@unique([userId, parentId])
  @@index([userId])
  @@index([teamId])
  @@index([scheduleId])
}

model Credential {
  id     Int     @id @default(autoincrement())
  // @@type is deprecated
  type   String
  key    Json
  user   User?   @relation(fields: [userId], references: [id], onDelete: Cascade)
  userId Int?
  team   Team?   @relation(fields: [teamId], references: [id], onDelete: Cascade)
  teamId Int?
  app    App?    @relation(fields: [appId], references: [slug], onDelete: Cascade)
  // How to make it a required column?
  appId  String?

  // paid apps
  subscriptionId    String?
  paymentStatus     String?
  billingCycleStart Int?

  destinationCalendars DestinationCalendar[]
  selectedCalendars    SelectedCalendar[]
  invalid              Boolean?              @default(false)
  CalendarCache        CalendarCache[]

  @@index([userId])
  @@index([appId])
  @@index([subscriptionId])
}

enum IdentityProvider {
  CAL
  GOOGLE
  SAML
}

model DestinationCalendar {
  id           Int         @id @default(autoincrement())
  integration  String
  externalId   String
  user         User?       @relation(fields: [userId], references: [id], onDelete: Cascade)
  userId       Int?        @unique
  booking      Booking[]
  eventType    EventType?  @relation(fields: [eventTypeId], references: [id], onDelete: Cascade)
  eventTypeId  Int?        @unique
  credentialId Int?
  credential   Credential? @relation(fields: [credentialId], references: [id], onDelete: Cascade)

  @@index([userId])
  @@index([eventTypeId])
  @@index([credentialId])
}

enum UserPermissionRole {
  USER
  ADMIN
}

model User {
  id                  Int                  @id @default(autoincrement())
  username            String?
  name                String?
  /// @zod.email()
  email               String
  emailVerified       DateTime?
  password            String?
  bio                 String?
  avatar              String?
  avatarUrl           String?
  timeZone            String               @default("Europe/London")
  weekStart           String               @default("Sunday")
  // DEPRECATED - TO BE REMOVED
  startTime           Int                  @default(0)
  endTime             Int                  @default(1440)
  // </DEPRECATED>
  bufferTime          Int                  @default(0)
  hideBranding        Boolean              @default(false)
  theme               String?
  createdDate         DateTime             @default(now()) @map(name: "created")
  trialEndsAt         DateTime?
  eventTypes          EventType[]          @relation("user_eventtype")
  credentials         Credential[]
  teams               Membership[]
  bookings            Booking[]
  schedules           Schedule[]
  defaultScheduleId   Int?
  selectedCalendars   SelectedCalendar[]
  completedOnboarding Boolean              @default(false)
  locale              String?
  timeFormat          Int?                 @default(12)
  twoFactorSecret     String?
  twoFactorEnabled    Boolean              @default(false)
  backupCodes         String?
  identityProvider    IdentityProvider     @default(CAL)
  identityProviderId  String?
  availability        Availability[]
  invitedTo           Int?
  webhooks            Webhook[]
<<<<<<< HEAD
  brandColor          String               @default("#007ee5")
  darkBrandColor      String               @default("#fafafa")
=======
  brandColor          String?
  darkBrandColor      String?
>>>>>>> cc0ff17d
  // the location where the events will end up
  destinationCalendar DestinationCalendar?
  away                Boolean              @default(false)
  // participate in dynamic group booking or not
  allowDynamicBooking Boolean?             @default(true)

  // participate in SEO indexing or not
  allowSEOIndexing Boolean? @default(true)

  // receive monthly digest email for teams or not
  receiveMonthlyDigestEmail Boolean? @default(true)

  /// @zod.custom(imports.userMetadata)
  metadata             Json?
  verified             Boolean?                @default(false)
  role                 UserPermissionRole      @default(USER)
  disableImpersonation Boolean                 @default(false)
  impersonatedUsers    Impersonations[]        @relation("impersonated_user")
  impersonatedBy       Impersonations[]        @relation("impersonated_by_user")
  apiKeys              ApiKey[]
  accounts             Account[]
  sessions             Session[]
  Feedback             Feedback[]
  ownedEventTypes      EventType[]             @relation("owner")
  workflows            Workflow[]
  routingForms         App_RoutingForms_Form[] @relation("routing-form")
  verifiedNumbers      VerifiedNumber[]
  hosts                Host[]
  organizationId       Int?
  organization         Team?                   @relation("scope", fields: [organizationId], references: [id], onDelete: SetNull)
  accessCodes          AccessCode[]
  bookingRedirects     OutOfOfficeEntry[]
  bookingRedirectsTo   OutOfOfficeEntry[]      @relation(name: "toUser")
  // Linking account code for orgs v2
  //linkedByUserId       Int?
  //linkedBy             User?                   @relation("linked_account", fields: [linkedByUserId], references: [id], onDelete: Cascade)
  //linkedUsers          User[]                  @relation("linked_account")*/

  // Used to lock the user account
  locked Boolean @default(false)

  @@unique([email])
  @@unique([email, username])
  @@unique([username, organizationId])
  @@index([username])
  @@index([emailVerified])
  @@index([identityProvider])
  @@index([identityProviderId])
  @@map(name: "users")
}

model Team {
  id                   Int                     @id @default(autoincrement())
  /// @zod.min(1)
  name                 String
  /// @zod.min(1)
  slug                 String?
  logo                 String?
  logoUrl              String?
  calVideoLogo         String?
  appLogo              String?
  appIconLogo          String?
  bio                  String?
  hideBranding         Boolean                 @default(false)
  isPrivate            Boolean                 @default(false)
  hideBookATeamMember  Boolean                 @default(false)
  members              Membership[]
  eventTypes           EventType[]
  workflows            Workflow[]
  createdAt            DateTime                @default(now())
  /// @zod.custom(imports.teamMetadataSchema)
  metadata             Json?
  theme                String?
  brandColor           String?
  darkBrandColor       String?
  verifiedNumbers      VerifiedNumber[]
  parentId             Int?
  parent               Team?                   @relation("organization", fields: [parentId], references: [id], onDelete: Cascade)
  children             Team[]                  @relation("organization")
  orgUsers             User[]                  @relation("scope")
  inviteTokens         VerificationToken[]
  webhooks             Webhook[]
  timeFormat           Int?
  timeZone             String                  @default("Europe/London")
  weekStart            String                  @default("Sunday")
  routingForms         App_RoutingForms_Form[]
  apiKeys              ApiKey[]
  credentials          Credential[]
  accessCodes          AccessCode[]
  instantMeetingTokens InstantMeetingToken[]
  pendingPayment       Boolean                 @default(false)

  @@unique([slug, parentId])
}

enum MembershipRole {
  MEMBER
  ADMIN
  OWNER
}

model Membership {
  id                   Int            @id @default(autoincrement())
  teamId               Int
  userId               Int
  accepted             Boolean        @default(false)
  role                 MembershipRole
  team                 Team           @relation(fields: [teamId], references: [id], onDelete: Cascade)
  user                 User           @relation(fields: [userId], references: [id], onDelete: Cascade)
  disableImpersonation Boolean        @default(false)

  @@unique([userId, teamId])
  @@index([teamId])
  @@index([userId])
}

model VerificationToken {
  id            Int      @id @default(autoincrement())
  identifier    String
  token         String   @unique
  expires       DateTime
  expiresInDays Int?
  createdAt     DateTime @default(now())
  updatedAt     DateTime @updatedAt
  teamId        Int?
  team          Team?    @relation(fields: [teamId], references: [id])

  @@unique([identifier, token])
  @@index([token])
  @@index([teamId])
}

model InstantMeetingToken {
  id        Int      @id @default(autoincrement())
  token     String   @unique
  expires   DateTime
  teamId    Int
  team      Team     @relation(fields: [teamId], references: [id])
  bookingId Int?     @unique
  booking   Booking? @relation(fields: [bookingId], references: [id], onDelete: Cascade)

  createdAt DateTime @default(now())
  updatedAt DateTime @updatedAt

  @@index([token])
}

model BookingReference {
  id                         Int      @id @default(autoincrement())
  /// @zod.min(1)
  type                       String
  /// @zod.min(1)
  uid                        String
  meetingId                  String?
  thirdPartyRecurringEventId String?
  meetingPassword            String?
  meetingUrl                 String?
  booking                    Booking? @relation(fields: [bookingId], references: [id], onDelete: Cascade)
  bookingId                  Int?
  externalCalendarId         String?
  deleted                    Boolean?
  credentialId               Int?

  @@index([bookingId])
  @@index([credentialId])
  @@index([type])
  @@index([uid])
}

model Attendee {
  id          Int          @id @default(autoincrement())
  email       String
  name        String
  timeZone    String
  locale      String?      @default("en")
  booking     Booking?     @relation(fields: [bookingId], references: [id], onDelete: Cascade)
  bookingId   Int?
  bookingSeat BookingSeat?

  @@index([email])
  @@index([bookingId])
}

enum BookingStatus {
  CANCELLED     @map("cancelled")
  ACCEPTED      @map("accepted")
  REJECTED      @map("rejected")
  PENDING       @map("pending")
  AWAITING_HOST @map("awaiting_host")
}

model Booking {
  id                    Int                  @id @default(autoincrement())
  uid                   String               @unique
  user                  User?                @relation(fields: [userId], references: [id], onDelete: Cascade)
  userId                Int?
  references            BookingReference[]
  eventType             EventType?           @relation(fields: [eventTypeId], references: [id])
  eventTypeId           Int?
  title                 String
  description           String?
  customInputs          Json?
  /// @zod.custom(imports.bookingResponses)
  responses             Json?
  startTime             DateTime
  endTime               DateTime
  attendees             Attendee[]
  location              String?
  createdAt             DateTime             @default(now())
  updatedAt             DateTime?
  status                BookingStatus        @default(ACCEPTED)
  paid                  Boolean              @default(false)
  payment               Payment[]
  destinationCalendar   DestinationCalendar? @relation(fields: [destinationCalendarId], references: [id])
  destinationCalendarId Int?
  cancellationReason    String?
  rejectionReason       String?
  dynamicEventSlugRef   String?
  dynamicGroupSlugRef   String?
  rescheduled           Boolean?
  fromReschedule        String?
  recurringEventId      String?
  smsReminderNumber     String?
  workflowReminders     WorkflowReminder[]
  scheduledJobs         String[]
  seatsReferences       BookingSeat[]
  /// @zod.custom(imports.bookingMetadataSchema)
  metadata              Json?
  isRecorded            Boolean              @default(false)
  iCalUID               String?              @default("")
  iCalSequence          Int                  @default(0)
  instantMeetingToken   InstantMeetingToken?

  @@index([eventTypeId])
  @@index([userId])
  @@index([destinationCalendarId])
  @@index([recurringEventId])
  @@index([uid])
  @@index([status])
  @@index([startTime, endTime, status])
}

model Schedule {
  id           Int            @id @default(autoincrement())
  user         User           @relation(fields: [userId], references: [id], onDelete: Cascade)
  userId       Int
  eventType    EventType[]
  name         String
  timeZone     String?
  availability Availability[]

  @@index([userId])
}

model Availability {
  id          Int        @id @default(autoincrement())
  user        User?      @relation(fields: [userId], references: [id], onDelete: Cascade)
  userId      Int?
  eventType   EventType? @relation(fields: [eventTypeId], references: [id])
  eventTypeId Int?
  days        Int[]
  startTime   DateTime   @db.Time
  endTime     DateTime   @db.Time
  date        DateTime?  @db.Date
  Schedule    Schedule?  @relation(fields: [scheduleId], references: [id])
  scheduleId  Int?

  @@index([userId])
  @@index([eventTypeId])
  @@index([scheduleId])
}

model SelectedCalendar {
  user         User        @relation(fields: [userId], references: [id], onDelete: Cascade)
  userId       Int
  integration  String
  externalId   String
  credential   Credential? @relation(fields: [credentialId], references: [id], onDelete: Cascade)
  credentialId Int?

  @@id([userId, integration, externalId])
  @@index([userId])
  @@index([integration])
  @@index([externalId])
}

enum EventTypeCustomInputType {
  TEXT     @map("text")
  TEXTLONG @map("textLong")
  NUMBER   @map("number")
  BOOL     @map("bool")
  RADIO    @map("radio")
  PHONE    @map("phone")
}

model EventTypeCustomInput {
  id          Int                      @id @default(autoincrement())
  eventTypeId Int
  eventType   EventType                @relation(fields: [eventTypeId], references: [id], onDelete: Cascade)
  label       String
  type        EventTypeCustomInputType
  /// @zod.custom(imports.customInputOptionSchema)
  options     Json?
  required    Boolean
  placeholder String                   @default("")

  @@index([eventTypeId])
}

model ResetPasswordRequest {
  id        String   @id @default(cuid())
  createdAt DateTime @default(now())
  updatedAt DateTime @updatedAt
  email     String
  expires   DateTime
}

enum ReminderType {
  PENDING_BOOKING_CONFIRMATION
}

model ReminderMail {
  id             Int          @id @default(autoincrement())
  referenceId    Int
  reminderType   ReminderType
  elapsedMinutes Int
  createdAt      DateTime     @default(now())

  @@index([referenceId])
  @@index([reminderType])
}

model Payment {
  id            Int            @id @default(autoincrement())
  uid           String         @unique
  app           App?           @relation(fields: [appId], references: [slug], onDelete: Cascade)
  appId         String?
  bookingId     Int
  booking       Booking?       @relation(fields: [bookingId], references: [id], onDelete: Cascade)
  amount        Int
  fee           Int
  currency      String
  success       Boolean
  refunded      Boolean
  data          Json
  externalId    String         @unique
  paymentOption PaymentOption? @default(ON_BOOKING)

  @@index([bookingId])
  @@index([externalId])
}

enum PaymentOption {
  ON_BOOKING
  HOLD
}

enum WebhookTriggerEvents {
  BOOKING_CREATED
  BOOKING_PAYMENT_INITIATED
  BOOKING_PAID
  BOOKING_RESCHEDULED
  BOOKING_REQUESTED
  BOOKING_CANCELLED
  BOOKING_REJECTED
  FORM_SUBMITTED
  MEETING_ENDED
  MEETING_STARTED
  RECORDING_READY
  INSTANT_MEETING
}

model Webhook {
  id              String                 @id @unique
  userId          Int?
  teamId          Int?
  eventTypeId     Int?
  /// @zod.url()
  subscriberUrl   String
  payloadTemplate String?
  createdAt       DateTime               @default(now())
  active          Boolean                @default(true)
  eventTriggers   WebhookTriggerEvents[]
  user            User?                  @relation(fields: [userId], references: [id], onDelete: Cascade)
  team            Team?                  @relation(fields: [teamId], references: [id], onDelete: Cascade)
  eventType       EventType?             @relation(fields: [eventTypeId], references: [id], onDelete: Cascade)
  app             App?                   @relation(fields: [appId], references: [slug], onDelete: Cascade)
  appId           String?
  secret          String?

  @@unique([userId, subscriberUrl], name: "courseIdentifier")
}

model Impersonations {
  id                 Int      @id @default(autoincrement())
  createdAt          DateTime @default(now())
  impersonatedUser   User     @relation("impersonated_user", fields: [impersonatedUserId], references: [id], onDelete: Cascade)
  impersonatedBy     User     @relation("impersonated_by_user", fields: [impersonatedById], references: [id], onDelete: Cascade)
  impersonatedUserId Int
  impersonatedById   Int
}

model ApiKey {
  id         String    @id @unique @default(cuid())
  userId     Int
  teamId     Int?
  note       String?
  createdAt  DateTime  @default(now())
  expiresAt  DateTime?
  lastUsedAt DateTime?
  hashedKey  String    @unique()
  user       User?     @relation(fields: [userId], references: [id], onDelete: Cascade)
  team       Team?     @relation(fields: [teamId], references: [id], onDelete: Cascade)
  app        App?      @relation(fields: [appId], references: [slug], onDelete: Cascade)
  appId      String?

  @@index([userId])
}

model HashedLink {
  id          Int       @id @default(autoincrement())
  link        String    @unique()
  eventType   EventType @relation(fields: [eventTypeId], references: [id], onDelete: Cascade)
  eventTypeId Int       @unique
}

model Account {
  id                String  @id @default(cuid())
  userId            Int
  type              String
  provider          String
  providerAccountId String
  refresh_token     String? @db.Text
  access_token      String? @db.Text
  expires_at        Int?
  token_type        String?
  scope             String?
  id_token          String? @db.Text
  session_state     String?

  user User? @relation(fields: [userId], references: [id], onDelete: Cascade)

  @@unique([provider, providerAccountId])
  @@index([userId])
  @@index([type])
}

model Session {
  id           String   @id @default(cuid())
  sessionToken String   @unique
  userId       Int
  expires      DateTime
  user         User?    @relation(fields: [userId], references: [id], onDelete: Cascade)

  @@index([userId])
}

enum AppCategories {
  calendar
  messaging
  other
  payment
  video // deprecated, please use 'conferencing' instead
  web3 // deprecated, we should no longer have any web3 apps
  automation
  analytics
  // Wherever video is in use, conferencing should also be used for legacy apps can have it.
  conferencing
  crm
}

model App {
  // The slug for the app store public page inside `/apps/[slug]`
  slug        String          @id @unique
  // The directory name for `/packages/app-store/[dirName]`
  dirName     String          @unique
  // Needed API Keys
  keys        Json?
  // One or multiple categories to which this app belongs
  categories  AppCategories[]
  createdAt   DateTime        @default(now())
  updatedAt   DateTime        @updatedAt
  credentials Credential[]
  payments    Payment[]
  Webhook     Webhook[]
  ApiKey      ApiKey[]
  enabled     Boolean         @default(false)

  @@index([enabled])
}

model App_RoutingForms_Form {
  id          String                          @id @default(cuid())
  description String?
  position    Int                             @default(0)
  routes      Json?
  createdAt   DateTime                        @default(now())
  updatedAt   DateTime                        @updatedAt
  name        String
  fields      Json?
  user        User                            @relation("routing-form", fields: [userId], references: [id], onDelete: Cascade)
  // This is the user who created the form and also the user who has read-write access to the form
  // If teamId is set, the members of the team would also have access to form readOnly or read-write depending on their permission level as team member.
  userId      Int
  team        Team?                           @relation(fields: [teamId], references: [id], onDelete: Cascade)
  teamId      Int?
  responses   App_RoutingForms_FormResponse[]
  disabled    Boolean                         @default(false)
  /// @zod.custom(imports.RoutingFormSettings)
  settings    Json?

  @@index([userId])
  @@index([disabled])
}

model App_RoutingForms_FormResponse {
  id           Int                   @id @default(autoincrement())
  formFillerId String                @default(cuid())
  form         App_RoutingForms_Form @relation(fields: [formId], references: [id], onDelete: Cascade)
  formId       String
  response     Json
  createdAt    DateTime              @default(now())

  @@unique([formFillerId, formId])
  @@index([formFillerId])
  @@index([formId])
}

model Feedback {
  id      Int      @id @default(autoincrement())
  date    DateTime @default(now())
  userId  Int
  user    User     @relation(fields: [userId], references: [id], onDelete: Cascade)
  rating  String
  comment String?

  @@index([userId])
  @@index([rating])
}

enum WorkflowTriggerEvents {
  BEFORE_EVENT
  EVENT_CANCELLED
  NEW_EVENT
  AFTER_EVENT
  RESCHEDULE_EVENT
}

enum WorkflowActions {
  EMAIL_HOST
  EMAIL_ATTENDEE
  SMS_ATTENDEE
  SMS_NUMBER
  EMAIL_ADDRESS
  WHATSAPP_ATTENDEE
  WHATSAPP_NUMBER
}

model WorkflowStep {
  id                        Int                @id @default(autoincrement())
  stepNumber                Int
  action                    WorkflowActions
  workflowId                Int
  workflow                  Workflow           @relation(fields: [workflowId], references: [id], onDelete: Cascade)
  sendTo                    String?
  reminderBody              String?
  emailSubject              String?
  template                  WorkflowTemplates  @default(REMINDER)
  workflowReminders         WorkflowReminder[]
  numberRequired            Boolean?
  sender                    String?
  numberVerificationPending Boolean            @default(true)
  includeCalendarEvent      Boolean            @default(false)

  @@index([workflowId])
}

model Workflow {
  id       Int                     @id @default(autoincrement())
  position Int                     @default(0)
  name     String
  userId   Int?
  user     User?                   @relation(fields: [userId], references: [id], onDelete: Cascade)
  team     Team?                   @relation(fields: [teamId], references: [id], onDelete: Cascade)
  teamId   Int?
  activeOn WorkflowsOnEventTypes[]
  trigger  WorkflowTriggerEvents
  time     Int?
  timeUnit TimeUnit?
  steps    WorkflowStep[]

  @@index([userId])
  @@index([teamId])
}

model WorkflowsOnEventTypes {
  id          Int       @id @default(autoincrement())
  workflow    Workflow  @relation(fields: [workflowId], references: [id], onDelete: Cascade)
  workflowId  Int
  eventType   EventType @relation(fields: [eventTypeId], references: [id], onDelete: Cascade)
  eventTypeId Int

  @@unique([workflowId, eventTypeId])
  @@index([workflowId])
  @@index([eventTypeId])
}

model Deployment {
  /// This is a single row table, so we use a fixed id
  id              Int       @id @default(1)
  logo            String?
  /// @zod.custom(imports.DeploymentTheme)
  theme           Json?
  licenseKey      String?
  agreedLicenseAt DateTime?
}

enum TimeUnit {
  DAY    @map("day")
  HOUR   @map("hour")
  MINUTE @map("minute")
}

model WorkflowReminder {
  id                  Int             @id @default(autoincrement())
  bookingUid          String?
  booking             Booking?        @relation(fields: [bookingUid], references: [uid])
  method              WorkflowMethods
  scheduledDate       DateTime
  referenceId         String?         @unique
  scheduled           Boolean
  workflowStepId      Int?
  workflowStep        WorkflowStep?   @relation(fields: [workflowStepId], references: [id])
  cancelled           Boolean?
  seatReferenceId     String?
  isMandatoryReminder Boolean?        @default(false)

  @@index([bookingUid])
  @@index([workflowStepId])
  @@index([seatReferenceId])
  @@index([method, scheduled, scheduledDate])
  @@index([cancelled, scheduledDate])
}

model WebhookScheduledTriggers {
  id            Int       @id @default(autoincrement())
  jobName       String
  subscriberUrl String
  payload       String
  startAfter    DateTime
  retryCount    Int       @default(0)
  createdAt     DateTime? @default(now())
}

enum WorkflowTemplates {
  REMINDER
  CUSTOM
  CANCELLED
  RESCHEDULED
  COMPLETED
}

enum WorkflowMethods {
  EMAIL
  SMS
  WHATSAPP
}

model BookingSeat {
  id           Int      @id @default(autoincrement())
  referenceUid String   @unique
  bookingId    Int
  booking      Booking  @relation(fields: [bookingId], references: [id], onDelete: Cascade)
  attendeeId   Int      @unique
  attendee     Attendee @relation(fields: [attendeeId], references: [id], onDelete: Cascade)
  data         Json?

  @@index([bookingId])
  @@index([attendeeId])
}

model VerifiedNumber {
  id          Int    @id @default(autoincrement())
  userId      Int?
  user        User?  @relation(fields: [userId], references: [id], onDelete: Cascade)
  teamId      Int?
  team        Team?  @relation(fields: [teamId], references: [id], onDelete: Cascade)
  phoneNumber String

  @@index([userId])
  @@index([teamId])
}

model Feature {
  // The feature slug, ex: 'v2-workflows'
  slug        String       @id @unique
  // If the feature is currently enabled
  enabled     Boolean      @default(false)
  // A short description of the feature
  description String?
  // The type of feature flag
  type        FeatureType? @default(RELEASE)
  // If the flag is considered stale
  stale       Boolean?     @default(false)
  lastUsedAt  DateTime?
  createdAt   DateTime?    @default(now())
  updatedAt   DateTime?    @default(now()) @updatedAt
  updatedBy   Int?

  @@index([enabled])
  @@index([stale])
}

enum FeatureType {
  RELEASE
  EXPERIMENT
  OPERATIONAL
  KILL_SWITCH
  PERMISSION
}

model SelectedSlots {
  id               Int      @id @default(autoincrement())
  eventTypeId      Int
  userId           Int
  slotUtcStartDate DateTime
  slotUtcEndDate   DateTime
  uid              String
  releaseAt        DateTime
  isSeat           Boolean  @default(false)

  @@unique(fields: [userId, slotUtcStartDate, slotUtcEndDate, uid], name: "selectedSlotUnique")
}

model OAuthClient {
  clientId     String       @id @unique
  redirectUri  String
  clientSecret String
  name         String
  logo         String?
  accessCodes  AccessCode[]
}

model AccessCode {
  id        Int           @id @default(autoincrement())
  code      String
  clientId  String?
  client    OAuthClient?  @relation(fields: [clientId], references: [clientId], onDelete: Cascade)
  expiresAt DateTime
  scopes    AccessScope[]
  userId    Int?
  user      User?         @relation(fields: [userId], references: [id], onDelete: Cascade)
  teamId    Int?
  team      Team?         @relation(fields: [teamId], references: [id], onDelete: Cascade)
}

enum AccessScope {
  READ_BOOKING
  READ_PROFILE
}

view BookingTimeStatus {
  id            Int            @unique
  uid           String?
  eventTypeId   Int?
  title         String?
  description   String?
  startTime     DateTime?
  endTime       DateTime?
  createdAt     DateTime?
  location      String?
  paid          Boolean?
  status        BookingStatus?
  rescheduled   Boolean?
  userId        Int?
  teamId        Int?
  eventLength   Int?
  timeStatus    String?
  eventParentId Int?
  userEmail     String?
  username      String?
}

model CalendarCache {
  // The key would be the unique URL that is requested by the user
  key          String
  value        Json
  expiresAt    DateTime
  credentialId Int
  credential   Credential? @relation(fields: [credentialId], references: [id], onDelete: Cascade)

  @@id([credentialId, key])
  @@unique([credentialId, key])
}

enum RedirectType {
  UserEventType @map("user-event-type")
  TeamEventType @map("team-event-type")
  User          @map("user")
  Team          @map("team")
}

model TempOrgRedirect {
  id        Int          @id @default(autoincrement())
  // Better would be to have fromOrgId and toOrgId as well and then we should have just to instead toUrl
  from      String
  // 0 would mean it is non org
  fromOrgId Int
  type      RedirectType
  // It doesn't have any query params
  toUrl     String
  enabled   Boolean      @default(true)
  createdAt DateTime     @default(now())
  updatedAt DateTime     @updatedAt

  @@unique([from, type, fromOrgId])
}

model Avatar {
  // e.g. NULL(0), organization ID or team logo
  teamId    Int    @default(0)
  // Avatar, NULL(0) if team logo
  userId    Int    @default(0)
  // base64 string
  data      String
  // different every time to pop the cache.
  objectKey String @unique

  @@unique([teamId, userId])
  @@map(name: "avatars")
}

model OutOfOfficeEntry {
  id       Int      @id @default(autoincrement())
  uuid     String   @unique
  start    DateTime
  end      DateTime
  userId   Int
  user     User     @relation(fields: [userId], references: [id], onDelete: Cascade)
  toUserId Int?
  toUser   User?    @relation(name: "toUser", fields: [toUserId], references: [id], onDelete: Cascade)

  createdAt DateTime @default(now())
  updatedAt DateTime @updatedAt

  @@index([uuid])
  @@index([userId])
  @@index([toUserId])
  @@index([start, end])
}<|MERGE_RESOLUTION|>--- conflicted
+++ resolved
@@ -225,13 +225,8 @@
   availability        Availability[]
   invitedTo           Int?
   webhooks            Webhook[]
-<<<<<<< HEAD
-  brandColor          String               @default("#007ee5")
-  darkBrandColor      String               @default("#fafafa")
-=======
   brandColor          String?
   darkBrandColor      String?
->>>>>>> cc0ff17d
   // the location where the events will end up
   destinationCalendar DestinationCalendar?
   away                Boolean              @default(false)
