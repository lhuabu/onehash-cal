--- conflicted
+++ resolved
@@ -226,13 +226,8 @@
   availability        Availability[]
   invitedTo           Int?
   webhooks            Webhook[]
-<<<<<<< HEAD
-  brandColor          String?
-  darkBrandColor      String?
-=======
   brandColor          String?              @default("#007ee5")
   darkBrandColor      String?              @default("#fafafa")
->>>>>>> 0ce521f9
   // the location where the events will end up
   destinationCalendar DestinationCalendar?
   away                Boolean              @default(false)
@@ -307,13 +302,8 @@
   /// @zod.custom(imports.teamMetadataSchema)
   metadata             Json?
   theme                String?
-<<<<<<< HEAD
-  brandColor           String?
-  darkBrandColor       String?
-=======
   brandColor           String?                 @default("#292929")
   darkBrandColor       String?                 @default("#fafafa")
->>>>>>> 0ce521f9
   verifiedNumbers      VerifiedNumber[]
   parentId             Int?
   parent               Team?                   @relation("organization", fields: [parentId], references: [id], onDelete: Cascade)
