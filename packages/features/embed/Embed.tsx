--- conflicted
+++ resolved
@@ -114,11 +114,7 @@
       <div className="items-start space-y-2 md:flex md:space-y-0">
         {types.map((embed, index) => (
           <button
-<<<<<<< HEAD
-            className="hover:bg-subtle bg-muted	w-full self-stretch rounded-md border border-transparent p-6 text-left hover:rounded-md lg:w-1/3 ltr:mr-4 ltr:last:mr-0 rtl:ml-4 rtl:last:ml-0"
-=======
             className="hover:bg-subtle bg-muted	w-full self-stretch rounded-md border border-transparent p-6 text-left transition hover:rounded-md ltr:mr-4 ltr:last:mr-0 rtl:ml-4 rtl:last:ml-0 lg:w-1/3"
->>>>>>> 2fb1408d
             key={index}
             data-testid={embed.type}
             onClick={() => {
