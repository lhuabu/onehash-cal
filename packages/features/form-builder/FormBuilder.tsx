import { useAutoAnimate } from "@formkit/auto-animate/react";
import { useEffect, useState } from "react";
import type { SubmitHandler, UseFormReturn } from "react-hook-form";
import { Controller, useFieldArray, useForm, useFormContext } from "react-hook-form";
import type { z } from "zod";

import { getAndUpdateNormalizedValues } from "@calcom/features/form-builder/FormBuilderField";
import { classNames } from "@calcom/lib";
import { useLocale } from "@calcom/lib/hooks/useLocale";
import { md } from "@calcom/lib/markdownIt";
import { markdownToSafeHTML } from "@calcom/lib/markdownToSafeHTML";
import turndown from "@calcom/lib/turndownService";
import {
  Badge,
  BooleanToggleGroupField,
  Button,
  CheckboxField,
  Dialog,
  DialogClose,
  DialogContent,
  DialogFooter,
  DialogHeader,
  Form,
  Icon,
  Input,
  InputField,
  Label,
  SelectField,
  showToast,
<<<<<<< HEAD
=======
  Editor,
>>>>>>> 2fb1408d
  Switch,
} from "@calcom/ui";

import { fieldTypesConfigMap } from "./fieldTypes";
import { fieldsThatSupportLabelAsSafeHtml } from "./fieldsThatSupportLabelAsSafeHtml";
import type { fieldsSchema } from "./schema";
import { getFieldIdentifier } from "./utils/getFieldIdentifier";
import { getConfig as getVariantsConfig } from "./utils/variantsConfig";

type RhfForm = {
  fields: z.infer<typeof fieldsSchema>;
};

type RhfFormFields = RhfForm["fields"];

type RhfFormField = RhfFormFields[number];

function getCurrentFieldType(fieldForm: UseFormReturn<RhfFormField>) {
  return fieldTypesConfigMap[fieldForm.watch("type") || "text"];
}

/**
 * It works with a react-hook-form only.
 * `formProp` specifies the name of the property in the react-hook-form that has the fields. This is where fields would be updated.
 */
export const FormBuilder = function FormBuilder({
  title,
  description,
  addFieldLabel,
  formProp,
  disabled,
  LockedIcon,
  dataStore,
  shouldConsiderRequired,
}: {
  formProp: string;
  title: string;
  description: string;
  addFieldLabel: string;
  disabled: boolean;
  LockedIcon: false | JSX.Element;
  /**
   * A readonly dataStore that is used to lookup the options for the fields. It works in conjunction with the field.getOptionAt property which acts as the key in options
   */
  dataStore: {
    options: Record<
      string,
      {
        source: { label: string };
        value: { label: string; value: string; inputPlaceholder?: string }[];
      }
    >;
  };
  /**
   * This is kind of a hack to allow certain fields to be just shown as required when they might not be required in a strict sense
   * e.g. Location field has a default value at backend so API can send no location but formBuilder in UI doesn't allow it.
   */
  shouldConsiderRequired?: (field: RhfFormField) => boolean | undefined;
}) {
  // I would have liked to give Form Builder it's own Form but nested Forms aren't something that browsers support.
  // So, this would reuse the same Form as the parent form.
  const fieldsForm = useFormContext<RhfForm>();
  const [parent] = useAutoAnimate<HTMLUListElement>();
  const { t } = useLocale();

  const { fields, swap, remove, update, append } = useFieldArray({
    control: fieldsForm.control,
    // HACK: It allows any property name to be used for instead of `fields` property name
    name: formProp as unknown as "fields",
  });

  const [fieldDialog, setFieldDialog] = useState({
    isOpen: false,
    fieldIndex: -1,
    data: {} as RhfFormField | null,
  });

  const addField = () => {
    setFieldDialog({
      isOpen: true,
      fieldIndex: -1,
      data: null,
    });
  };

  const editField = (index: number, data: RhfFormField) => {
    setFieldDialog({
      isOpen: true,
      fieldIndex: index,
      data,
    });
  };

  const removeField = (index: number) => {
    remove(index);
  };

  return (
    <div>
      <div>
        <div className="text-default text-sm font-semibold leading-none ltr:mr-1 rtl:ml-1">
          {title}
          {LockedIcon}
        </div>
        <p className="text-subtle mt-0.5 max-w-[280px] break-words text-sm sm:max-w-[500px]">{description}</p>
        <ul ref={parent} className="border-subtle divide-subtle mt-4 divide-y rounded-md border">
          {fields.map((field, index) => {
<<<<<<< HEAD
            const options = field.options
              ? field.options
              : field.getOptionsAt
              ? dataStore.options[field.getOptionsAt as keyof typeof dataStore]
              : [];

            // Note: We recently started calling getAndUpdateNormalizedValues in the FormBuilder. It was supposed to be called only on booking pages earlier.
            // Due to this we have to meet some strict requirements like of labelAsSafeHtml.
            if (fieldsThatSupportLabelAsSafeHtml.includes(field.type)) {
              field = { ...field, labelAsSafeHtml: markdownToSafeHTML(field.label ?? "") };
            }

            const { hidden } = getAndUpdateNormalizedValues({ ...field, options }, t);
            if (field.hideWhenJustOneOption && (hidden || !options?.length)) {
              return null;
            }
            let fieldType = fieldTypesConfigMap[field.type];
            let isRequired = field.required;
            // For radioInput type, when there's only one option, the type and required takes the first options values
            if (field.type === "radioInput" && options.length === 1) {
              fieldType = fieldTypesConfigMap[field.optionsInputs?.[options[0].value].type || field.type];
              isRequired = field.optionsInputs?.[options[0].value].required || field.required;
            }
=======
            let options = field.options ?? null;
            const sources = [...(field.sources || [])];
            const isRequired = shouldConsiderRequired ? shouldConsiderRequired(field) : field.required;
            if (!options && field.getOptionsAt) {
              const {
                source: { label: sourceLabel },
                value,
              } = dataStore.options[field.getOptionsAt as keyof typeof dataStore] ?? [];
              options = value;
              options.forEach((option) => {
                sources.push({
                  id: option.value,
                  label: sourceLabel,
                  type: "system",
                });
              });
            }

            if (fieldsThatSupportLabelAsSafeHtml.includes(field.type)) {
              field = { ...field, labelAsSafeHtml: markdownToSafeHTML(field.label ?? "") };
            }
            const numOptions = options?.length ?? 0;
            const firstOptionInput =
              field.optionsInputs?.[options?.[0]?.value as keyof typeof field.optionsInputs];
            const doesFirstOptionHaveInput = !!firstOptionInput;
            // If there is only one option and it doesn't have an input required, we don't show the Field for it.
            // Because booker doesn't see this in UI, there is no point showing it in FormBuilder to configure it.
            if (field.hideWhenJustOneOption && numOptions <= 1 && !doesFirstOptionHaveInput) {
              return null;
            }

            const fieldType = fieldTypesConfigMap[field.type];
>>>>>>> 2fb1408d
            const isFieldEditableSystemButOptional = field.editable === "system-but-optional";
            const isFieldEditableSystemButHidden = field.editable === "system-but-hidden";
            const isFieldEditableSystem = field.editable === "system";
            const isUserField =
              !isFieldEditableSystem && !isFieldEditableSystemButOptional && !isFieldEditableSystemButHidden;

            if (!fieldType) {
              throw new Error(`Invalid field type - ${field.type}`);
            }
            const groupedBySourceLabel = sources.reduce((groupBy, source) => {
              const item = groupBy[source.label] || [];
              if (source.type === "user" || source.type === "default") {
                return groupBy;
              }
              item.push(source);
              groupBy[source.label] = item;
              return groupBy;
            }, {} as Record<string, NonNullable<(typeof field)["sources"]>>);

            return (
              <li
                key={field.name}
                data-testid={`field-${field.name}`}
                className="hover:bg-muted group relative flex items-center justify-between p-4 transition">
                {!disabled && (
                  <>
                    {index >= 1 && (
                      <button
                        type="button"
                        className="bg-default text-muted hover:text-emphasis disabled:hover:text-muted border-subtle hover:border-emphasis invisible absolute -left-[12px] -ml-4 -mt-4 mb-4 hidden h-6 w-6 scale-0 items-center justify-center rounded-md border p-1 transition-all hover:shadow disabled:hover:border-inherit disabled:hover:shadow-none group-hover:visible group-hover:scale-100 sm:ml-0 sm:flex"
                        onClick={() => swap(index, index - 1)}>
                        <Icon name="arrow-up" className="h-5 w-5" />
                      </button>
                    )}
                    {index < fields.length - 1 && (
                      <button
                        type="button"
                        className="bg-default text-muted hover:border-emphasis border-subtle hover:text-emphasis disabled:hover:text-muted invisible absolute -left-[12px] -ml-4 mt-8 hidden h-6 w-6 scale-0 items-center justify-center rounded-md border p-1 transition-all hover:shadow disabled:hover:border-inherit disabled:hover:shadow-none group-hover:visible group-hover:scale-100 sm:ml-0 sm:flex"
                        onClick={() => swap(index, index + 1)}>
                        <Icon name="arrow-down" className="h-5 w-5" />
                      </button>
                    )}
                  </>
                )}

                <div>
                  <div className="flex flex-col lg:flex-row lg:items-center">
                    <div className="text-default text-sm font-semibold ltr:mr-2 rtl:ml-2">
                      <FieldLabel field={field} />
                    </div>
                    <div className="flex items-center space-x-2">
                      {field.hidden ? (
                        // Hidden field can't be required, so we don't need to show the Optional badge
                        <Badge variant="grayWithoutHover">{t("hidden")}</Badge>
                      ) : (
                        <Badge variant="grayWithoutHover" data-testid={isRequired ? "required" : "optional"}>
                          {isRequired ? t("required") : t("optional")}
                        </Badge>
                      )}
                      {Object.entries(groupedBySourceLabel).map(([sourceLabel, sources], key) => (
                        // We don't know how to pluralize `sourceLabel` because it can be anything
                        <Badge key={key} variant="blue">
                          {sources.length} {sources.length === 1 ? sourceLabel : `${sourceLabel}s`}
                        </Badge>
                      ))}
                    </div>
                  </div>
                  <p className="text-subtle max-w-[280px] break-words pt-1 text-sm sm:max-w-[500px]">
                    {fieldType.label}
                  </p>
                </div>
                {field.editable !== "user-readonly" && !disabled && (
                  <div className="flex items-center space-x-2">
                    {!isFieldEditableSystem && !isFieldEditableSystemButHidden && !disabled && (
                      <Switch
                        data-testid="toggle-field"
                        disabled={isFieldEditableSystem}
                        checked={!field.hidden}
                        onCheckedChange={(checked) => {
                          update(index, { ...field, hidden: !checked });
                        }}
                        classNames={{ container: "p-2 hover:bg-subtle rounded transition" }}
                        tooltip={t("show_on_booking_page")}
                      />
                    )}
                    {isUserField && (
                      <Button
                        data-testid="delete-field-action"
                        color="destructive"
                        disabled={!isUserField}
                        variant="icon"
                        onClick={() => {
                          removeField(index);
                        }}
                        StartIcon="trash-2"
                      />
                    )}
                    <Button
                      data-testid="edit-field-action"
                      color="secondary"
                      onClick={() => {
                        const fieldToEdit = field;
                        // For radioInput type, when there's only one option, the type and required takes the only first options values
                        if (fieldToEdit.type === "radioInput" && options.length === 1) {
                          fieldToEdit.type =
                            fieldToEdit.optionsInputs?.[options[0].value].type || fieldToEdit.type;
                          fieldToEdit.required =
                            fieldToEdit.optionsInputs?.[options[0].value].required || fieldToEdit.required;
                        }

                        editField(index, fieldToEdit);
                      }}>
                      {t("edit")}
                    </Button>
                  </div>
                )}
              </li>
            );
          })}
        </ul>
        {!disabled && (
          <Button
            color="minimal"
            data-testid="add-field"
            onClick={addField}
            className="mt-4"
            StartIcon="plus">
            {addFieldLabel}
          </Button>
        )}
      </div>
      {/* Move this Dialog in another component and it would take with it fieldForm */}
      {fieldDialog.isOpen && (
        <FieldEditDialog
          dialog={fieldDialog}
          onOpenChange={(isOpen) =>
            setFieldDialog({
              isOpen,
              fieldIndex: -1,
              data: null,
            })
          }
          handleSubmit={(data: Parameters<SubmitHandler<RhfFormField>>[0]) => {
            const type = data.type || "text";
            const isNewField = !fieldDialog.data;
            if (isNewField && fields.some((f) => f.name === data.name)) {
              showToast(t("form_builder_field_already_exists"), "error");
              return;
            }
            if (fieldDialog.data) {
              update(fieldDialog.fieldIndex, data);
            } else {
              const field: RhfFormField = {
                ...data,
                type,
                sources: [
                  {
                    label: "User",
                    type: "user",
                    id: "user",
                    fieldRequired: data.required,
                  },
                ],
              };
              field.editable = field.editable || "user";
              append(field);
            }
            setFieldDialog({
              isOpen: false,
              fieldIndex: -1,
              data: null,
            });
          }}
          shouldConsiderRequired={shouldConsiderRequired}
        />
      )}
    </div>
  );
};

function Options({
  label = "Options",
  value,
  // eslint-disable-next-line @typescript-eslint/no-empty-function
  onChange = () => {},
  className = "",
  readOnly = false,
}: {
  label?: string;
  value: { label: string; value: string }[];
  onChange?: (value: { label: string; value: string }[]) => void;
  className?: string;
  readOnly?: boolean;
}) {
  const [animationRef] = useAutoAnimate<HTMLUListElement>();
  if (!value) {
    onChange([
      {
        label: "Option 1",
        value: "Option 1",
      },
      {
        label: "Option 2",
        value: "Option 2",
      },
    ]);
  }
  return (
    <div className={className}>
      <Label>{label}</Label>
      <div className="bg-muted rounded-md p-4">
        <ul ref={animationRef}>
          {value?.map((option, index) => (
            <li key={index}>
              <div className="flex items-center">
                <Input
                  required
                  value={option.label}
                  onChange={(e) => {
                    // Right now we use label of the option as the value of the option. It allows us to not separately lookup the optionId to know the optionValue
                    // It has the same drawback that if the label is changed, the value of the option will change. It is not a big deal for now.
                    value.splice(index, 1, {
                      label: e.target.value,
                      value: e.target.value.trim(),
                    });
                    onChange(value);
                  }}
                  readOnly={readOnly}
                  placeholder={`Enter Option ${index + 1}`}
                />
                {value.length > 2 && !readOnly && (
                  <Button
                    type="button"
                    className="-ml-8 mb-2 hover:!bg-transparent focus:!bg-transparent focus:!outline-none focus:!ring-0"
                    size="sm"
                    color="minimal"
                    StartIcon="x"
                    onClick={() => {
                      if (!value) {
                        return;
                      }
                      const newOptions = [...value];
                      newOptions.splice(index, 1);
                      onChange(newOptions);
                    }}
                  />
                )}
              </div>
            </li>
          ))}
        </ul>
        {!readOnly && (
          <Button
            color="minimal"
            onClick={() => {
              value.push({ label: "", value: "" });
              onChange(value);
            }}
            StartIcon="plus">
            Add an Option
          </Button>
        )}
      </div>
    </div>
  );
}

const CheckboxFieldLabel = ({ fieldForm }: { fieldForm: UseFormReturn<RhfFormField> }) => {
  const { t } = useLocale();
  const [firstRender, setFirstRender] = useState(true);
  return (
    <div className="mt-6">
      <Label>{t("label")}</Label>
      <Editor
        getText={() => md.render(fieldForm.getValues("label") || "")}
        setText={(value: string) => {
          fieldForm.setValue("label", turndown(value), { shouldDirty: true });
        }}
        excludedToolbarItems={["blockType", "bold", "italic"]}
        disableLists
        firstRender={firstRender}
        setFirstRender={setFirstRender}
        placeholder={t(fieldForm.getValues("defaultLabel") || "")}
      />
    </div>
  );
};

function FieldEditDialog({
  dialog,
  onOpenChange,
  handleSubmit,
  shouldConsiderRequired,
}: {
  dialog: { isOpen: boolean; fieldIndex: number; data: RhfFormField | null };
  onOpenChange: (isOpen: boolean) => void;
  handleSubmit: SubmitHandler<RhfFormField>;
  shouldConsiderRequired?: (field: RhfFormField) => boolean | undefined;
}) {
  const { t } = useLocale();
  const fieldForm = useForm<RhfFormField>({
    defaultValues: dialog.data || {},
    // resolver: zodResolver(fieldSchema),
  });
  const formFieldType = fieldForm.getValues("type");

  useEffect(() => {
    if (!formFieldType) {
      return;
    }

    const variantsConfig = getVariantsConfig({
      type: formFieldType,
      variantsConfig: fieldForm.getValues("variantsConfig"),
    });

    // We need to set the variantsConfig in the RHF instead of using a derived value because RHF won't have the variantConfig for the variant that's not rendered yet.
    fieldForm.setValue("variantsConfig", variantsConfig);
  }, [fieldForm]);

  const isFieldEditMode = !!dialog.data;
  const fieldType = getCurrentFieldType(fieldForm);

  const variantsConfig = fieldForm.watch("variantsConfig");

  const fieldTypes = Object.values(fieldTypesConfigMap);

  return (
    <Dialog open={dialog.isOpen} onOpenChange={onOpenChange} modal={false}>
      <DialogContent
        className="max-h-none p-0"
        data-testid="edit-field-dialog"
        forceOverlayWhenNoModal={true}>
        <Form id="form-builder" form={fieldForm} handleSubmit={handleSubmit}>
          <div className="h-auto max-h-[85vh] overflow-auto px-8 pb-7 pt-8">
            <DialogHeader title={t("add_a_booking_question")} subtitle={t("booking_questions_description")} />
            <SelectField
              defaultValue={fieldTypesConfigMap.text}
              data-testid="test-field-type"
              id="test-field-type"
              isDisabled={
                fieldForm.getValues("editable") === "system" ||
                fieldForm.getValues("editable") === "system-but-optional"
              }
              onChange={(e) => {
                const value = e?.value;
                if (!value) {
                  return;
                }
                fieldForm.setValue("type", value, { shouldDirty: true });
              }}
              value={fieldTypesConfigMap[formFieldType]}
              options={fieldTypes.filter((f) => !f.systemOnly)}
              label={t("input_type")}
            />
            {(() => {
              if (!variantsConfig) {
                return (
                  <>
                    <InputField
                      required
                      {...fieldForm.register("name")}
                      containerClassName="mt-6"
                      onChange={(e) => {
                        fieldForm.setValue("name", getFieldIdentifier(e.target.value || ""), {
                          shouldDirty: true,
                        });
                      }}
                      disabled={
                        fieldForm.getValues("editable") === "system" ||
                        fieldForm.getValues("editable") === "system-but-optional"
                      }
                      label={t("identifier")}
                    />
                    <CheckboxField
                      description={t("disable_input_if_prefilled")}
                      {...fieldForm.register("disableOnPrefill", { setValueAs: Boolean })}
                    />
                    <div>
                      {formFieldType === "boolean" ? (
                        <CheckboxFieldLabel fieldForm={fieldForm} />
                      ) : (
                        <InputField
                          {...fieldForm.register("label")}
                          // System fields have a defaultLabel, so there a label is not required
                          required={
                            !["system", "system-but-optional"].includes(fieldForm.getValues("editable") || "")
                          }
                          placeholder={t(fieldForm.getValues("defaultLabel") || "")}
                          containerClassName="mt-6"
                          label={t("label")}
                        />
                      )}
                    </div>

                    {fieldType?.isTextType ? (
                      <InputField
                        {...fieldForm.register("placeholder")}
                        containerClassName="mt-6"
                        label={t("placeholder")}
                        placeholder={t(fieldForm.getValues("defaultPlaceholder") || "")}
                      />
                    ) : null}
                    {fieldType?.needsOptions && !fieldForm.getValues("getOptionsAt") ? (
                      <Controller
                        name="options"
                        render={({ field: { value, onChange } }) => {
                          return <Options onChange={onChange} value={value} className="mt-6" />;
                        }}
                      />
                    ) : null}

                    {!!fieldType?.supportsLengthCheck ? (
                      <FieldWithLengthCheckSupport containerClassName="mt-6" fieldForm={fieldForm} />
                    ) : null}

                    <Controller
                      name="required"
                      control={fieldForm.control}
                      render={({ field: { value, onChange } }) => {
                        const isRequired = shouldConsiderRequired
                          ? shouldConsiderRequired(fieldForm.getValues())
                          : value;
                        return (
                          <BooleanToggleGroupField
                            data-testid="field-required"
                            disabled={fieldForm.getValues("editable") === "system"}
                            value={isRequired}
                            onValueChange={(val) => {
                              onChange(val);
                            }}
                            label={t("required")}
                          />
                        );
                      }}
                    />
                  </>
                );
              }

              if (!fieldType.isTextType) {
                throw new Error("Variants are currently supported only with text type");
              }

              return <VariantFields variantsConfig={variantsConfig} fieldForm={fieldForm} />;
            })()}
          </div>

          <DialogFooter className="relative rounded px-8" showDivider>
            <DialogClose color="secondary">{t("cancel")}</DialogClose>
            <Button data-testid="field-add-save" type="submit">
              {isFieldEditMode ? t("save") : t("add")}
            </Button>
          </DialogFooter>
        </Form>
      </DialogContent>
    </Dialog>
  );
}

function FieldWithLengthCheckSupport({
  fieldForm,
  containerClassName = "",
  className,
  ...rest
}: {
  fieldForm: UseFormReturn<RhfFormField>;
  containerClassName?: string;
} & React.HTMLAttributes<HTMLDivElement>) {
  const { t } = useLocale();
  const fieldType = getCurrentFieldType(fieldForm);
  if (!fieldType.supportsLengthCheck) {
    return null;
  }
  const supportsLengthCheck = fieldType.supportsLengthCheck;
  const maxAllowedMaxLength = supportsLengthCheck.maxLength;

  return (
    <div className={classNames("grid grid-cols-2 gap-4", className)} {...rest}>
      <InputField
        {...fieldForm.register("minLength", {
          valueAsNumber: true,
        })}
        defaultValue={0}
        containerClassName={containerClassName}
        label={t("min_characters")}
        type="number"
        onChange={(e) => {
          fieldForm.setValue("minLength", parseInt(e.target.value ?? 0));
          // Ensure that maxLength field adjusts its restrictions
          fieldForm.trigger("maxLength");
        }}
        min={0}
        max={fieldForm.getValues("maxLength") || maxAllowedMaxLength}
      />
      <InputField
        {...fieldForm.register("maxLength", {
          valueAsNumber: true,
        })}
        defaultValue={maxAllowedMaxLength}
        containerClassName={containerClassName}
        label={t("max_characters")}
        type="number"
        onChange={(e) => {
          if (!supportsLengthCheck) {
            return;
          }
          fieldForm.setValue("maxLength", parseInt(e.target.value ?? maxAllowedMaxLength));
          // Ensure that minLength field adjusts its restrictions
          fieldForm.trigger("minLength");
        }}
        min={fieldForm.getValues("minLength") || 0}
        max={maxAllowedMaxLength}
      />
    </div>
  );
}

/**
 * Shows the label of the field, taking into account the current variant selected
 */
function FieldLabel({ field }: { field: RhfFormField }) {
  const { t } = useLocale();
  const fieldTypeConfig = fieldTypesConfigMap[field.type];
  const fieldTypeConfigVariantsConfig = fieldTypeConfig?.variantsConfig;
  const fieldTypeConfigVariants = fieldTypeConfigVariantsConfig?.variants;
  const variantsConfig = field.variantsConfig;
  const variantsConfigVariants = variantsConfig?.variants;
  const defaultVariant = fieldTypeConfigVariantsConfig?.defaultVariant;
  if (!fieldTypeConfigVariants || !variantsConfig) {
    if (fieldsThatSupportLabelAsSafeHtml.includes(field.type)) {
      return (
        <span
          dangerouslySetInnerHTML={{
            // Derive from field.label because label might change in b/w and field.labelAsSafeHtml will not be updated.
            __html: markdownToSafeHTML(field.label || "") || t(field.defaultLabel || ""),
          }}
        />
      );
    } else {
      return <span>{field.label || t(field.defaultLabel || "")}</span>;
    }
  }
  const variant = field.variant || defaultVariant;
  if (!variant) {
    throw new Error(
      `Field has \`variantsConfig\` but no \`defaultVariant\`${JSON.stringify(fieldTypeConfigVariantsConfig)}`
    );
  }
  const label =
    variantsConfigVariants?.[variant as keyof typeof fieldTypeConfigVariants]?.fields?.[0]?.label || "";
  return <span>{t(label)}</span>;
}

function VariantSelector() {
  // Implement a Variant selector for cases when there are more than 2 variants
  return null;
}

function VariantFields({
  fieldForm,
  variantsConfig,
}: {
  fieldForm: UseFormReturn<RhfFormField>;
  variantsConfig: RhfFormField["variantsConfig"];
}) {
  const { t } = useLocale();
  if (!variantsConfig) {
    throw new Error("VariantFields component needs variantsConfig");
  }
  const fieldTypeConfigVariantsConfig = fieldTypesConfigMap[fieldForm.getValues("type")]?.variantsConfig;

  if (!fieldTypeConfigVariantsConfig) {
    throw new Error("Coniguration Issue: FieldType doesn't have `variantsConfig`");
  }

  const variantToggleLabel = t(fieldTypeConfigVariantsConfig.toggleLabel || "");

  const defaultVariant = fieldTypeConfigVariantsConfig.defaultVariant;

  const variantNames = Object.keys(variantsConfig.variants);
  const otherVariants = variantNames.filter((v) => v !== defaultVariant);
  if (otherVariants.length > 1 && variantToggleLabel) {
    throw new Error("More than one other variant. Remove toggleLabel ");
  }
  const otherVariant = otherVariants[0];
  const variantName = fieldForm.watch("variant") || defaultVariant;
  const variantFields = variantsConfig.variants[variantName as keyof typeof variantsConfig].fields;
  /**
   * A variant that has just one field can be shown in a simpler way in UI.
   */
  const isSimpleVariant = variantFields.length === 1;
  const isDefaultVariant = variantName === defaultVariant;
  const supportsVariantToggle = variantNames.length === 2;
  return (
    <>
      {supportsVariantToggle ? (
        <Switch
          checked={!isDefaultVariant}
          label={variantToggleLabel}
          data-testid="variant-toggle"
          onCheckedChange={(checked) => {
            fieldForm.setValue("variant", checked ? otherVariant : defaultVariant);
          }}
          classNames={{ container: "p-2 mt-2 sm:hover:bg-muted rounded transition" }}
          tooltip={t("Toggle Variant")}
        />
      ) : (
        <VariantSelector />
      )}

      <InputField
        required
        {...fieldForm.register("name")}
        containerClassName="mt-6"
        disabled={
          fieldForm.getValues("editable") === "system" ||
          fieldForm.getValues("editable") === "system-but-optional"
        }
        label={t("identifier")}
      />

      <CheckboxField
        description={t("disable_input_if_prefilled")}
        {...fieldForm.register("disableOnPrefill", { setValueAs: Boolean })}
      />

      <ul
        className={classNames(
          !isSimpleVariant ? "border-subtle divide-subtle mt-2 divide-y rounded-md border" : ""
        )}>
        {variantFields.map((f, index) => {
          const rhfVariantFieldPrefix = `variantsConfig.variants.${variantName}.fields.${index}` as const;
          const fieldTypeConfigVariants =
            fieldTypeConfigVariantsConfig.variants[
              variantName as keyof typeof fieldTypeConfigVariantsConfig.variants
            ];
          const appUiFieldConfig =
            fieldTypeConfigVariants.fieldsMap[f.name as keyof typeof fieldTypeConfigVariants.fieldsMap];
          return (
            <li className={classNames(!isSimpleVariant ? "p-4" : "")} key={f.name}>
              {!isSimpleVariant && (
                <Label className="flex justify-between">
                  <span>{`Field ${index + 1}`}</span>
                  <span className="text-muted">{`${fieldForm.getValues("name")}.${f.name}`}</span>
                </Label>
              )}
              <InputField
                {...fieldForm.register(`${rhfVariantFieldPrefix}.label`)}
                value={f.label || ""}
                placeholder={t(appUiFieldConfig?.defaultLabel || "")}
                containerClassName="mt-6"
                label={t("label")}
              />
              <InputField
                {...fieldForm.register(`${rhfVariantFieldPrefix}.placeholder`)}
                key={f.name}
                value={f.placeholder || ""}
                containerClassName="mt-6"
                label={t("placeholder")}
                placeholder={t(appUiFieldConfig?.defaultPlaceholder || "")}
              />

              <Controller
                name={`${rhfVariantFieldPrefix}.required`}
                control={fieldForm.control}
                render={({ field: { onChange } }) => {
                  return (
                    <BooleanToggleGroupField
                      data-testid="field-required"
                      disabled={!appUiFieldConfig?.canChangeRequirability}
                      value={f.required}
                      onValueChange={(val) => {
                        onChange(val);
                      }}
                      label={t("required")}
                    />
                  );
                }}
              />
            </li>
          );
        })}
      </ul>
    </>
  );
}<|MERGE_RESOLUTION|>--- conflicted
+++ resolved
@@ -4,7 +4,6 @@
 import { Controller, useFieldArray, useForm, useFormContext } from "react-hook-form";
 import type { z } from "zod";
 
-import { getAndUpdateNormalizedValues } from "@calcom/features/form-builder/FormBuilderField";
 import { classNames } from "@calcom/lib";
 import { useLocale } from "@calcom/lib/hooks/useLocale";
 import { md } from "@calcom/lib/markdownIt";
@@ -27,10 +26,7 @@
   Label,
   SelectField,
   showToast,
-<<<<<<< HEAD
-=======
   Editor,
->>>>>>> 2fb1408d
   Switch,
 } from "@calcom/ui";
 
@@ -138,31 +134,6 @@
         <p className="text-subtle mt-0.5 max-w-[280px] break-words text-sm sm:max-w-[500px]">{description}</p>
         <ul ref={parent} className="border-subtle divide-subtle mt-4 divide-y rounded-md border">
           {fields.map((field, index) => {
-<<<<<<< HEAD
-            const options = field.options
-              ? field.options
-              : field.getOptionsAt
-              ? dataStore.options[field.getOptionsAt as keyof typeof dataStore]
-              : [];
-
-            // Note: We recently started calling getAndUpdateNormalizedValues in the FormBuilder. It was supposed to be called only on booking pages earlier.
-            // Due to this we have to meet some strict requirements like of labelAsSafeHtml.
-            if (fieldsThatSupportLabelAsSafeHtml.includes(field.type)) {
-              field = { ...field, labelAsSafeHtml: markdownToSafeHTML(field.label ?? "") };
-            }
-
-            const { hidden } = getAndUpdateNormalizedValues({ ...field, options }, t);
-            if (field.hideWhenJustOneOption && (hidden || !options?.length)) {
-              return null;
-            }
-            let fieldType = fieldTypesConfigMap[field.type];
-            let isRequired = field.required;
-            // For radioInput type, when there's only one option, the type and required takes the first options values
-            if (field.type === "radioInput" && options.length === 1) {
-              fieldType = fieldTypesConfigMap[field.optionsInputs?.[options[0].value].type || field.type];
-              isRequired = field.optionsInputs?.[options[0].value].required || field.required;
-            }
-=======
             let options = field.options ?? null;
             const sources = [...(field.sources || [])];
             const isRequired = shouldConsiderRequired ? shouldConsiderRequired(field) : field.required;
@@ -195,7 +166,6 @@
             }
 
             const fieldType = fieldTypesConfigMap[field.type];
->>>>>>> 2fb1408d
             const isFieldEditableSystemButOptional = field.editable === "system-but-optional";
             const isFieldEditableSystemButHidden = field.editable === "system-but-hidden";
             const isFieldEditableSystem = field.editable === "system";
@@ -297,16 +267,7 @@
                       data-testid="edit-field-action"
                       color="secondary"
                       onClick={() => {
-                        const fieldToEdit = field;
-                        // For radioInput type, when there's only one option, the type and required takes the only first options values
-                        if (fieldToEdit.type === "radioInput" && options.length === 1) {
-                          fieldToEdit.type =
-                            fieldToEdit.optionsInputs?.[options[0].value].type || fieldToEdit.type;
-                          fieldToEdit.required =
-                            fieldToEdit.optionsInputs?.[options[0].value].required || fieldToEdit.required;
-                        }
-
-                        editField(index, fieldToEdit);
+                        editField(index, field);
                       }}>
                       {t("edit")}
                     </Button>
