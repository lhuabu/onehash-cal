import * as RadioGroup from "@radix-ui/react-radio-group";
import { Trans } from "next-i18next";
import Link from "next/link";
import { useCallback, useState } from "react";
import { Controller, useFormContext } from "react-hook-form";

import { classNames } from "@calcom/lib";
import { useLocale } from "@calcom/lib/hooks/useLocale";
import { BookerLayouts, defaultBookerLayoutSettings } from "@calcom/prisma/zod-utils";
import { bookerLayoutOptions, type BookerLayoutSettings } from "@calcom/prisma/zod-utils";
import type { RouterOutputs } from "@calcom/trpc/react";
import { Label, CheckboxField, Button } from "@calcom/ui";

import SectionBottomActions from "./SectionBottomActions";

type BookerLayoutSelectorProps = {
  title?: string;
  description?: string;
  name?: string;
  /**
   * If this boolean is set, it will show the user settings if the event does not have any settings (is null).
   * In that case it also will NOT register itself in the form, so that way when submitting the form, the
   * values won't be overridden. Because as long as the event's value is null, it will fallback to the user's
   * settings.
   */
  fallbackToUserSettings?: boolean;
  /**
   * isDark boolean should be passed in when the user selected 'dark mode' in the theme settings in profile/appearance.
   * So it's not based on the user's system settings, but on the user's preference for the booker.
   * This boolean is then used to show a dark version of the layout image. It's only easthetic, no functionality is attached
   * to this boolean.
   */
  isDark?: boolean;
  isLoading?: boolean;
  isDisabled?: boolean;
  isOuterBorder?: boolean;
<<<<<<< HEAD
  user?: RouterOutputs["viewer"]["me"];
=======
  user?: Partial<Pick<RouterOutputs["viewer"]["me"], "defaultBookerLayouts">>;
>>>>>>> 931f3d33
  isUserLoading?: boolean;
};

const defaultFieldName = "metadata.bookerLayouts";

export const BookerLayoutSelector = ({
  title,
  description,
  name,
  fallbackToUserSettings,
  isDark,
  isDisabled = false,
  isOuterBorder = false,
  isLoading = false,
  user,
  isUserLoading,
}: BookerLayoutSelectorProps) => {
  const { control, getValues } = useFormContext();
  const { t } = useLocale();
  // Only fallback if event current does not have any settings, and the fallbackToUserSettings boolean is set.
  const shouldShowUserSettings = (fallbackToUserSettings && !getValues(name || defaultFieldName)) || false;

  return (
    <div className={classNames(isOuterBorder && "border-subtle rounded-lg border p-6")}>
      <div className={classNames(isOuterBorder ? "pb-5" : "border-subtle rounded-t-xl border p-6")}>
        <Label className={classNames("mb-1 font-semibold", isOuterBorder ? "text-sm" : "text-base")}>
          {title ? title : t("layout")}
        </Label>
        <p className="text-subtle max-w-full break-words text-sm leading-tight">
          {description ? description : t("bookerlayout_description")}
        </p>
      </div>
      <Controller
        // If the event does not have any settings, we don't want to register this field in the form.
        // That way the settings won't get saved into the event on save, but remain null. Thus keep using
        // the global user's settings.
        control={shouldShowUserSettings ? undefined : control}
        name={name || defaultFieldName}
        render={({ field: { value, onChange } }) => (
          <>
            <BookerLayoutFields
              showUserSettings={shouldShowUserSettings}
              settings={value}
              onChange={onChange}
              isDark={isDark}
              isOuterBorder={isOuterBorder}
              user={user}
              isUserLoading={isUserLoading}
            />
            {!isOuterBorder && (
              <SectionBottomActions align="end">
                <Button loading={isLoading} type="submit" disabled={isDisabled} color="primary">
                  {t("update")}
                </Button>
              </SectionBottomActions>
            )}
          </>
        )}
      />
    </div>
  );
};

type BookerLayoutFieldsProps = {
  settings: BookerLayoutSettings;
  onChange: (settings: BookerLayoutSettings) => void;
  showUserSettings: boolean;
  isDark?: boolean;
  isOuterBorder?: boolean;
<<<<<<< HEAD
  user?: RouterOutputs["viewer"]["me"];
=======
  user?: Partial<Pick<RouterOutputs["viewer"]["me"], "defaultBookerLayouts">>;
>>>>>>> 931f3d33
  isUserLoading?: boolean;
};

type BookerLayoutState = { [key in BookerLayouts]: boolean };

const BookerLayoutFields = ({
  settings,
  onChange,
  showUserSettings,
  isDark,
  isOuterBorder,
  user,
  isUserLoading,
}: BookerLayoutFieldsProps) => {
  const { t } = useLocale();
  const [isOverridingSettings, setIsOverridingSettings] = useState(false);

  const disableFields = showUserSettings && !isOverridingSettings;
  const shownSettings = disableFields ? user?.defaultBookerLayouts : settings;
  const defaultLayout = shownSettings?.defaultLayout || BookerLayouts.MONTH_VIEW;

  // Converts the settings array into a boolean object, which can be used as form values.
  const toggleValues: BookerLayoutState = bookerLayoutOptions.reduce((layouts, layout) => {
    layouts[layout] = !shownSettings?.enabledLayouts
      ? defaultBookerLayoutSettings.enabledLayouts.indexOf(layout) > -1
      : shownSettings.enabledLayouts.indexOf(layout) > -1;
    return layouts;
  }, {} as BookerLayoutState);

  const onLayoutToggleChange = useCallback(
    (changedLayout: BookerLayouts, checked: boolean) => {
      const newEnabledLayouts = Object.keys(toggleValues).filter((layout) => {
        if (changedLayout === layout) return checked === true;
        return toggleValues[layout as BookerLayouts] === true;
      }) as BookerLayouts[];

      const isDefaultLayoutToggledOff = newEnabledLayouts.indexOf(defaultLayout) === -1;
      const firstEnabledLayout = newEnabledLayouts[0];

      onChange({
        enabledLayouts: newEnabledLayouts,
        // If default layout is toggled off, we set the default layout to the first enabled layout
        // if there's none enabled, we set it to month view.
        defaultLayout: isDefaultLayoutToggledOff
          ? firstEnabledLayout || BookerLayouts.MONTH_VIEW
          : defaultLayout,
      });
    },
    [defaultLayout, onChange, toggleValues]
  );

  const onDefaultLayoutChange = useCallback(
    (newDefaultLayout: BookerLayouts) => {
      onChange({
        enabledLayouts: Object.keys(toggleValues).filter(
          (layout) => toggleValues[layout as BookerLayouts] === true
        ) as BookerLayouts[],
        defaultLayout: newDefaultLayout,
      });
    },
    [toggleValues, onChange]
  );

  const onOverrideSettings = () => {
    setIsOverridingSettings(true);
    // Sent default layout settings to form, otherwise it would still have 'null' as it's value.
    if (user?.defaultBookerLayouts) onChange(user.defaultBookerLayouts);
  };
  return (
    <div className={classNames("space-y-5", !isOuterBorder && "border-subtle border-x px-6 py-8")}>
      <div
        className={classNames(
          "flex flex-col gap-5 transition-opacity sm:flex-row sm:gap-3",
          disableFields && "pointer-events-none opacity-40",
          disableFields && isUserLoading && "animate-pulse"
        )}>
        {bookerLayoutOptions.map((layout) => (
          <div className="w-full" key={layout}>
            <label>
              <img
                className="mb-3 w-full max-w-none cursor-pointer"
                src={`/bookerlayout_${layout}${isDark ? "_dark" : ""}.svg`}
                alt="Layout preview"
              />
              <CheckboxField
                value={layout}
                name={`bookerlayout_${layout}`}
                description={t(`bookerlayout_${layout}`)}
                checked={toggleValues[layout]}
                onChange={(ev) => onLayoutToggleChange(layout, ev.target.checked)}
              />
            </label>
          </div>
        ))}
      </div>
      <div
        hidden={Object.values(toggleValues).filter((value) => value === true).length <= 1}
        className={classNames(
          "transition-opacity",
          disableFields && "pointer-events-none opacity-40",
          disableFields && isUserLoading && "animate-pulse"
        )}>
        <Label>{t("bookerlayout_default_title")}</Label>
        <RadioGroup.Root
          key={defaultLayout}
          className="border-subtle flex w-full gap-2 rounded-md border p-1"
          defaultValue={defaultLayout}
          onValueChange={(layout: BookerLayouts) => onDefaultLayoutChange(layout)}>
          {bookerLayoutOptions.map((layout) => (
            <RadioGroup.Item
              className="aria-checked:bg-emphasis hover:[&:not(:disabled)]:bg-subtle focus:[&:not(:disabled)]:bg-subtle w-full rounded-[4px] p-1 text-sm transition-colors disabled:cursor-not-allowed disabled:opacity-40"
              disabled={toggleValues[layout] === false}
              key={layout}
              value={layout}>
              {t(`bookerlayout_${layout}`)}
              <RadioGroup.Indicator />
            </RadioGroup.Item>
          ))}
        </RadioGroup.Root>
      </div>
      {disableFields && (
        <p className="text-sm">
          <Trans i18nKey="bookerlayout_override_global_settings">
            You can manage this for all your event types in Settings {"-> "}
            <Link target="_blank" href="/settings/my-account/appearance" className="underline">
              Appearance
            </Link>{" "}
            or{" "}
            <Button
              onClick={onOverrideSettings}
              color="minimal"
              className="h-fit p-0 font-normal underline hover:bg-transparent focus-visible:bg-transparent">
              Override
            </Button>{" "}
            for this event only.
          </Trans>
        </p>
      )}
    </div>
  );
};<|MERGE_RESOLUTION|>--- conflicted
+++ resolved
@@ -34,11 +34,7 @@
   isLoading?: boolean;
   isDisabled?: boolean;
   isOuterBorder?: boolean;
-<<<<<<< HEAD
-  user?: RouterOutputs["viewer"]["me"];
-=======
   user?: Partial<Pick<RouterOutputs["viewer"]["me"], "defaultBookerLayouts">>;
->>>>>>> 931f3d33
   isUserLoading?: boolean;
 };
 
@@ -108,11 +104,7 @@
   showUserSettings: boolean;
   isDark?: boolean;
   isOuterBorder?: boolean;
-<<<<<<< HEAD
-  user?: RouterOutputs["viewer"]["me"];
-=======
   user?: Partial<Pick<RouterOutputs["viewer"]["me"], "defaultBookerLayouts">>;
->>>>>>> 931f3d33
   isUserLoading?: boolean;
 };
 
