--- conflicted
+++ resolved
@@ -142,12 +142,7 @@
 ];
 
 tabs.find((tab) => {
-<<<<<<< HEAD
-  // Add "SAML SSO" to the tab
-  if (tab.name === "security" && HOSTED_CAL_FEATURES) {
-=======
   if (tab.name === "security" && !HOSTED_CAL_FEATURES) {
->>>>>>> 51090754
     tab.children?.push({ name: "sso_configuration", href: "/settings/security/sso" });
     // TODO: Enable dsync for self hosters
     // tab.children?.push({ name: "directory_sync", href: "/settings/security/dsync" });
