import type { Action } from "kbar";
import {
  KBarAnimator,
  KBarPortal,
  KBarPositioner,
  KBarProvider,
  KBarResults,
  KBarSearch,
  useKBar,
  useMatches,
  useRegisterActions,
} from "kbar";
import { useRouter } from "next/navigation";
import { useMemo } from "react";

import { appStoreMetadata } from "@calcom/app-store/appStoreMetaData";
import { useLocale } from "@calcom/lib/hooks/useLocale";
import { isMac } from "@calcom/lib/isMac";
import { trpc } from "@calcom/trpc/react";
<<<<<<< HEAD
=======
import type { RouterOutputs } from "@calcom/trpc/react";
>>>>>>> 2fb1408d
import { Icon, Tooltip } from "@calcom/ui";

type shortcutArrayType = {
  shortcuts?: string[];
};

type EventTypeGroups = RouterOutputs["viewer"]["eventTypes"]["getByViewer"]["eventTypeGroups"];
type EventTypeGroup = EventTypeGroups[number];

const getApps = Object.values(appStoreMetadata).map(({ name, slug }) => ({
  id: slug,
  name,
  section: "Installable Apps",
  keywords: `app ${name}`,
}));

const useEventTypesAction = () => {
  const router = useRouter();
  const { data } = trpc.viewer.eventTypes.getEventTypesFromGroup.useInfiniteQuery(
    {
      limit: 10,
      group: { teamId: null, parentId: null },
    },
    {
      refetchOnWindowFocus: false,
      staleTime: 1 * 60 * 60 * 1000,
      getNextPageParam: (lastPage) => lastPage.nextCursor,
    }
  );

  const eventTypeActions: Action[] =
    data?.pages?.flatMap((page) => {
      return (
        page?.eventTypes?.map((item) => ({
          id: `event-type-${item.id}`,
          name: item.title,
          section: "event_types_page_title",
          keywords: "event types",
          perform: () => router.push(`/event-types/${item.id}`),
        })) ?? []
      );
    }) ?? [];

  const actions = eventTypeActions?.length ? eventTypeActions : [];

  return useRegisterActions(actions);
};

export const KBarRoot = ({ children }: { children: React.ReactNode }) => {
  const router = useRouter();

  // grab link to events
  // quick nested actions would be extremely useful

  const actions = useMemo(() => {
    const appStoreActions = getApps.map((item) => ({
      ...item,
      perform: () => router.push(`/apps/${item.id}`),
    }));
    return [
      {
        id: "workflows",
        name: "workflows",
        section: "workflows",
        shortcut: ["w", "f"],
        keywords: "workflows automation",
        perform: () => router.push("/workflows"),
      },
      {
        id: "event-types",
        name: "event_types_page_title",
        section: "event_types_page_title",
        shortcut: ["e", "t"],
        keywords: "event types",
        perform: () => router.push("/event-types"),
      },
      {
        id: "app-store",
        name: "app_store",
        section: "apps",
        shortcut: ["a", "s"],
        keywords: "app store",
        perform: () => router.push("/apps"),
      },
      {
        id: "upcoming-bookings",
        name: "upcoming",
        section: "bookings",
        shortcut: ["u", "b"],
        keywords: "upcoming bookings",
        perform: () => router.push("/bookings/upcoming"),
      },
      {
        id: "recurring-bookings",
        name: "recurring",
        section: "bookings",
        shortcut: ["r", "b"],
        keywords: "recurring bookings",
        perform: () => router.push("/bookings/recurring"),
      },
      {
        id: "past-bookings",
        name: "past",
        section: "bookings",
        shortcut: ["p", "b"],
        keywords: "past bookings",
        perform: () => router.push("/bookings/past"),
      },
      {
        id: "cancelled-bookings",
        name: "cancelled",
        section: "bookings",
        shortcut: ["c", "b"],
        keywords: "cancelled bookings",
        perform: () => router.push("/bookings/cancelled"),
      },
      {
        id: "schedule",
        name: "availability",
        section: "availability",
        shortcut: ["s", "a"],
        keywords: "schedule availability",
        perform: () => router.push("/availability"),
      },
      {
        id: "profile",
        name: "profile",
        section: "profile",
        shortcut: ["p", "s"],
        keywords: "setting profile",
        perform: () => router.push("/settings/my-account/profile"),
      },
      {
        id: "avatar",
        name: "change_avatar",
        section: "profile",
        shortcut: ["c", "a"],
        keywords: "remove change modify avatar",
        perform: () => router.push("/settings/my-account/profile"),
      },
      {
        id: "timezone",
        name: "timezone",
        section: "profile",
        shortcut: ["c", "t"],
        keywords: "change modify timezone",
        perform: () => router.push("/settings/my-account/general"),
      },
      {
        id: "brand-color",
        name: "brand_color",
        section: "profile",
        shortcut: ["b", "c"],
        keywords: "change modify brand color",
        perform: () => router.push("/settings/my-account/appearance"),
      },
      {
        id: "teams",
        name: "teams",
        shortcut: ["t", "s"],
        keywords: "add manage modify team",
        perform: () => router.push("/settings/teams"),
      },
      {
        id: "password",
        name: "change_password",
        section: "security",
        shortcut: ["c", "p"],
        keywords: "change modify password",
        perform: () => router.push("/settings/security/password"),
      },
      {
        id: "two-factor",
        name: "two_factor_auth",
        section: "security",
        shortcut: ["t", "f", "a"],
        keywords: "two factor authentication",
        perform: () => router.push("/settings/security/two-factor-auth"),
      },
      {
        id: "impersonation",
        name: "user_impersonation_heading",
        section: "security",
        shortcut: ["u", "i"],
        keywords: "user impersonation",
        perform: () => router.push("/settings/security/impersonation"),
      },
      {
        id: "license",
        name: "choose_a_license",
        section: "admin",
        shortcut: ["u", "l"],
        keywords: "license",
        perform: () => router.push("/auth/setup?step=1"),
      },
      {
        id: "webhooks",
        name: "Webhooks",
        section: "developer",
        shortcut: ["w", "h"],
        keywords: "webhook automation",
        perform: () => router.push("/settings/developer/webhooks"),
      },
      {
        id: "api-keys",
        name: "api_keys",
        section: "developer",
        shortcut: ["a", "p", "i"],
        keywords: "api keys",
        perform: () => router.push("/settings/developer/api-keys"),
      },
      {
        id: "billing",
        name: "manage_billing",
        section: "billing",
        shortcut: ["m", "b"],
        keywords: "billing view manage",
        perform: () => router.push("/settings/billing"),
      },
      ...appStoreActions,
    ];
    // eslint-disable-next-line react-hooks/exhaustive-deps
  }, []);

  return <KBarProvider actions={actions}>{children}</KBarProvider>;
};

export const KBarContent = () => {
  const { t } = useLocale();
  useEventTypesAction();
  return (
    <KBarPortal>
      <KBarPositioner>
        <KBarAnimator className="bg-default z-10 w-full max-w-screen-sm overflow-hidden rounded-md shadow-lg">
          <div className="border-subtle flex items-center justify-center border-b">
            <Icon name="search" className="text-default mx-3 h-4 w-4" />
            <KBarSearch
              defaultPlaceholder={t("kbar_search_placeholder")}
              className="bg-default placeholder:text-subtle text-default w-full rounded-sm py-2.5 focus-visible:outline-none"
            />
          </div>
          <RenderResults />
          <div className="text-subtle border-subtle hidden items-center space-x-1 border-t px-2 py-1.5 text-xs sm:flex">
            <Icon name="arrow-up" className="h-4 w-4" />
            <Icon name="arrow-down" className="h-4 w-4" /> <span className="pr-2">{t("navigate")}</span>
            <Icon name="corner-down-left" className="h-4 w-4" />
            <span className="pr-2">{t("open")}</span>
            {isMac ? <Icon name="command" className="h-3 w-3" /> : "CTRL"}
            <span className="pr-1">+ K </span>
            <span className="pr-2">{t("close")}</span>
          </div>
        </KBarAnimator>
        <div className="z-1 fixed inset-0 bg-neutral-800 bg-opacity-70" />
      </KBarPositioner>
    </KBarPortal>
  );
};

export const KBarTrigger = () => {
  const { query } = useKBar();
  return query ? (
    <>
      <Tooltip side="right" content={isMac ? "⌘ + K" : "CTRL + K"}>
        <button
          color="minimal"
          onClick={query.toggle}
          className="text-default hover:bg-subtle todesktop:hover:!bg-transparent lg:hover:bg-emphasis lg:hover:text-emphasis group flex rounded-md px-3 py-2 text-sm font-medium transition lg:px-2">
          <Icon name="search" className="h-4 w-4 flex-shrink-0 text-inherit" />
        </button>
      </Tooltip>
    </>
  ) : null;
};

const DisplayShortcuts = (item: shortcutArrayType) => {
  const shortcuts = item.shortcuts;

  return (
    <span className="space-x-1">
      {shortcuts?.map((shortcut) => {
        return (
          <kbd
            key={shortcut}
            className="bg-default hover:bg-subtle text-emphasis rounded-sm border px-2 py-1 transition">
            {shortcut}
          </kbd>
        );
      })}
    </span>
  );
};

function RenderResults() {
  const { results } = useMatches();
  const { t } = useLocale();

  return (
    <KBarResults
      items={results}
      onRender={({ item, active }) =>
        typeof item === "string" ? (
          <div className="bg-default text-emphasis p-4 text-xs font-bold uppercase">{t(item)}</div>
        ) : (
          <div
            // For seeing keyboard up & down navigation in action, we need visual feedback based on "active" prop
            style={{
              background: active ? "var(--cal-bg-subtle)" : `var(--cal-bg-default)`,
              borderLeft: active ? "2px solid var(--cal-border)" : "2px solid transparent",
              color: "var(--cal-text)",
            }}
            className="flex items-center justify-between px-4 py-2.5 text-sm transition hover:cursor-pointer">
            <span>{t(item.name)}</span>
            <DisplayShortcuts shortcuts={item.shortcut} />
          </div>
        )
      }
    />
  );
}<|MERGE_RESOLUTION|>--- conflicted
+++ resolved
@@ -17,10 +17,7 @@
 import { useLocale } from "@calcom/lib/hooks/useLocale";
 import { isMac } from "@calcom/lib/isMac";
 import { trpc } from "@calcom/trpc/react";
-<<<<<<< HEAD
-=======
 import type { RouterOutputs } from "@calcom/trpc/react";
->>>>>>> 2fb1408d
 import { Icon, Tooltip } from "@calcom/ui";
 
 type shortcutArrayType = {
