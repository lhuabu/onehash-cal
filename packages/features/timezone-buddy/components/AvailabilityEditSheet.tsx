--- conflicted
+++ resolved
@@ -154,26 +154,7 @@
             ...values,
           });
         }}>
-<<<<<<< HEAD
-        <SheetContent
-          bottomActions={
-            <>
-              <Button color="secondary" className="w-full justify-center">
-                {t("cancel")}
-              </Button>
-              <Button
-                disabled={!hasEditPermission || !data.hasDefaultSchedule}
-                className="w-full justify-center"
-                type="submit"
-                loading={updateMutation.isPending}
-                form="availability-form">
-                {t("save")}
-              </Button>
-            </>
-          }>
-=======
         <SheetContent>
->>>>>>> 2fb1408d
           <SheetHeader>
             <SheetTitle>
               {t("edit_users_availability", {
