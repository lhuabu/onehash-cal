--- conflicted
+++ resolved
@@ -1,4 +1,3 @@
-import Image from "next/image";
 import type { GroupBase, Props, SingleValue } from "react-select";
 import { components } from "react-select";
 
@@ -7,8 +6,6 @@
 import { classNames } from "@calcom/lib";
 import invertLogoOnDark from "@calcom/lib/invertLogoOnDark";
 import { Select, Icon } from "@calcom/ui";
-<<<<<<< HEAD
-=======
 
 export type LocationSelectCustomClassNames = {
   optionIcon?: string;
@@ -17,7 +14,6 @@
   groupLabel?: string;
   selectWrapper?: string;
 };
->>>>>>> 931f3d33
 
 export type LocationOption = {
   label: string;
@@ -34,9 +30,6 @@
 
 export type GroupOptionType = GroupBase<LocationOption>;
 
-<<<<<<< HEAD
-const OptionWithIcon = ({ icon, label, value }: { icon?: string; label: string; value: string }) => {
-=======
 const OptionWithIcon = ({
   icon,
   label,
@@ -48,27 +41,11 @@
   value: string;
   customClassNames?: LocationSelectCustomClassNames;
 }) => {
->>>>>>> 931f3d33
   const isPlatform = useIsPlatform();
 
   const getIconFromValue = (value: string) => {
     switch (value) {
       case "phone":
-<<<<<<< HEAD
-        return <Icon name="phone" className="h-3.5 w-3.5" />;
-      case "userPhone":
-        return <Icon name="phone" className="h-3.5 w-3.5" />;
-      case "inPerson":
-        return <Icon name="map-pin" className="h-3.5 w-3.5" />;
-      case "attendeeInPerson":
-        return <Icon name="map-pin" className="h-3.5 w-3.5" />;
-      case "link":
-        return <Icon name="link" className="h-3.5 w-3.5" />;
-      case "somewhereElse":
-        return <Icon name="map" className="h-3.5 w-3.5" />;
-      default:
-        return <Icon name="video" className="h-3.5 w-3.5" />;
-=======
         return <Icon name="phone" className={classNames("h-3.5 w-3.5", customClassNames?.optionIcon)} />;
       case "userPhone":
         return <Icon name="phone" className={classNames("h-3.5 w-3.5", customClassNames?.optionIcon)} />;
@@ -82,21 +59,14 @@
         return <Icon name="map" className={classNames("h-3.5 w-3.5", customClassNames?.optionIcon)} />;
       default:
         return <Icon name="video" className={classNames("h-3.5 w-3.5", customClassNames?.optionIcon)} />;
->>>>>>> 931f3d33
     }
   };
 
   if (isPlatform) {
     return (
-<<<<<<< HEAD
-      <div className="flex items-center gap-3">
-        {getIconFromValue(value)}
-        <span className={classNames("text-sm font-medium")}>{label}</span>
-=======
       <div className={classNames("flex items-center gap-3", customClassNames?.optionWrapper)}>
         {getIconFromValue(value)}
         <span className={classNames("text-sm font-medium", customClassNames?.optionLabel)}>{label}</span>
->>>>>>> 931f3d33
       </div>
     );
   }
@@ -104,23 +74,15 @@
   return (
     <div className="flex items-center gap-3">
       {icon && <img src={icon} alt="cover" className={classNames("h-3.5 w-3.5", invertLogoOnDark(icon))} />}
-<<<<<<< HEAD
-      {label && <span className={classNames("text-sm font-medium")}>{label}</span>}
-=======
       <span className={classNames(" text-sm font-medium")}>{label}</span>
->>>>>>> 931f3d33
     </div>
   );
 };
 
-<<<<<<< HEAD
-export default function LocationSelect(props: Props<LocationOption, false, GroupOptionType>) {
-=======
 export default function LocationSelect({
   customClassNames,
   ...props
 }: Props<LocationOption, false, GroupOptionType> & { customClassNames?: LocationSelectCustomClassNames }) {
->>>>>>> 931f3d33
   const isPlatform = useIsPlatform();
   return (
     <Select<LocationOption>
@@ -132,16 +94,12 @@
           return (
             <components.Option {...props}>
               <div data-testid={`location-select-item-${props.data.value}`}>
-<<<<<<< HEAD
-                <OptionWithIcon icon={props.data.icon} label={props.data.label} value={props.data.value} />
-=======
                 <OptionWithIcon
                   icon={props.data.icon}
                   label={props.data.label}
                   value={props.data.value}
                   customClassNames={customClassNames}
                 />
->>>>>>> 931f3d33
               </div>
             </components.Option>
           );
@@ -150,16 +108,12 @@
           return (
             <components.SingleValue {...props}>
               <div data-testid={`location-select-item-${props.data.value}`}>
-<<<<<<< HEAD
-                <OptionWithIcon icon={props.data.icon} label={props.data.label} value={props.data.value} />
-=======
                 <OptionWithIcon
                   icon={props.data.icon}
                   label={props.data.label}
                   value={props.data.value}
                   customClassNames={customClassNames}
                 />
->>>>>>> 931f3d33
               </div>
             </components.SingleValue>
           );
@@ -168,11 +122,7 @@
       formatOptionLabel={(e, d) => (
         <div className="flex items-center gap-3">
           {e.icon && !isPlatform && (
-<<<<<<< HEAD
-            <Image
-=======
             <img
->>>>>>> 931f3d33
               src={e.icon}
               alt="app-icon"
               className={classNames(e.icon.includes("-dark") && "dark:invert")}
