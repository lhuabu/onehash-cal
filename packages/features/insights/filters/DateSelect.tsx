--- conflicted
+++ resolved
@@ -23,17 +23,10 @@
   const { filter, setConfigFilters } = useFilterContext();
   const currentDate = dayjs();
   const [initialStartDate, initialEndDate, range] = filter?.dateRange || [null, null, null];
-<<<<<<< HEAD
-  const [startDate, setStartDate] = useState(initialStartDate);
-  const [endDate, setEndDate] = useState(initialEndDate);
-  const startValue = startDate?.toDate() || null;
-  const endValue = endDate?.toDate() || null;
-=======
   const [startDate, setStartDate] = useState<Dayjs>(initialStartDate);
   const [endDate, setEndDate] = useState<Dayjs | undefined>(initialEndDate);
   const startValue = startDate.toDate();
   const endValue = endDate?.toDate();
->>>>>>> 931f3d33
   const [selectedPreset, setSelectedPreset] = useState(presetOptions.find((c) => c.value === range));
 
   const updateDateRange = (val: string | null) => {
@@ -47,11 +40,7 @@
         endDate = dayjs().endOf("day");
         break;
       case "w": // Last 7 days
-<<<<<<< HEAD
-        startDate = dayjs().subtract(7, "day").startOf("day");
-=======
         startDate = dayjs().subtract(1, "week").startOf("day");
->>>>>>> 931f3d33
         endDate = dayjs().endOf("day");
         break;
       case "t": // Last 30 days
@@ -89,13 +78,6 @@
         maxDate={currentDate.toDate()}
         disabled={false}
         onDatesChange={({ startDate, endDate }) => {
-<<<<<<< HEAD
-          setConfigFilters({
-            dateRange: [dayjs(startDate), dayjs(endDate), null],
-          });
-          setStartDate(dayjs(startDate));
-          setEndDate(dayjs(endDate));
-=======
           if (startDate && endDate) {
             setConfigFilters({
               dateRange: [dayjs(startDate), dayjs(endDate), null],
@@ -103,7 +85,6 @@
           }
           setStartDate(dayjs(startDate));
           setEndDate(endDate ? dayjs(endDate) : endDate);
->>>>>>> 931f3d33
           setSelectedPreset(presetOptions.find((c) => c.value === null));
         }}
       />
@@ -114,11 +95,8 @@
         value={selectedPreset}
         className="w-40 capitalize text-black"
         defaultValue={selectedPreset}
-<<<<<<< HEAD
-=======
         styles={{ menuPortal: (base) => ({ ...base, zIndex: 9999 }) }}
         menuPortalTarget={document.body}
->>>>>>> 931f3d33
         onChange={(e) => {
           if (e) {
             updateDateRange(e.value);
