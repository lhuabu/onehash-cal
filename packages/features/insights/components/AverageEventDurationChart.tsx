--- conflicted
+++ resolved
@@ -19,13 +19,8 @@
   const initialConfigIsReady = !!(initialConfig?.teamId || initialConfig?.userId || initialConfig?.isAll);
   const { data, isSuccess, isPending } = trpc.viewer.insights.averageEventDuration.useQuery(
     {
-<<<<<<< HEAD
-      startDate: startDate.toISOString(),
-      endDate: endDate.toISOString(),
-=======
       startDate: dayjs.utc(startDate).toISOString(),
       endDate: dayjs.utc(endDate).toISOString(),
->>>>>>> 931f3d33
       teamId,
       eventTypeId: selectedEventTypeId ?? undefined,
       memberUserId: selectedMemberUserId ?? undefined,
