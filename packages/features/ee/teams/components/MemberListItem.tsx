import { keepPreviousData } from "@tanstack/react-query";
import type { ColumnDef } from "@tanstack/react-table";
import classNames from "classnames";
import { signIn } from "next-auth/react";
import { useSession } from "next-auth/react";
import { useMemo, useRef, useReducer, useState, useEffect, useCallback } from "react";
import type { Dispatch, SetStateAction } from "react";

import { getUserAvatarUrl } from "@calcom/lib/getAvatarUrl";
import { useDebounce } from "@calcom/lib/hooks/useDebounce";
import { useLocale } from "@calcom/lib/hooks/useLocale";
import { MembershipRole } from "@calcom/prisma/enums";
import { trpc } from "@calcom/trpc";
import type { RouterOutputs } from "@calcom/trpc/react";
import { Avatar, Badge, Checkbox, DataTable } from "@calcom/ui";
import {
  Button,
  ButtonGroup,
  ConfirmationDialogContent,
  Dialog,
  DialogClose,
  DialogContent,
  DialogFooter,
  Dropdown,
  DropdownItem,
  DropdownMenuContent,
  DropdownMenuItem,
  DropdownMenuSeparator,
  DropdownMenuTrigger,
  showToast,
  Tooltip,
  UserAvatar,
} from "@calcom/ui";

import DeleteBulkTeamMembers from "./DeleteBulkTeamMembers";
import { EditMemberSheet } from "./EditMemberSheet";
import TeamAvailabilityModal from "./TeamAvailabilityModal";

interface Props {
  team: NonNullable<RouterOutputs["viewer"]["teams"]["getMinimal"]>;
  isOrgAdminOrOwner: boolean | undefined;
  setShowMemberInvitationModal: Dispatch<SetStateAction<boolean>>;
}

export type User = RouterOutputs["viewer"]["teams"]["lazyLoadMembers"]["members"][number];

const checkIsOrg = (team: Props["team"]) => {
  return team.isOrganization;
};

type Payload = {
  showModal: boolean;
  user?: User;
};

export type State = {
  deleteMember: Payload;
  impersonateMember: Payload;
  editSheet: Payload;
  teamAvailability: Payload;
};

export type Action =
  | {
      type: "SET_DELETE_ID" | "SET_IMPERSONATE_ID" | "EDIT_USER_SHEET" | "TEAM_AVAILABILITY";
      payload: Payload;
    }
  | {
      type: "CLOSE_MODAL";
    };

const initialState: State = {
  deleteMember: {
    showModal: false,
  },
  impersonateMember: {
    showModal: false,
  },
  editSheet: {
    showModal: false,
  },
  teamAvailability: {
    showModal: false,
  },
};

function reducer(state: State, action: Action): State {
  switch (action.type) {
    case "SET_DELETE_ID":
      return { ...state, deleteMember: action.payload };
    case "SET_IMPERSONATE_ID":
      return { ...state, impersonateMember: action.payload };
    case "EDIT_USER_SHEET":
      return { ...state, editSheet: action.payload };
    case "TEAM_AVAILABILITY":
      return { ...state, teamAvailability: action.payload };
    case "CLOSE_MODAL":
      return {
        ...state,
        deleteMember: { showModal: false },
        impersonateMember: { showModal: false },
        editSheet: { showModal: false },
        teamAvailability: { showModal: false },
      };
    default:
      return state;
  }
}

export default function MemberListItem(props: Props) {
  const { t, i18n } = useLocale();
  const { data: session } = useSession();
  const utils = trpc.useUtils();
  const [state, dispatch] = useReducer(reducer, initialState);
  const tableContainerRef = useRef<HTMLDivElement>(null);
  const [searchTerm, setSearchTerm] = useState("");
  const debouncedSearchTerm = useDebounce(searchTerm, 500);

  const { data, isPending, fetchNextPage, isFetching } = trpc.viewer.teams.lazyLoadMembers.useInfiniteQuery(
    {
      limit: 10,
      searchTerm: debouncedSearchTerm,
      teamId: props.team.id,
    },
    {
      enabled: !!props.team.id,
      getNextPageParam: (lastPage) => lastPage.nextCursor,
      placeholderData: keepPreviousData,
      refetchOnWindowFocus: true,
      refetchOnMount: true,
      staleTime: 0,
    }
  );

  const removeMemberFromCache = ({
    utils,
    memberId,
    teamId,
    searchTerm,
  }: {
    utils: ReturnType<typeof trpc.useUtils>;
    memberId: number;
    teamId: number;
    searchTerm: string;
  }) => {
    utils.viewer.teams.lazyLoadMembers.setInfiniteData(
      {
        limit: 10,
        teamId,
        searchTerm,
      },
      (data) => {
        if (!data) {
          return {
            pages: [],
            pageParams: [],
          };
        }

<<<<<<< HEAD
  const utils = trpc.useUtils();
  const [showChangeMemberRoleModal, setShowChangeMemberRoleModal] = useState(false);
  const [showTeamAvailabilityModal, setShowTeamAvailabilityModal] = useState(false);
  const [showImpersonateModal, setShowImpersonateModal] = useState(false);
  const [showDeleteModal, setShowDeleteModal] = useState(false);
=======
        return {
          ...data,
          pages: data.pages.map((page) => ({
            ...page,
            members: page.members.filter((member) => member.id !== memberId),
          })),
        };
      }
    );
  };
>>>>>>> 2fb1408d

  const removeMemberMutation = trpc.viewer.teams.removeMember.useMutation({
    onMutate: async ({ teamIds }) => {
      await utils.viewer.teams.lazyLoadMembers.cancel();
      const previousValue = utils.viewer.teams.lazyLoadMembers.getInfiniteData({
        limit: 10,
        teamId: teamIds[0],
        searchTerm: searchTerm,
      });

      if (previousValue) {
        removeMemberFromCache({
          utils,
          memberId: state.deleteMember.user?.id as number,
          teamId: teamIds[0],
          searchTerm: searchTerm,
        });
      }
      return { previousValue };
    },
    async onSuccess() {
      await utils.viewer.teams.get.invalidate();
      await utils.viewer.eventTypes.invalidate();
      await utils.viewer.organizations.listMembers.invalidate();
      await utils.viewer.organizations.getMembers.invalidate();
      showToast(t("success"), "success");
    },
    async onError(err) {
      showToast(err.message, "error");
    },
  });

  const resendInvitationMutation = trpc.viewer.teams.resendInvitation.useMutation({
    onSuccess: () => {
      showToast(t("invitation_resent"), "success");
    },
    onError: (error) => {
      showToast(error.message, "error");
    },
  });

  // const ownersInTeam = () => {
  //   const { members } = props.team;
  //   const owners = members.filter((member) => member["role"] === MembershipRole.OWNER && member["accepted"]);
  //   return owners.length;
  // };

  const isAdminOrOwner =
    props.team.membership.role === MembershipRole.OWNER ||
    props.team.membership.role === MembershipRole.ADMIN;

  const removeMember = () =>
    removeMemberMutation.mutate({
      teamIds: [props.team?.id],
<<<<<<< HEAD
      memberIds: [props.member.id],
=======
      memberIds: [state.deleteMember.user?.id as number],
>>>>>>> 2fb1408d
      isOrg: checkIsOrg(props.team),
    });

  const totalDBRowCount = data?.pages?.[0]?.meta?.totalRowCount ?? 0;

  const memorisedColumns = useMemo(() => {
    const cols: ColumnDef<User>[] = [
      {
        id: "select",
        header: ({ table }) => (
          <Checkbox
            checked={table.getIsAllPageRowsSelected()}
            onCheckedChange={(value) => table.toggleAllPageRowsSelected(!!value)}
            aria-label="Select all"
            className="translate-y-[2px]"
          />
        ),
        cell: ({ row }) => (
          <Checkbox
            checked={row.getIsSelected()}
            onCheckedChange={(value) => row.toggleSelected(!!value)}
            aria-label="Select row"
            className="translate-y-[2px]"
          />
        ),
      },
      {
        id: "member",
        accessorFn: (data) => data.email,
        header: `Member (${totalDBRowCount})`,
        cell: ({ row }) => {
          const { username, email, avatarUrl, accepted, name } = row.original;
          const memberName =
            name ||
            (() => {
              const emailName = email.split("@")[0];
              return emailName.charAt(0).toUpperCase() + emailName.slice(1);
            })();
          return (
            <div className="flex items-center gap-2">
              <Avatar
                size="sm"
                alt={username || email}
                imageSrc={getUserAvatarUrl({
                  avatarUrl,
                })}
              />
              <div data-testid={`member-${username}`}>
                <div data-testid="member-name" className="text-emphasis text-sm font-medium leading-none">
                  {memberName}
                </div>
                <div
                  data-testid={accepted ? "member-email" : `email-${email.replace("@", "")}-pending`}
                  className="text-subtle mt-1 text-sm leading-none">
                  {email}
                </div>
              </div>
            </div>
<<<<<<< HEAD
          </div>
        </div>
        {props.team.membership?.accepted && (
          <div className="flex items-center justify-center">
            <ButtonGroup combined containerProps={{ className: "border-default hidden md:flex" }}>
              {/* TODO: bring availability back. right now its ugly and broken
               <Tooltip
                content={
                  props.member.accepted
                    ? t("team_view_user_availability")
                    : t("team_view_user_availability_disabled")
                }>
                <Button
                  disabled={!props.member.accepted}
                  onClick={() => (props.member.accepted ? setShowTeamAvailabilityModal(true) : null)}
                  color="secondary"
                  variant="icon"
                  StartIcon="clock"
                />
              </Tooltip> */}
              {!!props.member.accepted && (
                <Tooltip content={t("view_public_page")}>
                  <Button
                    target="_blank"
                    href={`${bookerUrl}/${props.member.username}`}
                    color="secondary"
                    className={classNames(!editMode ? "rounded-r-md" : "")}
                    variant="icon"
                    StartIcon="external-link"
                    disabled={!props.member.accepted}
                  />
                </Tooltip>
              )}
              {editMode && (
                <Dropdown>
                  <DropdownMenuTrigger asChild>
                    <Button
                      className="radix-state-open:rounded-r-md"
                      color="secondary"
                      variant="icon"
                      StartIcon="ellipsis"
                    />
                  </DropdownMenuTrigger>
                  <DropdownMenuContent>
                    <DropdownMenuItem>
                      <DropdownItem
                        type="button"
                        onClick={() => setShowChangeMemberRoleModal(true)}
                        StartIcon="pencil">
                        {t("edit")}
                      </DropdownItem>
                    </DropdownMenuItem>
                    {impersonationMode && (
                      <>
                        <DropdownMenuItem>
=======
          );
        },
        filterFn: (rows, id, filterValue) => {
          // eslint-disable-next-line @typescript-eslint/ban-ts-comment
          // @ts-ignore Weird typing issue
          return rows.getValue(id).includes(filterValue);
        },
      },
      {
        id: "role",
        accessorFn: (data) => data.role,
        header: "Role",
        cell: ({ row, table }) => {
          const { role, accepted } = row.original;
          return (
            <div className="flex h-full flex-wrap items-center gap-2">
              {!accepted && (
                <Badge
                  data-testid="member-pending"
                  variant="orange"
                  className="text-xs"
                  onClick={() => {
                    table.getColumn("role")?.setFilterValue(["PENDING"]);
                  }}>
                  Pending
                </Badge>
              )}
              <Badge
                data-testid="member-role"
                variant={role === "MEMBER" ? "gray" : "blue"}
                onClick={() => {
                  table.getColumn("role")?.setFilterValue([role]);
                }}>
                {role}
              </Badge>
            </div>
          );
        },
        filterFn: (rows, id, filterValue) => {
          if (filterValue.includes("PENDING")) {
            if (filterValue.length === 1) return !rows.original.accepted;
            else return !rows.original.accepted || filterValue.includes(rows.getValue(id));
          }

          // Show only the selected roles
          return filterValue.includes(rows.getValue(id));
        },
      },
      {
        id: "actions",
        cell: ({ row }) => {
          const user = row.original;
          const isSelf = user.id === session?.user.id;
          const editMode =
            (props.team.membership?.role === MembershipRole.OWNER &&
              (user.role !== MembershipRole.OWNER || !isSelf)) ||
            (props.team.membership?.role === MembershipRole.ADMIN && user.role !== MembershipRole.OWNER) ||
            props.isOrgAdminOrOwner;
          const impersonationMode =
            editMode &&
            !user.disableImpersonation &&
            user.accepted &&
            process.env.NEXT_PUBLIC_TEAM_IMPERSONATION === "true";
          const resendInvitation = editMode && !user.accepted;
          return (
            <>
              {props.team.membership?.accepted && (
                <div className="flex items-center justify-end">
                  <ButtonGroup combined containerProps={{ className: "border-default hidden md:flex" }}>
                    {/* TODO: bring availability back. right now its ugly and broken
                    <Tooltip
                      content={
                        user.accepted
                          ? t("team_view_user_availability")
                          : t("team_view_user_availability_disabled")
                      }>
                      <Button
                        disabled={!user.accepted}
                        onClick={() =>
                          user.accepted
                            ? dispatch({
                                type: "TEAM_AVAILABILITY",
                                payload: {
                                  user,
                                  showModal: true,
                                },
                              })
                            : null
                        }
                        color="secondary"
                        variant="icon"
                        StartIcon="clock"
                      />
                    </Tooltip> */}
                    {!!user.accepted && (
                      <Tooltip content={t("view_public_page")}>
                        <Button
                          target="_blank"
                          href={`${user.bookerUrl}/${user.username}`}
                          color="secondary"
                          className={classNames(!editMode ? "rounded-r-md" : "")}
                          variant="icon"
                          StartIcon="external-link"
                          disabled={!user.accepted}
                        />
                      </Tooltip>
                    )}
                    {editMode && (
                      <Dropdown>
                        <DropdownMenuTrigger asChild>
                          <Button
                            className="radix-state-open:rounded-r-md"
                            color="secondary"
                            variant="icon"
                            StartIcon="ellipsis"
                          />
                        </DropdownMenuTrigger>
                        <DropdownMenuContent>
                          <DropdownMenuItem>
                            <DropdownItem
                              type="button"
                              onClick={() =>
                                dispatch({
                                  type: "EDIT_USER_SHEET",
                                  payload: {
                                    user,
                                    showModal: true,
                                  },
                                })
                              }
                              StartIcon="pencil">
                              {t("edit")}
                            </DropdownItem>
                          </DropdownMenuItem>
                          {impersonationMode && (
                            <>
                              <DropdownMenuItem>
                                <DropdownItem
                                  type="button"
                                  onClick={() =>
                                    dispatch({
                                      type: "SET_IMPERSONATE_ID",
                                      payload: {
                                        user,
                                        showModal: true,
                                      },
                                    })
                                  }
                                  StartIcon="lock">
                                  {t("impersonate")}
                                </DropdownItem>
                              </DropdownMenuItem>
                              <DropdownMenuSeparator />
                            </>
                          )}
                          {resendInvitation && (
                            <DropdownMenuItem>
                              <DropdownItem
                                type="button"
                                onClick={() => {
                                  resendInvitationMutation.mutate({
                                    teamId: props.team?.id,
                                    email: user.email,
                                    language: i18n.language,
                                  });
                                }}
                                StartIcon="send">
                                {t("resend_invitation")}
                              </DropdownItem>
                            </DropdownMenuItem>
                          )}
                          <DropdownMenuItem>
                            <DropdownItem
                              type="button"
                              onClick={() =>
                                dispatch({
                                  type: "SET_DELETE_ID",
                                  payload: {
                                    user,
                                    showModal: true,
                                  },
                                })
                              }
                              color="destructive"
                              StartIcon="user-x">
                              {t("remove")}
                            </DropdownItem>
                          </DropdownMenuItem>
                        </DropdownMenuContent>
                      </Dropdown>
                    )}
                  </ButtonGroup>
                  <div className="flex md:hidden">
                    <Dropdown>
                      <DropdownMenuTrigger asChild>
                        <Button type="button" variant="icon" color="minimal" StartIcon="ellipsis" />
                      </DropdownMenuTrigger>
                      <DropdownMenuContent>
                        <DropdownMenuItem className="outline-none">
>>>>>>> 2fb1408d
                          <DropdownItem
                            disabled={!user.accepted}
                            href={!user.accepted ? undefined : `/${user.username}`}
                            target="_blank"
                            type="button"
<<<<<<< HEAD
                            onClick={() => setShowImpersonateModal(true)}
                            StartIcon="lock">
                            {t("impersonate")}
                          </DropdownItem>
                        </DropdownMenuItem>
                        <DropdownMenuSeparator />
                      </>
                    )}
                    {resendInvitation && (
                      <DropdownMenuItem>
                        <DropdownItem
                          type="button"
                          onClick={() => {
                            resendInvitationMutation.mutate({
                              teamId: props.team?.id,
                              email: props.member.email,
                              language: i18n.language,
                            });
                          }}
                          StartIcon="send">
                          {t("resend_invitation")}
                        </DropdownItem>
                      </DropdownMenuItem>
                    )}
                    <DropdownMenuItem>
                      <DropdownItem
                        type="button"
                        onClick={() => setShowDeleteModal(true)}
                        color="destructive"
                        StartIcon="user-x">
                        {t("remove")}
                      </DropdownItem>
                    </DropdownMenuItem>
                  </DropdownMenuContent>
                </Dropdown>
              )}
            </ButtonGroup>
            <div className="flex md:hidden">
              <Dropdown>
                <DropdownMenuTrigger asChild>
                  <Button type="button" variant="icon" color="minimal" StartIcon="ellipsis" />
                </DropdownMenuTrigger>
                <DropdownMenuContent>
                  <DropdownMenuItem className="outline-none">
                    <DropdownItem
                      disabled={!props.member.accepted}
                      href={!props.member.accepted ? undefined : `/${props.member.username}`}
                      target="_blank"
                      type="button"
                      StartIcon="external-link">
                      {t("view_public_page")}
                    </DropdownItem>
                  </DropdownMenuItem>
                  {editMode && (
                    <>
                      <DropdownMenuItem>
                        <DropdownItem
                          type="button"
                          onClick={() => setShowChangeMemberRoleModal(true)}
                          StartIcon="pencil">
                          {t("edit")}
                        </DropdownItem>
                      </DropdownMenuItem>
                      <DropdownMenuItem>
                        <DropdownItem
                          type="button"
                          color="destructive"
                          onClick={() => setShowDeleteModal(true)}
                          StartIcon="user-x">
                          {t("remove")}
                        </DropdownItem>
                      </DropdownMenuItem>
                    </>
                  )}
                </DropdownMenuContent>
              </Dropdown>
            </div>
          </div>
        )}
      </div>
=======
                            StartIcon="external-link">
                            {t("view_public_page")}
                          </DropdownItem>
                        </DropdownMenuItem>
                        {editMode && (
                          <>
                            <DropdownMenuItem>
                              <DropdownItem
                                type="button"
                                onClick={() =>
                                  dispatch({
                                    type: "EDIT_USER_SHEET",
                                    payload: {
                                      user,
                                      showModal: true,
                                    },
                                  })
                                }
                                StartIcon="pencil">
                                {t("edit")}
                              </DropdownItem>
                            </DropdownMenuItem>
                            <DropdownMenuItem>
                              <DropdownItem
                                type="button"
                                color="destructive"
                                onClick={() =>
                                  dispatch({
                                    type: "SET_DELETE_ID",
                                    payload: {
                                      user,
                                      showModal: true,
                                    },
                                  })
                                }
                                StartIcon="user-x">
                                {t("remove")}
                              </DropdownItem>
                            </DropdownMenuItem>
                          </>
                        )}
                      </DropdownMenuContent>
                    </Dropdown>
                  </div>
                </div>
              )}
            </>
          );
        },
      },
    ];

    return cols;
  }, [props.isOrgAdminOrOwner, dispatch, totalDBRowCount, session?.user.id]);

  const flatData = useMemo(() => data?.pages?.flatMap((page) => page.members) ?? [], [data]) as User[];
  const totalFetched = flatData.length;

  const fetchMoreOnBottomReached = useCallback(
    (containerRefElement?: HTMLDivElement | null) => {
      if (containerRefElement) {
        const { scrollHeight, scrollTop, clientHeight } = containerRefElement;
        //once the user has scrolled within 300px of the bottom of the table, fetch more data if there is any
        if (scrollHeight - scrollTop - clientHeight < 300 && !isFetching && totalFetched < totalDBRowCount) {
          fetchNextPage();
        }
      }
    },
    [fetchNextPage, isFetching, totalFetched, totalDBRowCount]
  );
>>>>>>> 2fb1408d

  useEffect(() => {
    fetchMoreOnBottomReached(tableContainerRef.current);
  }, [fetchMoreOnBottomReached]);

  return (
    <div className="mb-6">
      <DataTable
        data-testid="team-member-list-container"
        onSearch={(value) => setSearchTerm(value)}
        selectionOptions={[
          {
            type: "render",
            render: (table) => (
              <DeleteBulkTeamMembers
                users={table.getSelectedRowModel().flatRows.map((row) => row.original)}
                onRemove={() => table.toggleAllPageRowsSelected(false)}
                isOrg={checkIsOrg(props.team)}
                teamId={props.team.id}
              />
            ),
          },
        ]}
        tableContainerRef={tableContainerRef}
        onScroll={(e) => fetchMoreOnBottomReached(e.target as HTMLDivElement)}
        tableCTA={
          isAdminOrOwner || props.isOrgAdminOrOwner ? (
            <Button
              type="button"
              color="primary"
              StartIcon="plus"
              size="sm"
              className="rounded-md"
              onClick={() => props.setShowMemberInvitationModal(true)}
              data-testid="new-member-button">
              {t("add")}
            </Button>
          ) : (
            <></>
          )
        }
        columns={memorisedColumns}
        data={flatData}
        isPending={isPending}
        filterableItems={[
          {
            tableAccessor: "role",
            title: "Role",
            options: [
              { label: "Owner", value: "OWNER" },
              { label: "Admin", value: "ADMIN" },
              { label: "Member", value: "MEMBER" },
              { label: "Pending", value: "PENDING" },
            ],
          },
        ]}
      />

      {state.deleteMember.showModal && (
        <Dialog
          open={true}
          onOpenChange={(open) =>
            !open &&
            dispatch({
              type: "CLOSE_MODAL",
            })
          }>
          <ConfirmationDialogContent
            variety="danger"
            title={t("remove_member")}
            confirmBtnText={t("confirm_remove_member")}
            onConfirm={removeMember}>
            {t("remove_member_confirmation_message")}
          </ConfirmationDialogContent>
        </Dialog>
      )}

      {state.impersonateMember.showModal && state.impersonateMember.user?.username && (
        <Dialog
          open={true}
          onOpenChange={() =>
            dispatch({
              type: "CLOSE_MODAL",
            })
          }>
          <DialogContent type="creation" title={t("impersonate")} description={t("impersonation_user_tip")}>
            <form
              onSubmit={async (e) => {
                e.preventDefault();
                await signIn("impersonation-auth", {
                  username: state.impersonateMember.user?.email,
                  teamId: props.team.id,
                });
                dispatch({
                  type: "CLOSE_MODAL",
                });
              }}>
              <DialogFooter showDivider className="mt-8">
                <DialogClose color="secondary">{t("cancel")}</DialogClose>
                <Button color="primary" type="submit">
                  {t("impersonate")}
                </Button>
              </DialogFooter>
            </form>
          </DialogContent>
        </Dialog>
      )}
      {state.teamAvailability.showModal && (
        <Dialog
          open={true}
          onOpenChange={() => {
            dispatch({
              type: "CLOSE_MODAL",
            });
          }}>
          <DialogContent type="creation" size="md">
            <TeamAvailabilityModal team={props.team} member={state.teamAvailability.user} />
          </DialogContent>
        </Dialog>
      )}
      {state.editSheet.showModal && (
        <EditMemberSheet
          dispatch={dispatch}
          state={state}
          currentMember={props.team.membership.role}
          teamId={props.team.id}
        />
      )}
    </div>
  );
}<|MERGE_RESOLUTION|>--- conflicted
+++ resolved
@@ -29,7 +29,6 @@
   DropdownMenuTrigger,
   showToast,
   Tooltip,
-  UserAvatar,
 } from "@calcom/ui";
 
 import DeleteBulkTeamMembers from "./DeleteBulkTeamMembers";
@@ -157,13 +156,6 @@
           };
         }
 
-<<<<<<< HEAD
-  const utils = trpc.useUtils();
-  const [showChangeMemberRoleModal, setShowChangeMemberRoleModal] = useState(false);
-  const [showTeamAvailabilityModal, setShowTeamAvailabilityModal] = useState(false);
-  const [showImpersonateModal, setShowImpersonateModal] = useState(false);
-  const [showDeleteModal, setShowDeleteModal] = useState(false);
-=======
         return {
           ...data,
           pages: data.pages.map((page) => ({
@@ -174,7 +166,6 @@
       }
     );
   };
->>>>>>> 2fb1408d
 
   const removeMemberMutation = trpc.viewer.teams.removeMember.useMutation({
     onMutate: async ({ teamIds }) => {
@@ -229,11 +220,7 @@
   const removeMember = () =>
     removeMemberMutation.mutate({
       teamIds: [props.team?.id],
-<<<<<<< HEAD
-      memberIds: [props.member.id],
-=======
       memberIds: [state.deleteMember.user?.id as number],
->>>>>>> 2fb1408d
       isOrg: checkIsOrg(props.team),
     });
 
@@ -292,63 +279,6 @@
                 </div>
               </div>
             </div>
-<<<<<<< HEAD
-          </div>
-        </div>
-        {props.team.membership?.accepted && (
-          <div className="flex items-center justify-center">
-            <ButtonGroup combined containerProps={{ className: "border-default hidden md:flex" }}>
-              {/* TODO: bring availability back. right now its ugly and broken
-               <Tooltip
-                content={
-                  props.member.accepted
-                    ? t("team_view_user_availability")
-                    : t("team_view_user_availability_disabled")
-                }>
-                <Button
-                  disabled={!props.member.accepted}
-                  onClick={() => (props.member.accepted ? setShowTeamAvailabilityModal(true) : null)}
-                  color="secondary"
-                  variant="icon"
-                  StartIcon="clock"
-                />
-              </Tooltip> */}
-              {!!props.member.accepted && (
-                <Tooltip content={t("view_public_page")}>
-                  <Button
-                    target="_blank"
-                    href={`${bookerUrl}/${props.member.username}`}
-                    color="secondary"
-                    className={classNames(!editMode ? "rounded-r-md" : "")}
-                    variant="icon"
-                    StartIcon="external-link"
-                    disabled={!props.member.accepted}
-                  />
-                </Tooltip>
-              )}
-              {editMode && (
-                <Dropdown>
-                  <DropdownMenuTrigger asChild>
-                    <Button
-                      className="radix-state-open:rounded-r-md"
-                      color="secondary"
-                      variant="icon"
-                      StartIcon="ellipsis"
-                    />
-                  </DropdownMenuTrigger>
-                  <DropdownMenuContent>
-                    <DropdownMenuItem>
-                      <DropdownItem
-                        type="button"
-                        onClick={() => setShowChangeMemberRoleModal(true)}
-                        StartIcon="pencil">
-                        {t("edit")}
-                      </DropdownItem>
-                    </DropdownMenuItem>
-                    {impersonationMode && (
-                      <>
-                        <DropdownMenuItem>
-=======
           );
         },
         filterFn: (rows, id, filterValue) => {
@@ -548,94 +478,11 @@
                       </DropdownMenuTrigger>
                       <DropdownMenuContent>
                         <DropdownMenuItem className="outline-none">
->>>>>>> 2fb1408d
                           <DropdownItem
                             disabled={!user.accepted}
                             href={!user.accepted ? undefined : `/${user.username}`}
                             target="_blank"
                             type="button"
-<<<<<<< HEAD
-                            onClick={() => setShowImpersonateModal(true)}
-                            StartIcon="lock">
-                            {t("impersonate")}
-                          </DropdownItem>
-                        </DropdownMenuItem>
-                        <DropdownMenuSeparator />
-                      </>
-                    )}
-                    {resendInvitation && (
-                      <DropdownMenuItem>
-                        <DropdownItem
-                          type="button"
-                          onClick={() => {
-                            resendInvitationMutation.mutate({
-                              teamId: props.team?.id,
-                              email: props.member.email,
-                              language: i18n.language,
-                            });
-                          }}
-                          StartIcon="send">
-                          {t("resend_invitation")}
-                        </DropdownItem>
-                      </DropdownMenuItem>
-                    )}
-                    <DropdownMenuItem>
-                      <DropdownItem
-                        type="button"
-                        onClick={() => setShowDeleteModal(true)}
-                        color="destructive"
-                        StartIcon="user-x">
-                        {t("remove")}
-                      </DropdownItem>
-                    </DropdownMenuItem>
-                  </DropdownMenuContent>
-                </Dropdown>
-              )}
-            </ButtonGroup>
-            <div className="flex md:hidden">
-              <Dropdown>
-                <DropdownMenuTrigger asChild>
-                  <Button type="button" variant="icon" color="minimal" StartIcon="ellipsis" />
-                </DropdownMenuTrigger>
-                <DropdownMenuContent>
-                  <DropdownMenuItem className="outline-none">
-                    <DropdownItem
-                      disabled={!props.member.accepted}
-                      href={!props.member.accepted ? undefined : `/${props.member.username}`}
-                      target="_blank"
-                      type="button"
-                      StartIcon="external-link">
-                      {t("view_public_page")}
-                    </DropdownItem>
-                  </DropdownMenuItem>
-                  {editMode && (
-                    <>
-                      <DropdownMenuItem>
-                        <DropdownItem
-                          type="button"
-                          onClick={() => setShowChangeMemberRoleModal(true)}
-                          StartIcon="pencil">
-                          {t("edit")}
-                        </DropdownItem>
-                      </DropdownMenuItem>
-                      <DropdownMenuItem>
-                        <DropdownItem
-                          type="button"
-                          color="destructive"
-                          onClick={() => setShowDeleteModal(true)}
-                          StartIcon="user-x">
-                          {t("remove")}
-                        </DropdownItem>
-                      </DropdownMenuItem>
-                    </>
-                  )}
-                </DropdownMenuContent>
-              </Dropdown>
-            </div>
-          </div>
-        )}
-      </div>
-=======
                             StartIcon="external-link">
                             {t("view_public_page")}
                           </DropdownItem>
@@ -706,7 +553,6 @@
     },
     [fetchNextPage, isFetching, totalFetched, totalDBRowCount]
   );
->>>>>>> 2fb1408d
 
   useEffect(() => {
     fetchMoreOnBottomReached(tableContainerRef.current);
