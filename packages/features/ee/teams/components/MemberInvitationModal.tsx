--- conflicted
+++ resolved
@@ -76,28 +76,16 @@
     enabled: !!session.data?.user?.org,
   });
 
-<<<<<<< HEAD
-=======
   const checkIfMembershipExistsMutation = trpc.viewer.teams.checkIfMembershipExists.useMutation();
 
->>>>>>> 2fb1408d
   // Check current org role and not team role
   const isOrgAdminOrOwner =
     currentOrg &&
     (currentOrg.user.role === MembershipRole.OWNER || currentOrg.user.role === MembershipRole.ADMIN);
 
-<<<<<<< HEAD
-  const canSeeOrganization = !!(
-    props?.orgMembers &&
-    props.orgMembers?.length > 0 &&
-    currentOrg?.isPrivate &&
-    isOrgAdminOrOwner
-  );
-=======
   const canSeeOrganization = currentOrg?.isPrivate
     ? isOrgAdminOrOwner
     : !!(props?.orgMembers && props.orgMembers?.length > 0 && isOrgAdminOrOwner);
->>>>>>> 2fb1408d
 
   const [modalImportMode, setModalInputMode] = useState<ModalMode>(
     canSeeOrganization ? "ORGANIZATION" : "INDIVIDUAL"
