--- conflicted
+++ resolved
@@ -3,6 +3,7 @@
 import { Controller, useForm } from "react-hook-form";
 import { z } from "zod";
 
+import { HOSTED_CAL_FEATURES } from "@calcom/lib/constants";
 import { getSafeRedirectUrl } from "@calcom/lib/getSafeRedirectUrl";
 import { useLocale } from "@calcom/lib/hooks/useLocale";
 import { useParamsWithFallback } from "@calcom/lib/hooks/useParamsWithFallback";
@@ -21,11 +22,11 @@
   slug: z.string().optional(),
 });
 
-const isTeamBillingEnabledClient = !!process.env.NEXT_PUBLIC_STRIPE_PUBLIC_KEY;
+const isTeamBillingEnabledClient = !!process.env.NEXT_PUBLIC_STRIPE_PUBLIC_KEY && HOSTED_CAL_FEATURES;
 const flag = isTeamBillingEnabledClient
   ? {
       telemetryEvent: telemetryEventTypes.team_checkout_session_created,
-      submitLabel: "continue",
+      submitLabel: "checkout",
     }
   : {
       telemetryEvent: telemetryEventTypes.team_created,
@@ -157,12 +158,8 @@
             color="primary"
             EndIcon={ArrowRight}
             type="submit"
-<<<<<<< HEAD
-            className="w-full justify-center bg-blue-500 hover:bg-blue-600">
-=======
             className="w-full justify-center"
             data-testid="continue-button">
->>>>>>> cc0ff17d
             {t(flag.submitLabel)}
           </Button>
         </div>
