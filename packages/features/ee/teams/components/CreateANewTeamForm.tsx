import { useRouter } from "next/navigation";
import { useState } from "react";
import { Controller, useForm } from "react-hook-form";
import { z } from "zod";

import { HOSTED_CAL_FEATURES } from "@calcom/lib/constants";
import { getSafeRedirectUrl } from "@calcom/lib/getSafeRedirectUrl";
import { useLocale } from "@calcom/lib/hooks/useLocale";
import { useParamsWithFallback } from "@calcom/lib/hooks/useParamsWithFallback";
import slugify from "@calcom/lib/slugify";
import { telemetryEventTypes, useTelemetry } from "@calcom/lib/telemetry";
import { trpc } from "@calcom/trpc/react";
import { Alert, Button, Form, TextField } from "@calcom/ui";
import { ArrowRight } from "@calcom/ui/components/icon";

import { useOrgBranding } from "../../organizations/context/provider";
import { subdomainSuffix } from "../../organizations/lib/orgDomains";
import type { NewTeamFormValues } from "../lib/types";

const querySchema = z.object({
  returnTo: z.string().optional(),
  slug: z.string().optional(),
});

const isTeamBillingEnabledClient = !!process.env.NEXT_PUBLIC_STRIPE_PUBLIC_KEY && HOSTED_CAL_FEATURES;
const flag = isTeamBillingEnabledClient
  ? {
      telemetryEvent: telemetryEventTypes.team_checkout_session_created,
      submitLabel: "checkout",
    }
  : {
      telemetryEvent: telemetryEventTypes.team_created,
      submitLabel: "continue",
    };

export const CreateANewTeamForm = () => {
  const { t, isLocaleReady } = useLocale();
  const router = useRouter();
  const telemetry = useTelemetry();
  const params = useParamsWithFallback();
  const parsedQuery = querySchema.safeParse(params);
  const [serverErrorMessage, setServerErrorMessage] = useState<string | null>(null);
  const orgBranding = useOrgBranding();

  const returnToParam =
    (parsedQuery.success ? getSafeRedirectUrl(parsedQuery.data.returnTo) : "/settings/teams") ||
    "/settings/teams";

  const newTeamFormMethods = useForm<NewTeamFormValues>({
    defaultValues: {
      slug: parsedQuery.success ? parsedQuery.data.slug : "",
    },
  });

  const createTeamMutation = trpc.viewer.teams.create.useMutation({
    onSuccess: (data) => {
      telemetry.event(flag.telemetryEvent);
      router.push(data.url);
    },
    onError: (err) => {
      if (err.message === "team_url_taken") {
        newTeamFormMethods.setError("slug", { type: "custom", message: t("url_taken") });
      } else {
        setServerErrorMessage(err.message);
      }
    },
  });

  return (
    <>
      <Form
        form={newTeamFormMethods}
        handleSubmit={(v) => {
          if (!createTeamMutation.isLoading) {
            setServerErrorMessage(null);
            createTeamMutation.mutate(v);
          }
        }}>
        <div className="mb-8">
          {serverErrorMessage && (
            <div className="mb-4">
              <Alert severity="error" message={t(serverErrorMessage)} />
            </div>
          )}

          <Controller
            name="name"
            control={newTeamFormMethods.control}
            defaultValue=""
            rules={{
              required: t("must_enter_team_name"),
            }}
            render={({ field: { value } }) => (
              <>
                <TextField
                  disabled={
                    /* E2e is too fast and it tries to fill this way before the form is ready */
                    !isLocaleReady || createTeamMutation.isLoading
                  }
                  className="mt-2"
                  placeholder="Acme Inc."
                  name="name"
                  label={t("team_name")}
                  defaultValue={value}
                  onChange={(e) => {
                    newTeamFormMethods.setValue("name", e?.target.value);
                    if (newTeamFormMethods.formState.touchedFields["slug"] === undefined) {
                      newTeamFormMethods.setValue("slug", slugify(e?.target.value));
                    }
                  }}
                  autoComplete="off"
                />
              </>
            )}
          />
        </div>

        <div className="mb-8">
          <Controller
            name="slug"
            control={newTeamFormMethods.control}
            rules={{ required: t("team_url_required") }}
            render={({ field: { value } }) => (
              <TextField
                className="mt-2"
                name="slug"
                placeholder="acme"
                label={t("team_url")}
                addOnLeading={`${
                  orgBranding
                    ? `${orgBranding.fullDomain.replace("https://", "").replace("http://", "")}/`
                    : `${subdomainSuffix()}/team/`
                }`}
                value={value}
                defaultValue={value}
                onChange={(e) => {
                  newTeamFormMethods.setValue("slug", slugify(e?.target.value, true), {
                    shouldTouch: true,
                  });
                  newTeamFormMethods.clearErrors("slug");
                }}
              />
            )}
          />
        </div>

        <div className="flex space-x-2 rtl:space-x-reverse">
          <Button
            disabled={createTeamMutation.isLoading}
            color="secondary"
            href={returnToParam}
            className="w-full justify-center">
            {t("cancel")}
          </Button>
          <Button
            disabled={newTeamFormMethods.formState.isSubmitting || createTeamMutation.isLoading}
            color="primary"
            EndIcon={ArrowRight}
            type="submit"
<<<<<<< HEAD
            className="w-full justify-center bg-blue-500 hover:bg-blue-600">
            {t("continue")}
=======
            className="w-full justify-center">
            {t(flag.submitLabel)}
>>>>>>> 412e7ecb
          </Button>
        </div>
      </Form>
    </>
  );
};<|MERGE_RESOLUTION|>--- conflicted
+++ resolved
@@ -3,7 +3,6 @@
 import { Controller, useForm } from "react-hook-form";
 import { z } from "zod";
 
-import { HOSTED_CAL_FEATURES } from "@calcom/lib/constants";
 import { getSafeRedirectUrl } from "@calcom/lib/getSafeRedirectUrl";
 import { useLocale } from "@calcom/lib/hooks/useLocale";
 import { useParamsWithFallback } from "@calcom/lib/hooks/useParamsWithFallback";
@@ -22,11 +21,11 @@
   slug: z.string().optional(),
 });
 
-const isTeamBillingEnabledClient = !!process.env.NEXT_PUBLIC_STRIPE_PUBLIC_KEY && HOSTED_CAL_FEATURES;
+const isTeamBillingEnabledClient = !!process.env.NEXT_PUBLIC_STRIPE_PUBLIC_KEY;
 const flag = isTeamBillingEnabledClient
   ? {
       telemetryEvent: telemetryEventTypes.team_checkout_session_created,
-      submitLabel: "checkout",
+      submitLabel: "continue",
     }
   : {
       telemetryEvent: telemetryEventTypes.team_created,
@@ -157,13 +156,8 @@
             color="primary"
             EndIcon={ArrowRight}
             type="submit"
-<<<<<<< HEAD
             className="w-full justify-center bg-blue-500 hover:bg-blue-600">
-            {t("continue")}
-=======
-            className="w-full justify-center">
             {t(flag.submitLabel)}
->>>>>>> 412e7ecb
           </Button>
         </div>
       </Form>
