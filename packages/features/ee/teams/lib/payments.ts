--- conflicted
+++ resolved
@@ -3,10 +3,6 @@
 
 import { getStripeCustomerIdFromUserId } from "@calcom/app-store/stripepayment/lib/customer";
 import stripe from "@calcom/app-store/stripepayment/lib/server";
-<<<<<<< HEAD
-import { IS_PRODUCTION } from "@calcom/lib/constants";
-import { MINIMUM_NUMBER_OF_ORG_SEATS, WEBAPP_URL } from "@calcom/lib/constants";
-=======
 import {
   IS_PRODUCTION,
   MINIMUM_NUMBER_OF_ORG_SEATS,
@@ -14,7 +10,6 @@
   ORGANIZATION_SELF_SERVE_PRICE,
   WEBAPP_URL,
 } from "@calcom/lib/constants";
->>>>>>> 2fb1408d
 import logger from "@calcom/lib/logger";
 import { safeStringify } from "@calcom/lib/safeStringify";
 import prisma from "@calcom/prisma";
@@ -108,10 +103,6 @@
   userId: number;
   isOrg?: boolean;
   pricePerSeat: number | null;
-<<<<<<< HEAD
-}) => {
-  const { teamId, seatsToChargeFor, seatsUsed, userId, isOrg, pricePerSeat } = input;
-=======
   billingPeriod?: BillingPeriod;
 }) => {
   const {
@@ -123,7 +114,6 @@
     pricePerSeat,
     billingPeriod = BillingPeriod.MONTHLY,
   } = input;
->>>>>>> 2fb1408d
   const { url } = await checkIfTeamPaymentRequired({ teamId });
   if (url) return { url };
 
@@ -133,8 +123,6 @@
 
   const customer = await getStripeCustomerIdFromUserId(userId);
 
-<<<<<<< HEAD
-=======
   const fixedPrice = await getFixedPrice();
 
   let priceId: string | undefined;
@@ -161,7 +149,6 @@
     priceId = fixedPrice as string;
   }
 
->>>>>>> 2fb1408d
   const session = await stripe.checkout.sessions.create({
     customer,
     mode: "subscription",
@@ -170,11 +157,7 @@
     cancel_url: `${WEBAPP_URL}/settings/my-account/profile`,
     line_items: [
       {
-<<<<<<< HEAD
-        price: await getPriceId(),
-=======
         price: priceId,
->>>>>>> 2fb1408d
         quantity: quantity,
       },
     ],
@@ -197,8 +180,6 @@
   });
   return { url: session.url };
 
-<<<<<<< HEAD
-=======
   async function createPrice({
     isOrg,
     teamId,
@@ -240,16 +221,11 @@
     }
   }
 
->>>>>>> 2fb1408d
   /**
    * Determines the priceId depending on if a custom price is required or not.
    * If the organization has a custom price per seat, it will create a new price in stripe and return its ID.
    */
-<<<<<<< HEAD
-  async function getPriceId() {
-=======
   async function getFixedPrice() {
->>>>>>> 2fb1408d
     const fixedPriceId = isOrg
       ? process.env.STRIPE_ORG_MONTHLY_PRICE_ID
       : process.env.STRIPE_TEAM_MONTHLY_PRICE_ID;
@@ -262,36 +238,6 @@
 
     log.debug("Getting price ID", safeStringify({ fixedPriceId, isOrg, teamId, pricePerSeat }));
 
-<<<<<<< HEAD
-    if (!pricePerSeat) {
-      return fixedPriceId;
-    }
-
-    const priceObj = await stripe.prices.retrieve(fixedPriceId);
-    if (!priceObj) throw new Error(`No price found for ID ${fixedPriceId}`);
-    try {
-      const customPriceObj = await stripe.prices.create({
-        nickname: `Custom price for ${isOrg ? "Organization" : "Team"} ID: ${teamId}`,
-        unit_amount: pricePerSeat * 100, // Stripe expects the amount in cents
-        // Use the same currency as in the fixed price to avoid hardcoding it.
-        currency: priceObj.currency,
-        recurring: { interval: "month" }, // Define your subscription interval
-        product: typeof priceObj.product === "string" ? priceObj.product : priceObj.product.id,
-        tax_behavior: "exclusive",
-      });
-      return customPriceObj.id;
-    } catch (e) {
-      log.error(
-        `Error creating custom price for ${isOrg ? "Organization" : "Team"} ID: ${teamId}`,
-        safeStringify(e)
-      );
-
-      throw new Error("Error in creation of custom price");
-    }
-  }
-};
-
-=======
     return fixedPriceId;
   }
 };
@@ -303,7 +249,6 @@
   return priceObj;
 }
 
->>>>>>> 2fb1408d
 export const getTeamWithPaymentMetadata = async (teamId: number) => {
   const team = await prisma.team.findUniqueOrThrow({
     where: { id: teamId },
