import { useRouter } from "next/navigation";
import { useState } from "react";
import { useForm } from "react-hook-form";

import BrandColorsForm from "@calcom/features/ee/components/BrandColorsForm";
import { AppearanceSkeletonLoader } from "@calcom/features/ee/components/CommonSkeletonLoaders";
import SectionBottomActions from "@calcom/features/settings/SectionBottomActions";
import { APP_NAME } from "@calcom/lib/constants";
import { DEFAULT_LIGHT_BRAND_COLOR, DEFAULT_DARK_BRAND_COLOR } from "@calcom/lib/constants";
import { useLocale } from "@calcom/lib/hooks/useLocale";
import { useParamsWithFallback } from "@calcom/lib/hooks/useParamsWithFallback";
import { MembershipRole } from "@calcom/prisma/enums";
import { trpc } from "@calcom/trpc/react";
import type { RouterOutputs } from "@calcom/trpc/react";
import { Button, Form, Meta, showToast, SettingsToggle } from "@calcom/ui";

import ThemeLabel from "../../../settings/ThemeLabel";
import { getLayout } from "../../../settings/layouts/SettingsLayout";

type BrandColorsFormValues = {
  brandColor: string;
  darkBrandColor: string;
};

type ProfileViewProps = { team: RouterOutputs["viewer"]["teams"]["get"] };

const ProfileView = ({ team }: ProfileViewProps) => {
  const { t } = useLocale();
  const utils = trpc.useContext();

  const [hideBrandingValue, setHideBrandingValue] = useState(team?.hideBranding ?? false);
  const [hideBookATeamMember, setHideBookATeamMember] = useState(team?.hideBookATeamMember ?? false);

  const themeForm = useForm<{ theme: string | null | undefined }>({
    defaultValues: {
      theme: team?.theme,
    },
  });

  const {
    formState: { isSubmitting: isThemeSubmitting, isDirty: isThemeDirty },
    reset: resetTheme,
  } = themeForm;

  const brandColorsFormMethods = useForm<BrandColorsFormValues>({
    defaultValues: {
      brandColor: team?.brandColor || DEFAULT_LIGHT_BRAND_COLOR,
      darkBrandColor: team?.darkBrandColor || DEFAULT_DARK_BRAND_COLOR,
    },
  });

  const { reset: resetBrandColors } = brandColorsFormMethods;

  const mutation = trpc.viewer.teams.update.useMutation({
    onError: (err) => {
      showToast(err.message, "error");
    },
    async onSuccess(res) {
      await utils.viewer.teams.get.invalidate();
      if (res) {
        resetTheme({ theme: res.theme });
        resetBrandColors({ brandColor: res.brandColor, darkBrandColor: res.darkBrandColor });
      }

      showToast(t("your_team_updated_successfully"), "success");
    },
  });

  const onBrandColorsFormSubmit = (values: BrandColorsFormValues) => {
    mutation.mutate({ ...values, id: team.id });
  };

  const isAdmin =
    team && (team.membership.role === MembershipRole.OWNER || team.membership.role === MembershipRole.ADMIN);

  return (
    <>
      <Meta
        title={t("booking_appearance")}
        description={t("appearance_team_description")}
        borderInShellHeader={false}
      />
      {isAdmin ? (
        <>
          <Form
            form={themeForm}
            handleSubmit={(values) => {
              mutation.mutate({
                id: team.id,
                theme: values.theme || null,
              });
            }}>
            <div className="border-subtle mt-6 flex items-center rounded-t-xl border p-6 text-sm">
              <div>
                <p className="font-semibold">{t("theme")}</p>
                <p className="text-default">{t("theme_applies_note")}</p>
              </div>
            </div>
            <div className="border-subtle flex flex-col justify-between border-x px-6 py-8 sm:flex-row">
              <ThemeLabel
                variant="system"
                value={null}
                label={t("theme_system")}
                defaultChecked={team.theme === null}
                register={themeForm.register}
              />
              <ThemeLabel
                variant="light"
                value="light"
                label={t("light")}
                defaultChecked={team.theme === "light"}
                register={themeForm.register}
              />
              <ThemeLabel
                variant="dark"
                value="dark"
                label={t("dark")}
                defaultChecked={team.theme === "dark"}
                register={themeForm.register}
              />
            </div>
<<<<<<< HEAD
          </div>

          <div className="block justify-between sm:flex">
            <Controller
              name="brandColor"
              control={form.control}
              defaultValue={team.brandColor}
              render={() => (
                <div>
                  <p className="text-emphasis mb-2 block text-sm font-medium">{t("light_brand_color")}</p>
                  <ColorPicker
                    defaultValue={team.brandColor}
                    resetDefaultValue="#007ee5"
                    onChange={(value) => form.setValue("brandColor", value, { shouldDirty: true })}
                  />
                </div>
              )}
=======
            <SectionBottomActions className="mb-6" align="end">
              <Button
                disabled={isThemeSubmitting || !isThemeDirty}
                type="submit"
                data-testid="update-org-theme-btn"
                color="primary">
                {t("update")}
              </Button>
            </SectionBottomActions>
          </Form>

          <Form
            form={brandColorsFormMethods}
            handleSubmit={(values) => {
              onBrandColorsFormSubmit(values);
            }}>
            <BrandColorsForm
              onSubmit={onBrandColorsFormSubmit}
              brandColor={team?.brandColor}
              darkBrandColor={team?.darkBrandColor}
>>>>>>> 9a6683e0
            />
          </Form>

          <div className="mt-6 flex flex-col gap-6">
            <SettingsToggle
              toggleSwitchAtTheEnd={true}
              title={t("disable_cal_branding", { appName: APP_NAME })}
              disabled={mutation?.isLoading}
              description={t("removes_cal_branding", { appName: APP_NAME })}
              checked={hideBrandingValue}
              onCheckedChange={(checked) => {
                setHideBrandingValue(checked);
                mutation.mutate({ id: team.id, hideBranding: checked });
              }}
            />

            <SettingsToggle
              toggleSwitchAtTheEnd={true}
              title={t("hide_book_a_team_member")}
              disabled={mutation?.isLoading}
              description={t("hide_book_a_team_member_description", { appName: APP_NAME })}
              checked={hideBookATeamMember ?? false}
              onCheckedChange={(checked) => {
                setHideBookATeamMember(checked);
                mutation.mutate({ id: team.id, hideBookATeamMember: checked });
              }}
            />
          </div>
        </>
      ) : (
        <div className="border-subtle rounded-md border p-5">
          <span className="text-default text-sm">{t("only_owner_change")}</span>
        </div>
      )}
    </>
  );
};

const ProfileViewWrapper = () => {
  const router = useRouter();
  const params = useParamsWithFallback();

  const { t } = useLocale();

  const { data: team, isLoading } = trpc.viewer.teams.get.useQuery(
    { teamId: Number(params.id) },
    {
      onError: () => {
        router.push("/settings");
      },
    }
  );

  if (isLoading)
    return (
      <AppearanceSkeletonLoader title={t("appearance")} description={t("appearance_team_description")} />
    );

  if (!team) return null;

  return <ProfileView team={team} />;
};

ProfileViewWrapper.getLayout = getLayout;

export default ProfileViewWrapper;<|MERGE_RESOLUTION|>--- conflicted
+++ resolved
@@ -119,25 +119,6 @@
                 register={themeForm.register}
               />
             </div>
-<<<<<<< HEAD
-          </div>
-
-          <div className="block justify-between sm:flex">
-            <Controller
-              name="brandColor"
-              control={form.control}
-              defaultValue={team.brandColor}
-              render={() => (
-                <div>
-                  <p className="text-emphasis mb-2 block text-sm font-medium">{t("light_brand_color")}</p>
-                  <ColorPicker
-                    defaultValue={team.brandColor}
-                    resetDefaultValue="#007ee5"
-                    onChange={(value) => form.setValue("brandColor", value, { shouldDirty: true })}
-                  />
-                </div>
-              )}
-=======
             <SectionBottomActions className="mb-6" align="end">
               <Button
                 disabled={isThemeSubmitting || !isThemeDirty}
@@ -158,7 +139,6 @@
               onSubmit={onBrandColorsFormSubmit}
               brandColor={team?.brandColor}
               darkBrandColor={team?.darkBrandColor}
->>>>>>> 9a6683e0
             />
           </Form>
 
