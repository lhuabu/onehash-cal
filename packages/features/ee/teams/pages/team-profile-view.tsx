"use client";

import { zodResolver } from "@hookform/resolvers/zod";
import type { Prisma } from "@prisma/client";
import { useSession } from "next-auth/react";
import Link from "next/link";
import { useRouter } from "next/navigation";
import { useEffect, useLayoutEffect, useState } from "react";
import { Controller, useForm } from "react-hook-form";
import { z } from "zod";

import SectionBottomActions from "@calcom/features/settings/SectionBottomActions";
import { IS_TEAM_BILLING_ENABLED, WEBAPP_URL } from "@calcom/lib/constants";
import { getPlaceholderAvatar } from "@calcom/lib/defaultAvatarImage";
import { trackFormbricksAction } from "@calcom/lib/formbricks-client";
import { getTeamUrlSync } from "@calcom/lib/getBookerUrl/client";
import { useLocale } from "@calcom/lib/hooks/useLocale";
import { useParamsWithFallback } from "@calcom/lib/hooks/useParamsWithFallback";
import { md } from "@calcom/lib/markdownIt";
import { markdownToSafeHTML } from "@calcom/lib/markdownToSafeHTML";
import objectKeys from "@calcom/lib/objectKeys";
import slugify from "@calcom/lib/slugify";
import turndown from "@calcom/lib/turndownService";
import { MembershipRole } from "@calcom/prisma/enums";
import type { RouterOutputs } from "@calcom/trpc/react";
import { trpc } from "@calcom/trpc/react";
import {
  Avatar,
  Button,
  ConfirmationDialogContent,
  Dialog,
  DialogTrigger,
  Editor,
  Form,
  ImageUploader,
  Label,
  LinkIconButton,
  Meta,
  showToast,
  SkeletonAvatar,
  SkeletonButton,
  SkeletonContainer,
  SkeletonText,
  TextField,
} from "@calcom/ui";
<<<<<<< HEAD

import { getLayout } from "../../../settings/layouts/SettingsLayout";
=======
>>>>>>> 2fb1408d

const regex = new RegExp("^[a-zA-Z0-9-]*$");

const teamProfileFormSchema = z.object({
  name: z.string(),
  slug: z
    .string()
    .regex(regex, {
      message: "Url can only have alphanumeric characters(a-z, 0-9) and hyphen(-) symbol.",
    })
    .min(1, { message: "Url cannot be left empty" }),
  logo: z.string().nullable(),
  bio: z.string(),
});

type FormValues = z.infer<typeof teamProfileFormSchema>;

const SkeletonLoader = ({
  isAppDir,
  title,
  description,
}: {
  isAppDir?: boolean;
  title: string;
  description: string;
}) => {
  return (
    <SkeletonContainer>
      {!isAppDir ? <Meta title={title} description={description} borderInShellHeader={true} /> : null}
      <div className="border-subtle space-y-6 rounded-b-xl border border-t-0 px-4 py-8">
        <div className="flex items-center">
          <SkeletonAvatar className="me-4 mt-0 h-16 w-16 px-4" />
          <SkeletonButton className="h-6 w-32 rounded-md p-5" />
        </div>
        <SkeletonText className="h-8 w-full" />
        <SkeletonText className="h-8 w-full" />
        <SkeletonText className="h-8 w-full" />

        <SkeletonButton className="mr-6 h-8 w-20 rounded-md p-5" />
      </div>
    </SkeletonContainer>
  );
};

const ProfileView = ({ isAppDir }: { isAppDir?: boolean }) => {
  const params = useParamsWithFallback();
  const teamId = Number(params.id);
  const { t } = useLocale();
  const router = useRouter();
  const utils = trpc.useUtils();
  const session = useSession();

  useLayoutEffect(() => {
    document.body.focus();
  }, []);

  const {
    data: team,
    isPending,
    error,
<<<<<<< HEAD
  } = trpc.viewer.teams.get.useQuery(
=======
  } = trpc.viewer.teams.getMinimal.useQuery(
>>>>>>> 2fb1408d
    { teamId },
    {
      enabled: !!teamId,
    }
  );

  useEffect(
    function refactorMeWithoutEffect() {
      if (error) {
        router.replace("/teams");
      }
    },
    [error]
  );
  const isAdmin =
    team && (team.membership.role === MembershipRole.OWNER || team.membership.role === MembershipRole.ADMIN);

  const permalink = team
    ? `${getTeamUrlSync({
        orgSlug: team.parent ? team.parent.slug : null,
        teamSlug: team.slug,
      })}`
    : "";

  const isBioEmpty = !team || !team.bio || !team.bio.replace("<p><br></p>", "").length;

  const deleteTeamMutation = trpc.viewer.teams.delete.useMutation({
    async onSuccess() {
      await utils.viewer.teams.list.invalidate();
      await utils.viewer.eventTypes.getByViewer.invalidate();
      showToast(t("your_team_disbanded_successfully"), "success");
      router.push(`${WEBAPP_URL}/teams`);
      trackFormbricksAction("team_disbanded");
    },
  });

  const removeMemberMutation = trpc.viewer.teams.removeMember.useMutation({
    async onSuccess() {
      await utils.viewer.teams.get.invalidate();
      await utils.viewer.teams.list.invalidate();
      await utils.viewer.eventTypes.invalidate();
      showToast(t("success"), "success");
    },
    async onError(err) {
      showToast(err.message, "error");
    },
  });

  function deleteTeam() {
    if (team?.id) deleteTeamMutation.mutate({ teamId: team.id });
  }

  function leaveTeam() {
    if (team?.id && session.data)
      removeMemberMutation.mutate({
        teamIds: [team.id],
        memberIds: [session.data.user.id],
      });
  }

  if (isPending) {
    return (
      <SkeletonLoader isAppDir={isAppDir} title={t("profile")} description={t("profile_team_description")} />
    );
  }

  return (
    <>
      {!isAppDir ? (
        <Meta title={t("profile")} description={t("profile_team_description")} borderInShellHeader={true} />
      ) : null}

      {isAdmin ? (
        <TeamProfileForm team={team} />
      ) : (
        <div className="border-subtle flex rounded-b-xl border border-t-0 px-4 py-8 sm:px-6">
          <div className="flex-grow">
            <div>
              <Label className="text-emphasis">{t("team_name")}</Label>
              <p className="text-default text-sm">{team?.name}</p>
            </div>
            {team && !isBioEmpty && (
              <>
                <Label className="text-emphasis mt-5">{t("about")}</Label>
                <div
                  className="  text-subtle break-words text-sm [&_a]:text-blue-500 [&_a]:underline [&_a]:hover:text-blue-600"
                  dangerouslySetInnerHTML={{ __html: md.render(markdownToSafeHTML(team.bio ?? null)) }}
                />
              </>
            )}
          </div>
          <div>
            <Link href={permalink} passHref={true} target="_blank">
              <LinkIconButton Icon="external-link">{t("preview")}</LinkIconButton>
            </Link>
            <LinkIconButton
              Icon="link"
              onClick={() => {
                navigator.clipboard.writeText(permalink);
                showToast("Copied to clipboard", "success");
              }}>
              {t("copy_link_team")}
            </LinkIconButton>
          </div>
        </div>
      )}

      <div className="border-subtle mt-6 rounded-lg rounded-b-none border border-b-0 p-6">
        <Label className="mb-0 text-base font-semibold text-red-700">{t("danger_zone")}</Label>
        {team?.membership.role === "OWNER" && (
          <p className="text-subtle text-sm">{t("team_deletion_cannot_be_undone")}</p>
        )}
      </div>
      {team?.membership.role === "OWNER" ? (
        <Dialog>
          <SectionBottomActions align="end">
            <DialogTrigger asChild>
              <Button
                color="destructive"
                className="border"
                StartIcon="trash-2"
                data-testid="disband-team-button">
                {t("disband_team")}
              </Button>
            </DialogTrigger>
          </SectionBottomActions>
          <ConfirmationDialogContent
            variety="danger"
            title={t("disband_team")}
            confirmBtnText={t("confirm_disband_team")}
            onConfirm={() => {
              deleteTeam();
            }}>
            {t("disband_team_confirmation_message")}
          </ConfirmationDialogContent>
        </Dialog>
      ) : (
        <Dialog>
          <SectionBottomActions align="end">
            <DialogTrigger asChild>
              <Button color="destructive" className="border" StartIcon="log-out">
                {t("leave_team")}
              </Button>
            </DialogTrigger>
          </SectionBottomActions>
          <ConfirmationDialogContent
            variety="danger"
            title={t("leave_team")}
            confirmBtnText={t("confirm_leave_team")}
            onConfirm={leaveTeam}>
            {t("leave_team_confirmation_message")}
          </ConfirmationDialogContent>
        </Dialog>
      )}
    </>
  );
};

export type TeamProfileFormProps = { team: RouterOutputs["viewer"]["teams"]["getMinimal"] };

const TeamProfileForm = ({ team }: TeamProfileFormProps) => {
  const utils = trpc.useUtils();
  const { t } = useLocale();
  const router = useRouter();

  const mutation = trpc.viewer.teams.update.useMutation({
    onError: (err) => {
      showToast(err.message, "error");
    },
    async onSuccess(res) {
      reset({
        logo: res?.logoUrl,
        name: (res?.name || "") as string,
        bio: (res?.bio || "") as string,
        slug: res?.slug as string,
      });
      await utils.viewer.teams.get.invalidate();
      // TODO: Not all changes require list invalidation
      await utils.viewer.teams.list.invalidate();
      showToast(t("your_team_updated_successfully"), "success");
    },
  });

  const defaultValues: FormValues = {
    name: team?.name || "",
    logo: team?.logo || "",
    bio: team?.bio || "",
    slug: team?.slug || ((team?.metadata as Prisma.JsonObject)?.requestedSlug as string) || "",
  };

  const form = useForm({
    defaultValues,
    resolver: zodResolver(teamProfileFormSchema),
  });

  const [firstRender, setFirstRender] = useState(true);

  const {
    formState: { isSubmitting, isDirty },
    reset,
  } = form;

  const isDisabled = isSubmitting || !isDirty;

  const publishMutation = trpc.viewer.teams.publish.useMutation({
    async onSuccess(data: { url?: string }) {
      if (data.url) {
        router.push(data.url);
      }
    },
    async onError(err) {
      showToast(err.message, "error");
    },
  });

  return (
    <Form
      form={form}
      handleSubmit={(values) => {
        if (team) {
          const variables = {
            name: values.name,
            slug: values.slug,
            bio: values.bio,
            logo: values.logo,
          };
          objectKeys(variables).forEach((key) => {
            if (variables[key as keyof typeof variables] === team?.[key]) delete variables[key];
          });
          mutation.mutate({ id: team.id, ...variables });
        }
      }}>
      <div className="border-subtle border-x px-4 py-8 sm:px-6">
        {!team.parent && (
          <div className="flex items-center pb-8">
            <Controller
              control={form.control}
              name="logo"
              render={({ field: { value, onChange } }) => {
                const showRemoveLogoButton = !!value;

                return (
                  <>
                    <Avatar
                      alt={form.getValues("name")}
                      data-testid="profile-upload-logo"
                      imageSrc={getPlaceholderAvatar(value, form.getValues("name"))}
                      size="lg"
                    />
                    <div className="ms-4 flex gap-2">
                      <ImageUploader
                        target="logo"
                        id="avatar-upload"
                        buttonMsg={t("upload_logo")}
                        handleAvatarChange={onChange}
                        triggerButtonColor={showRemoveLogoButton ? "secondary" : "primary"}
                        imageSrc={getPlaceholderAvatar(value, form.getValues("name"))}
                      />
                      {showRemoveLogoButton && (
                        <Button color="secondary" onClick={() => onChange(null)}>
                          {t("remove")}
                        </Button>
                      )}
                    </div>
                  </>
                );
              }}
            />
          </div>
        )}

        <Controller
          control={form.control}
          name="name"
          render={({ field: { name, value, onChange } }) => (
            <TextField
              name={name}
              label={t("team_name")}
              value={value}
              onChange={(e) => onChange(e?.target.value)}
            />
          )}
        />
        <Controller
          control={form.control}
          name="slug"
          render={({ field: { value } }) => (
            <div className="mt-8">
              <TextField
                name="slug"
                label={t("team_url")}
                value={value}
                data-testid="team-url"
                addOnClassname="testid-leading-text-team-url"
                addOnLeading={`${getTeamUrlSync(
                  { orgSlug: team.parent ? team.parent.slug : null, teamSlug: null },
                  {
                    protocol: false,
                  }
                )}`}
                onChange={(e) => {
                  form.clearErrors("slug");
                  form.setValue("slug", slugify(e?.target.value, true), { shouldDirty: true });
                }}
              />
            </div>
          )}
        />
        <div className="mt-8">
          <Label>{t("about")}</Label>
          <Editor
            getText={() => md.render(form.getValues("bio") || "")}
            setText={(value: string) => form.setValue("bio", turndown(value), { shouldDirty: true })}
            excludedToolbarItems={["blockType"]}
            disableLists
            firstRender={firstRender}
            setFirstRender={setFirstRender}
            height="80px"
          />
        </div>
        <p className="text-default mt-2 text-sm">{t("team_description")}</p>
      </div>
      <SectionBottomActions align="end">
        <Button color="primary" type="submit" loading={mutation.isPending} disabled={isDisabled}>
          {t("update")}
        </Button>
        {IS_TEAM_BILLING_ENABLED &&
          team.slug === null &&
          (team.metadata as Prisma.JsonObject)?.requestedSlug && (
            <Button
              color="secondary"
              className="ml-2"
              type="button"
              onClick={() => {
                publishMutation.mutate({ teamId: team.id });
              }}>
              {t("team_publish")}
            </Button>
          )}
      </SectionBottomActions>
    </Form>
  );
};

export default ProfileView;<|MERGE_RESOLUTION|>--- conflicted
+++ resolved
@@ -43,11 +43,6 @@
   SkeletonText,
   TextField,
 } from "@calcom/ui";
-<<<<<<< HEAD
-
-import { getLayout } from "../../../settings/layouts/SettingsLayout";
-=======
->>>>>>> 2fb1408d
 
 const regex = new RegExp("^[a-zA-Z0-9-]*$");
 
@@ -108,11 +103,7 @@
     data: team,
     isPending,
     error,
-<<<<<<< HEAD
-  } = trpc.viewer.teams.get.useQuery(
-=======
   } = trpc.viewer.teams.getMinimal.useQuery(
->>>>>>> 2fb1408d
     { teamId },
     {
       enabled: !!teamId,
