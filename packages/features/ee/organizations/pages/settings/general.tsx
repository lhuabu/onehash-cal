--- conflicted
+++ resolved
@@ -28,9 +28,6 @@
 import { LockEventTypeSwitch } from "../components/LockEventTypeSwitch";
 import { NoSlotsNotificationSwitch } from "../components/NoSlotsNotificationSwitch";
 
-<<<<<<< HEAD
-const SkeletonLoader = ({ title, description }: { title: string; description: string }) => {
-=======
 const SkeletonLoader = ({
   title,
   description,
@@ -40,7 +37,6 @@
   description: string;
   isAppDir?: boolean;
 }) => {
->>>>>>> 2fb1408d
   return (
     <SkeletonContainer>
       {!isAppDir ? <Meta title={title} description={description} borderInShellHeader={true} /> : null}
