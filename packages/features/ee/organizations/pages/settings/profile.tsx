--- conflicted
+++ resolved
@@ -302,8 +302,6 @@
                       />
                       {showRemoveBannerButton && (
                         <Button color="destructive" onClick={() => onChange(null)}>
-<<<<<<< HEAD
-=======
                           {t("remove")}
                         </Button>
                       )}
@@ -342,7 +340,6 @@
                       />
                       {showRemoveLogoButton && (
                         <Button color="secondary" onClick={() => onChange(null)}>
->>>>>>> 2fb1408d
                           {t("remove")}
                         </Button>
                       )}
