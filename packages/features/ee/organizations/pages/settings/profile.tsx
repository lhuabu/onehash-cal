import { zodResolver } from "@hookform/resolvers/zod";
import type { Prisma } from "@prisma/client";
import { LinkIcon } from "lucide-react";
import { useRouter } from "next/navigation";
import { useState, useLayoutEffect } from "react";
import { Controller, useForm } from "react-hook-form";
import { z } from "zod";

import { subdomainSuffix } from "@calcom/features/ee/organizations/lib/orgDomains";
import SectionBottomActions from "@calcom/features/settings/SectionBottomActions";
import { getPlaceholderAvatar } from "@calcom/lib/defaultAvatarImage";
import { useLocale } from "@calcom/lib/hooks/useLocale";
import { md } from "@calcom/lib/markdownIt";
import turndown from "@calcom/lib/turndownService";
import { MembershipRole } from "@calcom/prisma/enums";
import { trpc } from "@calcom/trpc/react";
import {
  Avatar,
  Button,
  Form,
  ImageUploader,
  Label,
  Meta,
  showToast,
  TextField,
  Editor,
  LinkIconButton,
  SkeletonAvatar,
  SkeletonButton,
  SkeletonContainer,
  SkeletonText,
} from "@calcom/ui";

import { getLayout } from "../../../../settings/layouts/SettingsLayout";
import { useOrgBranding } from "../../../organizations/context/provider";

const orgProfileFormSchema = z.object({
  name: z.string(),
  logo: z.string().nullable(),
  bio: z.string(),
});

type FormValues = {
  name: string;
  logo: string | null;
  bio: string;
  slug: string;
};

const SkeletonLoader = ({ title, description }: { title: string; description: string }) => {
  return (
    <SkeletonContainer>
      <Meta title={title} description={description} borderInShellHeader={true} />
      <div className="border-subtle space-y-6 rounded-b-xl border border-t-0 px-4 py-8">
        <div className="flex items-center">
          <SkeletonAvatar className="me-4 mt-0 h-16 w-16 px-4" />
          <SkeletonButton className="h-6 w-32 rounded-md p-5" />
        </div>
        <SkeletonText className="h-8 w-full" />
        <SkeletonText className="h-8 w-full" />
        <SkeletonText className="h-8 w-full" />

        <SkeletonButton className="mr-6 h-8 w-20 rounded-md p-5" />
      </div>
    </SkeletonContainer>
  );
};

const OrgProfileView = () => {
  const { t } = useLocale();
  const router = useRouter();

  const orgBranding = useOrgBranding();

  useLayoutEffect(() => {
    document.body.focus();
  }, []);

  const { data: currentOrganisation, isLoading } = trpc.viewer.organizations.listCurrent.useQuery(undefined, {
    onError: () => {
      router.push("/settings");
    },
  });

  if (isLoading || !orgBranding || !currentOrganisation) {
    return <SkeletonLoader title={t("profile")} description={t("profile_org_description")} />;
  }

  const isOrgAdminOrOwner =
    currentOrganisation.user.role === MembershipRole.OWNER ||
    currentOrganisation.user.role === MembershipRole.ADMIN;

  const isBioEmpty =
    !currentOrganisation ||
    !currentOrganisation.bio ||
    !currentOrganisation.bio.replace("<p><br></p>", "").length;

  const defaultValues: FormValues = {
    name: currentOrganisation?.name || "",
    logo: currentOrganisation?.logo || "",
    bio: currentOrganisation?.bio || "",
    slug:
      currentOrganisation?.slug ||
      ((currentOrganisation?.metadata as Prisma.JsonObject)?.requestedSlug as string) ||
      "",
  };

  return (
<<<<<<< HEAD
    <>
      <Meta title={t("profile")} description={t("profile_org_description")} />
      {!isLoading && (
        <>
          {isOrgAdminOrOwner ? (
            <Form
              form={form}
              handleSubmit={(values) => {
                if (currentOrganisation) {
                  const variables = {
                    logo: values.logo,
                    name: values.name,
                    slug: values.slug,
                    bio: values.bio,
                  };

                  mutation.mutate(variables);
                }
              }}>
              <div className="flex items-center">
                <Controller
                  control={form.control}
                  name="logo"
                  render={({ field: { value } }) => (
                    <>
                      <Avatar
                        alt=""
                        imageSrc={getPlaceholderAvatar(value, currentOrganisation?.name as string)}
                        size="lg"
                      />
                      <div className="ms-4">
                        <ImageUploader
                          target="avatar"
                          id="avatar-upload"
                          buttonMsg={t("update")}
                          handleAvatarChange={(newLogo) => {
                            form.setValue("logo", newLogo);
                          }}
                          imageSrc={value}
                        />
                      </div>
                    </>
                  )}
                />
              </div>

              <hr className="border-subtle my-8" />

              <Controller
                control={form.control}
                name="name"
                render={({ field: { value } }) => (
                  <div className="mt-8">
                    <TextField
                      name="name"
                      label={t("org_name")}
                      value={value}
                      onChange={(e) => {
                        form.setValue("name", e?.target.value);
                      }}
                    />
                  </div>
                )}
              />
              <Controller
                control={form.control}
                name="slug"
                render={({ field: { value } }) => (
                  <div className="mt-8">
                    <TextField
                      name="slug"
                      label={t("org_url")}
                      value={value}
                      disabled
                      addOnSuffix={`.${subdomainSuffix()}`}
                    />
                  </div>
                )}
              />
              <div className="mt-8">
                <Label>{t("about")}</Label>
                <Editor
                  getText={() => md.render(form.getValues("bio") || "")}
                  setText={(value: string) => form.setValue("bio", turndown(value))}
                  excludedToolbarItems={["blockType"]}
                  disableLists
                  firstRender={firstRender}
                  setFirstRender={setFirstRender}
                />
              </div>
              <p className="text-default mt-2 text-sm">{t("org_description")}</p>
              <Button color="primary" className="mt-8" type="submit" loading={mutation.isLoading}>
                {t("update")}
              </Button>
            </Form>
          ) : (
            <div className="flex">
              <div className="flex-grow">
                <div>
                  <Label className="text-emphasis">{t("org_name")}</Label>
                  <p className="text-default text-sm">{currentOrganisation?.name}</p>
                </div>
                {currentOrganisation && !isBioEmpty && (
                  <>
                    <Label className="text-emphasis mt-5">{t("about")}</Label>
                    <div
                      className="  text-subtle break-words text-sm [&_a]:text-blue-500 [&_a]:underline [&_a]:hover:text-blue-600"
                      dangerouslySetInnerHTML={{ __html: md.render(currentOrganisation.bio || "") }}
                    />
                  </>
                )}
              </div>
              <div className="">
                <LinkIconButton
                  Icon={LinkIcon}
                  onClick={() => {
                    navigator.clipboard.writeText(orgBranding.fullDomain);
                    showToast("Copied to clipboard", "success");
                  }}>
                  {t("copy_link_org")}
                </LinkIconButton>
=======
    <LicenseRequired>
      <Meta title={t("profile")} description={t("profile_org_description")} borderInShellHeader={true} />
      <>
        {isOrgAdminOrOwner ? (
          <OrgProfileForm defaultValues={defaultValues} />
        ) : (
          <div className="border-subtle flex rounded-b-md border border-t-0 px-4 py-8 sm:px-6">
            <div className="flex-grow">
              <div>
                <Label className="text-emphasis">{t("org_name")}</Label>
                <p className="text-default text-sm">{currentOrganisation?.name}</p>
>>>>>>> 51fd4102
              </div>
              {!isBioEmpty && (
                <>
                  <Label className="text-emphasis mt-5">{t("about")}</Label>
                  <div
                    className="  text-subtle break-words text-sm [&_a]:text-blue-500 [&_a]:underline [&_a]:hover:text-blue-600"
                    dangerouslySetInnerHTML={{ __html: md.render(currentOrganisation.bio || "") }}
                  />
                </>
              )}
            </div>
            <div className="">
              <LinkIconButton
                Icon={LinkIcon}
                onClick={() => {
                  navigator.clipboard.writeText(orgBranding.fullDomain);
                  showToast("Copied to clipboard", "success");
                }}>
                {t("copy_link_org")}
              </LinkIconButton>
            </div>
          </div>
        )}
        {/* Disable Org disbanding */}
        {/* <hr className="border-subtle my-8 border" />
             <div className="text-default mb-3 text-base font-semibold">{t("danger_zone")}</div>
            {currentOrganisation?.user.role === "OWNER" ? (
              <Dialog>
                <DialogTrigger asChild>
                  <Button color="destructive" className="border" StartIcon={Trash2}>
                    {t("disband_org")}
                  </Button>
                </DialogTrigger>
                <ConfirmationDialogContent
                  variety="danger"
                  title={t("disband_org")}
                  confirmBtnText={t("confirm")}
                  onConfirm={deleteTeam}>
                  {t("disband_org_confirmation_message")}
                </ConfirmationDialogContent>
              </Dialog>
            ) : null} */}
<<<<<<< HEAD
          {/* LEAVE ORG should go above here ^ */}
        </>
      )}
    </>
=======
        {/* LEAVE ORG should go above here ^ */}
      </>
    </LicenseRequired>
>>>>>>> 51fd4102
  );
};

const OrgProfileForm = ({ defaultValues }: { defaultValues: FormValues }) => {
  const utils = trpc.useContext();
  const { t } = useLocale();
  const [firstRender, setFirstRender] = useState(true);

  const form = useForm({
    defaultValues,
    resolver: zodResolver(orgProfileFormSchema),
  });

  const mutation = trpc.viewer.organizations.update.useMutation({
    onError: (err) => {
      showToast(err.message, "error");
    },
    onSuccess: async (res) => {
      reset({
        logo: (res.data?.logo || "") as string,
        name: (res.data?.name || "") as string,
        bio: (res.data?.bio || "") as string,
        slug: defaultValues["slug"],
      });
      await utils.viewer.teams.get.invalidate();
      await utils.viewer.organizations.listCurrent.invalidate();
      showToast(t("your_organization_updated_sucessfully"), "success");
    },
  });

  const {
    formState: { isSubmitting, isDirty },
    reset,
  } = form;

  const isDisabled = isSubmitting || !isDirty;

  return (
    <Form
      form={form}
      handleSubmit={(values) => {
        const variables = {
          logo: values.logo,
          name: values.name,
          slug: values.slug,
          bio: values.bio,
        };

        mutation.mutate(variables);
      }}>
      <div className="border-subtle border-x px-4 py-8 sm:px-6">
        <div className="flex items-center">
          <Controller
            control={form.control}
            name="logo"
            render={({ field: { value } }) => {
              const showRemoveLogoButton = !!value;

              return (
                <>
                  <Avatar
                    alt={defaultValues.name || ""}
                    imageSrc={getPlaceholderAvatar(value, defaultValues.name as string)}
                    size="lg"
                  />
                  <div className="ms-4">
                    <div className="flex gap-2">
                      <ImageUploader
                        target="avatar"
                        id="avatar-upload"
                        buttonMsg={t("upload_logo")}
                        handleAvatarChange={(newLogo) => {
                          form.setValue("logo", newLogo, { shouldDirty: true });
                        }}
                        imageSrc={value || undefined}
                        triggerButtonColor={showRemoveLogoButton ? "secondary" : "primary"}
                      />
                      {showRemoveLogoButton && (
                        <Button
                          color="secondary"
                          onClick={() => {
                            form.setValue("logo", null, { shouldDirty: true });
                          }}>
                          {t("remove")}
                        </Button>
                      )}
                    </div>
                  </div>
                </>
              );
            }}
          />
        </div>

        <Controller
          control={form.control}
          name="name"
          render={({ field: { value } }) => (
            <div className="mt-8">
              <TextField
                name="name"
                label={t("org_name")}
                value={value}
                onChange={(e) => {
                  form.setValue("name", e?.target.value, { shouldDirty: true });
                }}
              />
            </div>
          )}
        />
        <Controller
          control={form.control}
          name="slug"
          render={({ field: { value } }) => (
            <div className="mt-8">
              <TextField
                name="slug"
                label={t("org_url")}
                value={value}
                disabled
                addOnSuffix={`.${subdomainSuffix()}`}
              />
            </div>
          )}
        />
        <div className="mt-8">
          <Label>{t("about")}</Label>
          <Editor
            getText={() => md.render(form.getValues("bio") || "")}
            setText={(value: string) => form.setValue("bio", turndown(value), { shouldDirty: true })}
            excludedToolbarItems={["blockType"]}
            disableLists
            firstRender={firstRender}
            setFirstRender={setFirstRender}
          />
        </div>
        <p className="text-default mt-2 text-sm">{t("org_description")}</p>
      </div>
      <SectionBottomActions align="end">
        <Button color="primary" type="submit" loading={mutation.isLoading} disabled={isDisabled}>
          {t("update")}
        </Button>
      </SectionBottomActions>
    </Form>
  );
};

OrgProfileView.getLayout = getLayout;

export default OrgProfileView;<|MERGE_RESOLUTION|>--- conflicted
+++ resolved
@@ -106,130 +106,7 @@
   };
 
   return (
-<<<<<<< HEAD
     <>
-      <Meta title={t("profile")} description={t("profile_org_description")} />
-      {!isLoading && (
-        <>
-          {isOrgAdminOrOwner ? (
-            <Form
-              form={form}
-              handleSubmit={(values) => {
-                if (currentOrganisation) {
-                  const variables = {
-                    logo: values.logo,
-                    name: values.name,
-                    slug: values.slug,
-                    bio: values.bio,
-                  };
-
-                  mutation.mutate(variables);
-                }
-              }}>
-              <div className="flex items-center">
-                <Controller
-                  control={form.control}
-                  name="logo"
-                  render={({ field: { value } }) => (
-                    <>
-                      <Avatar
-                        alt=""
-                        imageSrc={getPlaceholderAvatar(value, currentOrganisation?.name as string)}
-                        size="lg"
-                      />
-                      <div className="ms-4">
-                        <ImageUploader
-                          target="avatar"
-                          id="avatar-upload"
-                          buttonMsg={t("update")}
-                          handleAvatarChange={(newLogo) => {
-                            form.setValue("logo", newLogo);
-                          }}
-                          imageSrc={value}
-                        />
-                      </div>
-                    </>
-                  )}
-                />
-              </div>
-
-              <hr className="border-subtle my-8" />
-
-              <Controller
-                control={form.control}
-                name="name"
-                render={({ field: { value } }) => (
-                  <div className="mt-8">
-                    <TextField
-                      name="name"
-                      label={t("org_name")}
-                      value={value}
-                      onChange={(e) => {
-                        form.setValue("name", e?.target.value);
-                      }}
-                    />
-                  </div>
-                )}
-              />
-              <Controller
-                control={form.control}
-                name="slug"
-                render={({ field: { value } }) => (
-                  <div className="mt-8">
-                    <TextField
-                      name="slug"
-                      label={t("org_url")}
-                      value={value}
-                      disabled
-                      addOnSuffix={`.${subdomainSuffix()}`}
-                    />
-                  </div>
-                )}
-              />
-              <div className="mt-8">
-                <Label>{t("about")}</Label>
-                <Editor
-                  getText={() => md.render(form.getValues("bio") || "")}
-                  setText={(value: string) => form.setValue("bio", turndown(value))}
-                  excludedToolbarItems={["blockType"]}
-                  disableLists
-                  firstRender={firstRender}
-                  setFirstRender={setFirstRender}
-                />
-              </div>
-              <p className="text-default mt-2 text-sm">{t("org_description")}</p>
-              <Button color="primary" className="mt-8" type="submit" loading={mutation.isLoading}>
-                {t("update")}
-              </Button>
-            </Form>
-          ) : (
-            <div className="flex">
-              <div className="flex-grow">
-                <div>
-                  <Label className="text-emphasis">{t("org_name")}</Label>
-                  <p className="text-default text-sm">{currentOrganisation?.name}</p>
-                </div>
-                {currentOrganisation && !isBioEmpty && (
-                  <>
-                    <Label className="text-emphasis mt-5">{t("about")}</Label>
-                    <div
-                      className="  text-subtle break-words text-sm [&_a]:text-blue-500 [&_a]:underline [&_a]:hover:text-blue-600"
-                      dangerouslySetInnerHTML={{ __html: md.render(currentOrganisation.bio || "") }}
-                    />
-                  </>
-                )}
-              </div>
-              <div className="">
-                <LinkIconButton
-                  Icon={LinkIcon}
-                  onClick={() => {
-                    navigator.clipboard.writeText(orgBranding.fullDomain);
-                    showToast("Copied to clipboard", "success");
-                  }}>
-                  {t("copy_link_org")}
-                </LinkIconButton>
-=======
-    <LicenseRequired>
       <Meta title={t("profile")} description={t("profile_org_description")} borderInShellHeader={true} />
       <>
         {isOrgAdminOrOwner ? (
@@ -240,7 +117,6 @@
               <div>
                 <Label className="text-emphasis">{t("org_name")}</Label>
                 <p className="text-default text-sm">{currentOrganisation?.name}</p>
->>>>>>> 51fd4102
               </div>
               {!isBioEmpty && (
                 <>
@@ -283,16 +159,9 @@
                 </ConfirmationDialogContent>
               </Dialog>
             ) : null} */}
-<<<<<<< HEAD
-          {/* LEAVE ORG should go above here ^ */}
-        </>
-      )}
-    </>
-=======
         {/* LEAVE ORG should go above here ^ */}
       </>
-    </LicenseRequired>
->>>>>>> 51fd4102
+    </>
   );
 };
 
