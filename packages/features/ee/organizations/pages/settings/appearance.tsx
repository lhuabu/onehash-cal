import { useRouter } from "next/navigation";
import { useState } from "react";
import { Controller, useForm, useFormContext } from "react-hook-form";

<<<<<<< HEAD
=======
import LicenseRequired from "@calcom/features/ee/common/components/LicenseRequired";
import SectionBottomActions from "@calcom/features/settings/SectionBottomActions";
import ThemeLabel from "@calcom/features/settings/ThemeLabel";
import { getLayout } from "@calcom/features/settings/layouts/SettingsLayout";
import { classNames } from "@calcom/lib";
import { DEFAULT_LIGHT_BRAND_COLOR, DEFAULT_DARK_BRAND_COLOR } from "@calcom/lib/constants";
import { APP_NAME } from "@calcom/lib/constants";
import { checkWCAGContrastColor } from "@calcom/lib/getBrandColours";
>>>>>>> 51fd4102
import { useLocale } from "@calcom/lib/hooks/useLocale";
import { MembershipRole } from "@calcom/prisma/enums";
import { trpc } from "@calcom/trpc/react";
import type { RouterOutputs } from "@calcom/trpc/react";
import {
  Button,
  ColorPicker,
  Form,
  Meta,
  showToast,
  SkeletonButton,
  SkeletonContainer,
  SkeletonText,
  SettingsToggle,
  Alert,
} from "@calcom/ui";

const SkeletonLoader = ({ title, description }: { title: string; description: string }) => {
  return (
    <SkeletonContainer>
      <Meta title={title} description={description} borderInShellHeader={false} />
      <div className="border-subtle mt-6 flex items-center rounded-t-xl border p-6 text-sm">
        <SkeletonText className="h-8 w-1/3" />
      </div>
      <div className="border-subtle space-y-6 border-x px-4 py-6 sm:px-6">
        <div className="flex items-center justify-center">
          <SkeletonButton className="mr-6 h-32 w-48 rounded-md p-5" />
          <SkeletonButton className="mr-6 h-32 w-48 rounded-md p-5" />
          <SkeletonButton className="mr-6 h-32 w-48 rounded-md p-5" />
        </div>
        <div className="flex justify-between">
          <SkeletonText className="h-8 w-1/3" />
          <SkeletonText className="h-8 w-1/3" />
        </div>

        <SkeletonText className="h-8 w-full" />
      </div>
      <div className="rounded-b-xl">
        <SectionBottomActions align="end">
          <SkeletonButton className="mr-6 h-8 w-20 rounded-md p-5" />
        </SectionBottomActions>
      </div>
    </SkeletonContainer>
  );
};

type BrandColorsFormValues = {
  brandColor: string;
  darkBrandColor: string;
};

const OrgAppearanceView = ({
  currentOrg,
  isAdminOrOwner,
}: {
  currentOrg: RouterOutputs["viewer"]["organizations"]["listCurrent"];
  isAdminOrOwner: boolean;
}) => {
  const { t } = useLocale();
  const utils = trpc.useContext();

  const themeForm = useForm<{ theme: string | null | undefined }>({
    defaultValues: {
      theme: currentOrg?.theme,
    },
  });

  const {
    formState: { isSubmitting: isOrgThemeSubmitting, isDirty: isOrgThemeDirty },
    reset: resetOrgThemeReset,
  } = themeForm;

  const [hideBrandingValue, setHideBrandingValue] = useState(currentOrg?.hideBranding ?? false);

  const brandColorsFormMethods = useForm<BrandColorsFormValues>({
    defaultValues: {
      brandColor: currentOrg?.brandColor || DEFAULT_LIGHT_BRAND_COLOR,
      darkBrandColor: currentOrg?.darkBrandColor || DEFAULT_DARK_BRAND_COLOR,
    },
  });

  const mutation = trpc.viewer.organizations.update.useMutation({
    onError: (err) => {
      showToast(err.message, "error");
    },
    async onSuccess(res) {
      await utils.viewer.teams.get.invalidate();
      await utils.viewer.organizations.listCurrent.invalidate();

      showToast(t("your_team_updated_successfully"), "success");
      brandColorsFormMethods.reset({
        brandColor: res.data.brandColor as string,
        darkBrandColor: res.data.darkBrandColor as string,
      });
      resetOrgThemeReset({ theme: res.data.theme as string | undefined });
    },
  });

  const onBrandColorsFormSubmit = (values: BrandColorsFormValues) => {
    mutation.mutate(values);
  };

  return (
<<<<<<< HEAD
    <>
      <Meta title={t("booking_appearance")} description={t("appearance_team_description")} />
      {isAdmin ? (
        <Form
          form={form}
          handleSubmit={(values) => {
            mutation.mutate({
              ...values,
              theme: values.theme || null,
            });
          }}>
          <div className="mb-6 flex items-center text-sm">
            <div>
              <p className="font-semibold">{t("theme")}</p>
              <p className="text-default">{t("theme_applies_note")}</p>
=======
    <LicenseRequired>
      <Meta
        title={t("appearance")}
        description={t("appearance_team_description")}
        borderInShellHeader={false}
      />
      {isAdminOrOwner ? (
        <div>
          <Form
            form={themeForm}
            handleSubmit={(value) => {
              mutation.mutate({
                theme: value.theme ?? null,
              });
            }}>
            <div className="border-subtle mt-6 flex items-center rounded-t-xl border p-6 text-sm">
              <div>
                <p className="text-default text-base font-semibold">{t("theme")}</p>
                <p className="text-default">{t("theme_applies_note")}</p>
              </div>
>>>>>>> 51fd4102
            </div>
            <div className="border-subtle flex flex-col justify-between border-x px-6 py-8 sm:flex-row">
              <ThemeLabel
                variant="system"
                value={undefined}
                label={t("theme_system")}
                defaultChecked={currentOrg.theme === null}
                register={themeForm.register}
              />
              <ThemeLabel
                variant="light"
                value="light"
                label={t("light")}
                defaultChecked={currentOrg.theme === "light"}
                register={themeForm.register}
              />
              <ThemeLabel
                variant="dark"
                value="dark"
                label={t("dark")}
                defaultChecked={currentOrg.theme === "dark"}
                register={themeForm.register}
              />
            </div>
<<<<<<< HEAD
          </div>

          <div className="block justify-between sm:flex">
            <Controller
              name="brandColor"
              control={form.control}
              defaultValue={currentOrg.brandColor}
              render={() => (
                <div>
                  <p className="text-emphasis mb-2 block text-sm font-medium">{t("light_brand_color")}</p>
                  <ColorPicker
                    defaultValue={currentOrg.brandColor || "#007ee5"}
                    resetDefaultValue="#007ee5"
                    onChange={(value) => form.setValue("brandColor", value, { shouldDirty: true })}
                  />
                </div>
              )}
            />
            <Controller
              name="darkBrandColor"
              control={form.control}
              defaultValue={currentOrg.darkBrandColor}
              render={() => (
                <div className="mt-6 sm:mt-0">
                  <p className="text-emphasis mb-2 block text-sm font-medium">{t("dark_brand_color")}</p>
                  <ColorPicker
                    defaultValue={currentOrg.darkBrandColor || "#fafafa"}
                    resetDefaultValue="#fafafa"
                    onChange={(value) => form.setValue("darkBrandColor", value, { shouldDirty: true })}
                  />
                </div>
              )}
=======
            <SectionBottomActions className="mb-6" align="end">
              <Button
                disabled={isOrgThemeSubmitting || !isOrgThemeDirty}
                type="submit"
                data-testid="update-org-theme-btn"
                color="primary">
                {t("update")}
              </Button>
            </SectionBottomActions>
          </Form>

          <Form
            form={brandColorsFormMethods}
            handleSubmit={(values) => {
              onBrandColorsFormSubmit(values);
            }}>
            <BrandColorsForm
              onSubmit={onBrandColorsFormSubmit}
              orgBrandColor={currentOrg?.brandColor}
              orgDarkBrandColor={currentOrg?.darkBrandColor}
>>>>>>> 51fd4102
            />
          </Form>

          <SettingsToggle
            toggleSwitchAtTheEnd={true}
            title={t("disable_cal_branding", { appName: APP_NAME })}
            disabled={mutation?.isLoading}
            description={t("removes_cal_branding", { appName: APP_NAME })}
            checked={hideBrandingValue}
            onCheckedChange={(checked) => {
              setHideBrandingValue(checked);
              mutation.mutate({ hideBranding: checked });
            }}
            switchContainerClassName="border-subtle mt-6 rounded-xl border py-6 px-4 sm:px-6"
          />
        </div>
      ) : (
        <div className="py-5">
          <span className="text-default text-sm">{t("only_owner_change")}</span>
        </div>
      )}
    </>
  );
};

const BrandColorsForm = ({
  onSubmit,
  orgBrandColor,
  orgDarkBrandColor,
}: {
  onSubmit: (values: BrandColorsFormValues) => void;
  orgBrandColor: string | undefined;
  orgDarkBrandColor: string | undefined;
}) => {
  const { t } = useLocale();
  const brandColorsFormMethods = useFormContext();
  const {
    formState: { isSubmitting: isBrandColorsFormSubmitting, isDirty: isBrandColorsFormDirty },
    handleSubmit,
  } = brandColorsFormMethods;

  const [isCustomBrandColorChecked, setIsCustomBrandColorChecked] = useState(
    orgBrandColor !== DEFAULT_LIGHT_BRAND_COLOR || orgDarkBrandColor !== DEFAULT_DARK_BRAND_COLOR
  );
  const [darkModeError, setDarkModeError] = useState(false);
  const [lightModeError, setLightModeError] = useState(false);
  return (
    <div className="mt-6">
      <SettingsToggle
        toggleSwitchAtTheEnd={true}
        title={t("custom_brand_colors")}
        description={t("customize_your_brand_colors")}
        checked={isCustomBrandColorChecked}
        onCheckedChange={(checked) => {
          setIsCustomBrandColorChecked(checked);
          if (!checked) {
            onSubmit({
              brandColor: DEFAULT_LIGHT_BRAND_COLOR,
              darkBrandColor: DEFAULT_DARK_BRAND_COLOR,
            });
          }
        }}
        childrenClassName="lg:ml-0"
        switchContainerClassName={classNames(
          "py-6 px-4 sm:px-6 border-subtle rounded-xl border",
          isCustomBrandColorChecked && "rounded-b-none"
        )}>
        <div className="border-subtle flex flex-col gap-6 border-x p-6">
          <Controller
            name="brandColor"
            control={brandColorsFormMethods.control}
            defaultValue={orgBrandColor}
            render={() => (
              <div>
                <p className="text-default mb-2 block text-sm font-medium">{t("light_brand_color")}</p>
                <ColorPicker
                  defaultValue={orgBrandColor || DEFAULT_LIGHT_BRAND_COLOR}
                  resetDefaultValue={DEFAULT_LIGHT_BRAND_COLOR}
                  onChange={(value) => {
                    try {
                      checkWCAGContrastColor("#ffffff", value);
                      setLightModeError(false);
                      brandColorsFormMethods.setValue("brandColor", value, { shouldDirty: true });
                    } catch (err) {
                      setLightModeError(false);
                    }
                  }}
                />
                {lightModeError ? (
                  <div className="mt-4">
                    <Alert
                      severity="warning"
                      message="Light Theme color doesn't pass contrast check. We recommend you change this colour so your buttons will be more visible."
                    />
                  </div>
                ) : null}
              </div>
            )}
          />

          <Controller
            name="darkBrandColor"
            control={brandColorsFormMethods.control}
            defaultValue={orgDarkBrandColor}
            render={() => (
              <div className="mt-6 sm:mt-0">
                <p className="text-default mb-2 block text-sm font-medium">{t("dark_brand_color")}</p>
                <ColorPicker
                  defaultValue={orgDarkBrandColor || DEFAULT_DARK_BRAND_COLOR}
                  resetDefaultValue={DEFAULT_DARK_BRAND_COLOR}
                  onChange={(value) => {
                    try {
                      checkWCAGContrastColor("#101010", value);
                      setDarkModeError(false);
                      brandColorsFormMethods.setValue("darkBrandColor", value, { shouldDirty: true });
                    } catch (err) {
                      setDarkModeError(true);
                    }
                  }}
                />
                {darkModeError ? (
                  <div className="mt-4">
                    <Alert
                      severity="warning"
                      message="Dark Theme color doesn't pass contrast check. We recommend you change this colour so your buttons will be more visible."
                    />
                  </div>
                ) : null}
              </div>
            )}
          />
        </div>
        <SectionBottomActions align="end">
          <Button
            disabled={isBrandColorsFormSubmitting || !isBrandColorsFormDirty}
            color="primary"
            type="submit">
            {t("update")}
          </Button>
        </SectionBottomActions>
      </SettingsToggle>
    </div>
  );
};

const OrgAppearanceViewWrapper = () => {
  const router = useRouter();
  const { t } = useLocale();
  const { data: currentOrg, isLoading } = trpc.viewer.organizations.listCurrent.useQuery(undefined, {
    onError: () => {
      router.push("/settings");
    },
  });

  if (isLoading) {
    return <SkeletonLoader title={t("appearance")} description={t("appearance_team_description")} />;
  }

  if (!currentOrg) return null;

  const isAdminOrOwner =
    currentOrg &&
    (currentOrg.user.role === MembershipRole.OWNER || currentOrg.user.role === MembershipRole.ADMIN);

  return <OrgAppearanceView currentOrg={currentOrg} isAdminOrOwner={isAdminOrOwner} />;
};

OrgAppearanceViewWrapper.getLayout = getLayout;

export default OrgAppearanceViewWrapper;<|MERGE_RESOLUTION|>--- conflicted
+++ resolved
@@ -2,8 +2,6 @@
 import { useState } from "react";
 import { Controller, useForm, useFormContext } from "react-hook-form";
 
-<<<<<<< HEAD
-=======
 import LicenseRequired from "@calcom/features/ee/common/components/LicenseRequired";
 import SectionBottomActions from "@calcom/features/settings/SectionBottomActions";
 import ThemeLabel from "@calcom/features/settings/ThemeLabel";
@@ -12,7 +10,6 @@
 import { DEFAULT_LIGHT_BRAND_COLOR, DEFAULT_DARK_BRAND_COLOR } from "@calcom/lib/constants";
 import { APP_NAME } from "@calcom/lib/constants";
 import { checkWCAGContrastColor } from "@calcom/lib/getBrandColours";
->>>>>>> 51fd4102
 import { useLocale } from "@calcom/lib/hooks/useLocale";
 import { MembershipRole } from "@calcom/prisma/enums";
 import { trpc } from "@calcom/trpc/react";
@@ -116,23 +113,6 @@
   };
 
   return (
-<<<<<<< HEAD
-    <>
-      <Meta title={t("booking_appearance")} description={t("appearance_team_description")} />
-      {isAdmin ? (
-        <Form
-          form={form}
-          handleSubmit={(values) => {
-            mutation.mutate({
-              ...values,
-              theme: values.theme || null,
-            });
-          }}>
-          <div className="mb-6 flex items-center text-sm">
-            <div>
-              <p className="font-semibold">{t("theme")}</p>
-              <p className="text-default">{t("theme_applies_note")}</p>
-=======
     <LicenseRequired>
       <Meta
         title={t("appearance")}
@@ -153,7 +133,6 @@
                 <p className="text-default text-base font-semibold">{t("theme")}</p>
                 <p className="text-default">{t("theme_applies_note")}</p>
               </div>
->>>>>>> 51fd4102
             </div>
             <div className="border-subtle flex flex-col justify-between border-x px-6 py-8 sm:flex-row">
               <ThemeLabel
@@ -178,40 +157,6 @@
                 register={themeForm.register}
               />
             </div>
-<<<<<<< HEAD
-          </div>
-
-          <div className="block justify-between sm:flex">
-            <Controller
-              name="brandColor"
-              control={form.control}
-              defaultValue={currentOrg.brandColor}
-              render={() => (
-                <div>
-                  <p className="text-emphasis mb-2 block text-sm font-medium">{t("light_brand_color")}</p>
-                  <ColorPicker
-                    defaultValue={currentOrg.brandColor || "#007ee5"}
-                    resetDefaultValue="#007ee5"
-                    onChange={(value) => form.setValue("brandColor", value, { shouldDirty: true })}
-                  />
-                </div>
-              )}
-            />
-            <Controller
-              name="darkBrandColor"
-              control={form.control}
-              defaultValue={currentOrg.darkBrandColor}
-              render={() => (
-                <div className="mt-6 sm:mt-0">
-                  <p className="text-emphasis mb-2 block text-sm font-medium">{t("dark_brand_color")}</p>
-                  <ColorPicker
-                    defaultValue={currentOrg.darkBrandColor || "#fafafa"}
-                    resetDefaultValue="#fafafa"
-                    onChange={(value) => form.setValue("darkBrandColor", value, { shouldDirty: true })}
-                  />
-                </div>
-              )}
-=======
             <SectionBottomActions className="mb-6" align="end">
               <Button
                 disabled={isOrgThemeSubmitting || !isOrgThemeDirty}
@@ -232,7 +177,6 @@
               onSubmit={onBrandColorsFormSubmit}
               orgBrandColor={currentOrg?.brandColor}
               orgDarkBrandColor={currentOrg?.darkBrandColor}
->>>>>>> 51fd4102
             />
           </Form>
 
@@ -254,7 +198,7 @@
           <span className="text-default text-sm">{t("only_owner_change")}</span>
         </div>
       )}
-    </>
+    </LicenseRequired>
   );
 };
 
