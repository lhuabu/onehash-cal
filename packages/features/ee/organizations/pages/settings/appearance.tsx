--- conflicted
+++ resolved
@@ -15,12 +15,7 @@
 import { MembershipRole } from "@calcom/prisma/enums";
 import { trpc } from "@calcom/trpc/react";
 import type { RouterOutputs } from "@calcom/trpc/react";
-<<<<<<< HEAD
-import { Button, Form, Meta, showToast, SettingsToggle, Avatar, ImageUploader } from "@calcom/ui";
-import { Icon } from "@calcom/ui";
-=======
 import { Button, Form, showToast, SettingsToggle } from "@calcom/ui";
->>>>>>> 2fb1408d
 
 type BrandColorsFormValues = {
   brandColor: string;
@@ -80,57 +75,6 @@
   };
 
   return (
-<<<<<<< HEAD
-    <LicenseRequired>
-      <Meta
-        title={t("appearance")}
-        description={t("appearance_org_description")}
-        borderInShellHeader={false}
-      />
-      {isAdminOrOwner ? (
-        <div>
-          <div className="my-6">
-            <div className="flex items-center text-sm">
-              <Avatar
-                alt="calVideoLogo"
-                imageSrc={currentOrg?.calVideoLogo}
-                fallback={<Icon name="plus" className="text-subtle h-6 w-6" />}
-                size="lg"
-              />
-              <div className="ms-4">
-                <div className="flex gap-2">
-                  <ImageUploader
-                    target="avatar"
-                    id="cal-video-logo-upload"
-                    buttonMsg={
-                      currentOrg?.calVideoLogo ? t("update_cal_video_logo") : t("upload_cal_video_logo")
-                    }
-                    handleAvatarChange={(newLogo) => {
-                      mutation.mutate({
-                        calVideoLogo: newLogo,
-                      });
-                    }}
-                    disabled={mutation.isPending}
-                    imageSrc={currentOrg?.calVideoLogo ?? undefined}
-                    uploadInstruction={t("cal_video_logo_upload_instruction")}
-                    triggerButtonColor={currentOrg?.calVideoLogo ? "secondary" : "primary"}
-                  />
-                  {currentOrg?.calVideoLogo && (
-                    <Button
-                      color="destructive"
-                      disabled={mutation.isPending}
-                      onClick={() => {
-                        mutation.mutate({
-                          calVideoLogo: null,
-                        });
-                      }}>
-                      {t("remove")}
-                    </Button>
-                  )}
-                </div>
-              </div>
-            </div>
-=======
     <div>
       <Form
         form={themeForm}
@@ -143,7 +87,6 @@
           <div>
             <p className="text-default text-base font-semibold">{t("theme")}</p>
             <p className="text-default">{t("theme_applies_note")}</p>
->>>>>>> 2fb1408d
           </div>
         </div>
         <div className="border-subtle flex flex-col justify-between border-x px-6 py-8 sm:flex-row">
