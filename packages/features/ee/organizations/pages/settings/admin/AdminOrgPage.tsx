--- conflicted
+++ resolved
@@ -5,19 +5,7 @@
 
 import { useLocale } from "@calcom/lib/hooks/useLocale";
 import { trpc } from "@calcom/trpc/react";
-<<<<<<< HEAD
-import {
-  Badge,
-  ConfirmationDialogContent,
-  Dialog,
-  DropdownActions,
-  Meta,
-  showToast,
-  Table,
-} from "@calcom/ui";
-=======
 import { Badge, ConfirmationDialogContent, Dialog, DropdownActions, showToast, Table } from "@calcom/ui";
->>>>>>> 2fb1408d
 
 import { subdomainSuffix } from "../../../../organizations/lib/orgDomains";
 
