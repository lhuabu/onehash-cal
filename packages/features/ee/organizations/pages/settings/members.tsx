"use client";

import LicenseRequired from "@calcom/features/ee/common/components/LicenseRequired";
import { UserListTable } from "@calcom/features/users/components/UserTable/UserListTable";
import { useLocale } from "@calcom/lib/hooks/useLocale";
import { MembershipRole } from "@calcom/prisma/enums";
import { trpc } from "@calcom/trpc/react";
import { Meta } from "@calcom/ui";

const MembersView = ({ isAppDir }: { isAppDir?: boolean }) => {
  const { t } = useLocale();
  const { data: currentOrg, isPending } = trpc.viewer.organizations.listCurrent.useQuery();

  const isOrgAdminOrOwner =
    currentOrg &&
    (currentOrg.user.role === MembershipRole.OWNER || currentOrg.user.role === MembershipRole.ADMIN);

  const canLoggedInUserSeeMembers =
    (currentOrg?.isPrivate && isOrgAdminOrOwner) || isOrgAdminOrOwner || !currentOrg?.isPrivate;

  return (
    <LicenseRequired>
      {!isAppDir ? (
        <Meta title={t("organization_members")} description={t("organization_description")} />
      ) : null}
      <div>{!isPending && canLoggedInUserSeeMembers && <UserListTable />}</div>
      {!canLoggedInUserSeeMembers && (
<<<<<<< HEAD
        <div className="border-subtle rounded-xl border p-6" data-testid="members-privacy-warning">
=======
        <div className="border-subtle rounded-xl border p-6" data-testId="members-privacy-warning">
>>>>>>> 2fb1408d
          <h2 className="text-default">{t("only_admin_can_see_members_of_org")}</h2>
        </div>
      )}
    </LicenseRequired>
  );
};

export default MembersView;<|MERGE_RESOLUTION|>--- conflicted
+++ resolved
@@ -25,11 +25,7 @@
       ) : null}
       <div>{!isPending && canLoggedInUserSeeMembers && <UserListTable />}</div>
       {!canLoggedInUserSeeMembers && (
-<<<<<<< HEAD
-        <div className="border-subtle rounded-xl border p-6" data-testid="members-privacy-warning">
-=======
         <div className="border-subtle rounded-xl border p-6" data-testId="members-privacy-warning">
->>>>>>> 2fb1408d
           <h2 className="text-default">{t("only_admin_can_see_members_of_org")}</h2>
         </div>
       )}
