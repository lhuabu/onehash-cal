--- conflicted
+++ resolved
@@ -142,13 +142,8 @@
         <Button
           EndIcon={ArrowRight}
           color="primary"
-<<<<<<< HEAD
-          className="mt-6 w-full justify-center bg-blue-500 hover:bg-blue-600"
-          disabled={!formState.isValid || createTeamsMutation.isLoading || createTeamsMutation.isSuccess}
-=======
           className="mt-6 w-full justify-center"
           disabled={!formState.isValid || createTeamsMutation.isPending || createTeamsMutation.isSuccess}
->>>>>>> cc0ff17d
           onClick={handleFormSubmit}>
           {t("continue")}
         </Button>
