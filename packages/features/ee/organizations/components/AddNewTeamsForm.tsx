--- conflicted
+++ resolved
@@ -1,8 +1,5 @@
-<<<<<<< HEAD
-=======
 "use client";
 
->>>>>>> 2fb1408d
 import { useSession } from "next-auth/react";
 import { useRouter } from "next/navigation";
 import { useState } from "react";
@@ -241,11 +238,7 @@
           EndIcon="arrow-right"
           color="primary"
           className="mt-6 w-full justify-center"
-<<<<<<< HEAD
-          data-testid="continue_or_checkout"
-=======
           data-testId="continue_or_checkout"
->>>>>>> 2fb1408d
           disabled={createTeamsMutation.isPending || createTeamsMutation.isSuccess}
           onClick={handleFormSubmit}>
           {allowWizardCompletionWithoutUpgrading ? t("continue") : t("checkout")}
