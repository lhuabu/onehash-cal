--- conflicted
+++ resolved
@@ -14,11 +14,8 @@
 import logger from "@calcom/lib/logger";
 import { getBooking } from "@calcom/lib/payment/getBooking";
 import { handlePaymentSuccess } from "@calcom/lib/payment/handlePaymentSuccess";
-<<<<<<< HEAD
+import { safeStringify } from "@calcom/lib/safeStringify";
 import { teamsOwnedByAdmin } from "@calcom/lib/server/queries/teams";
-=======
-import { safeStringify } from "@calcom/lib/safeStringify";
->>>>>>> 412e7ecb
 import { prisma } from "@calcom/prisma";
 import { BookingStatus } from "@calcom/prisma/enums";
 
@@ -120,15 +117,13 @@
   const subscription = event.data.object as Stripe.Subscription;
   if (!subscription.id) throw new HttpCode({ statusCode: 400, message: "Subscription ID not found" });
 
-  console.log(subscription);
-  const userId = parseInt(subscription.metadata.userId);
   const userWithSubscription = await prisma.user.findFirst({
-    where: { id: userId, metadata: { path: ["subscriptionId"], equals: subscription.id } },
+    where: { metadata: { path: ["subscriptionId"], equals: subscription.id } },
   });
   if (!userWithSubscription) {
     throw new HttpCode({ statusCode: 404, message: "User with subscription ID not found" });
   }
-
+  const userId = userWithSubscription.id;
   const status = subscription.status as string;
   if (status === "paused") {
     // find all admin teams and make their subsciption status as paused
@@ -196,10 +191,6 @@
     });
   }
 };
-const openBillingPortal = async (event: Stripe.Event) => {
-  const subscription = event.data.object as Stripe.Subscription;
-  if (!subscription.id) throw new HttpCode({ statusCode: 400, message: "Subscription ID not found" });
-};
 
 type WebhookHandler = (event: Stripe.Event) => Promise<void>;
 
@@ -208,7 +199,6 @@
   "setup_intent.succeeded": handleSetupSuccess,
   "customer.subscription.updated": handleSubscriptionUpdated,
   "customer.subscription.deleted": handleSubscriptionDeleted,
-  "billing_portal.session.created": openBillingPortal,
 };
 
 /**
