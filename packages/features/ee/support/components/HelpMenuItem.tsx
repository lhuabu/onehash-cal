import { useState } from "react";
import { useChat } from "react-live-chat-loader";

import classNames from "@calcom/lib/classNames";
import { useLocale } from "@calcom/lib/hooks/useLocale";
import { localStorage } from "@calcom/lib/webstorage";
import { trpc } from "@calcom/trpc/react";
import { Button, showToast, TextArea } from "@calcom/ui";
import { Icon } from "@calcom/ui";

import { useFreshChat } from "../lib/freshchat/FreshChatProvider";
import { useIntercom } from "../lib/intercom/useIntercom";
import ContactMenuItem from "./ContactMenuItem";

interface HelpMenuItemProps {
  onHelpItemSelect: () => void;
}

export default function HelpMenuItem({ onHelpItemSelect }: HelpMenuItemProps) {
  const [rating, setRating] = useState<null | string>(null);
  const [showIntercom, setShowIntercom] = useState<boolean>(
    localStorage.getItem("showIntercom") === "false" ? false : true
  );
  const { open, shutdown } = useIntercom();
  const [comment, setComment] = useState("");
  const [disableSubmit, setDisableSubmit] = useState(true);
  const [active, setActive] = useState(false);
  const [, loadChat] = useChat();
  const { t } = useLocale();

  const toggleIntercom = (value: boolean) => {
    setShowIntercom(value);
    localStorage.setItem("showIntercom", String(value));
  };

  const { setActive: setFreshChat } = useFreshChat();

  const mutation = trpc.viewer.submitFeedback.useMutation({
    onSuccess: () => {
      setDisableSubmit(true);
      showToast("Thank you, feedback submitted", "success");
      onHelpItemSelect();
    },
  });

  const onRatingClick = (value: string) => {
    setRating(value);
    setDisableSubmit(false);
  };

  const sendFeedback = async (rating: string, comment: string) => {
    mutation.mutate({ rating: rating, comment: comment });
  };

  return (
    <div className="bg-default border-default w-full rounded-md">
      <div className="w-full py-5">
        <p className="text-subtle mb-1 px-5">{t("resources").toUpperCase()}</p>
        <a
          onClick={onHelpItemSelect}
          href="https://chat.onehash.ai/hc/onehash-help-center/en/categories/onehash-cal"
          target="_blank"
          className="hover:bg-subtle hover:text-emphasis text-default flex w-full px-5 py-2 pr-4 text-sm font-medium transition"
          rel="noreferrer">
          {t("documentation")}
          <Icon
            name="external-link"
            className={classNames(
              "group-hover:text-subtle text-muted",
              "ml-1 mt-px h-4 w-4 flex-shrink-0 ltr:mr-3"
            )}
          />
        </a>
        <div>
          <ContactMenuItem onHelpItemSelect={onHelpItemSelect} />
        </div>
      </div>
      <hr className="border-muted" />
      <div className="w-full p-5">
        <p className="text-subtle mb-1">{t("feedback").toUpperCase()}</p>
        <p className="text-default flex w-full py-2 text-sm font-medium">{t("comments")}</p>

        <TextArea id="comment" name="comment" rows={3} onChange={(event) => setComment(event.target.value)} />

        <div className="my-3 flex justify-end">
          <button
            className={classNames(
              "m-1 items-center justify-center p-1.5 grayscale hover:opacity-100 hover:grayscale-0",
              rating === "Extremely unsatisfied" ? "grayscale-0" : "opacity-50"
            )}
            onClick={() => onRatingClick("Extremely unsatisfied")}>
            <svg xmlns="http://www.w3.org/2000/svg" viewBox="0 0 36 36" width="1.5em" height="1.5em">
              <path
                fill="#FFCC4D"
                d="M36 18c0 9.941-8.059 18-18 18S0 27.941 0 18 8.059 0 18 0s18 8.059 18 18"
              />
              <path
                fill="#664500"
                d="M22 27c0 2.763-1.791 3-4 3-2.21 0-4-.237-4-3 0-2.761 1.79-6 4-6 2.209 0 4 3.239 4 6zm8-12c-.124 0-.25-.023-.371-.072-5.229-2.091-7.372-5.241-7.461-5.374-.307-.46-.183-1.081.277-1.387.459-.306 1.077-.184 1.385.274.019.027 1.93 2.785 6.541 4.629.513.206.763.787.558 1.3-.157.392-.533.63-.929.63zM6 15c-.397 0-.772-.238-.929-.629-.205-.513.044-1.095.557-1.3 4.612-1.844 6.523-4.602 6.542-4.629.308-.456.929-.577 1.387-.27.457.308.581.925.275 1.383-.089.133-2.232 3.283-7.46 5.374C6.25 14.977 6.124 15 6 15z"
              />
              <path fill="#5DADEC" d="M24 16h4v19l-4-.046V16zM8 35l4-.046V16H8v19z" />
              <path
                fill="#664500"
                d="M14.999 18c-.15 0-.303-.034-.446-.105-3.512-1.756-7.07-.018-7.105 0-.495.249-1.095.046-1.342-.447-.247-.494-.047-1.095.447-1.342.182-.09 4.498-2.197 8.895 0 .494.247.694.848.447 1.342-.176.35-.529.552-.896.552zm14 0c-.15 0-.303-.034-.446-.105-3.513-1.756-7.07-.018-7.105 0-.494.248-1.094.047-1.342-.447-.247-.494-.047-1.095.447-1.342.182-.09 4.501-2.196 8.895 0 .494.247.694.848.447 1.342-.176.35-.529.552-.896.552z"
              />
              <ellipse fill="#5DADEC" cx="18" cy="34" rx="18" ry="2" />
              <ellipse fill="#E75A70" cx="18" cy="27" rx="3" ry="2" />
            </svg>
          </button>
          <button
            className={classNames(
              "m-1 items-center justify-center p-1.5 grayscale hover:opacity-100 hover:grayscale-0",
              rating === "Unsatisfied" ? "grayscale-0" : "opacity-50"
            )}
            onClick={() => onRatingClick("Unsatisfied")}>
            <svg xmlns="http://www.w3.org/2000/svg" viewBox="0 0 36 36" width="1.5em" height="1.5em">
              <path
                fill="#FFCC4D"
                d="M36 18c0 9.941-8.059 18-18 18-9.94 0-18-8.059-18-18C0 8.06 8.06 0 18 0c9.941 0 18 8.06 18 18"
              />
              <ellipse fill="#664500" cx="11.5" cy="14.5" rx="2.5" ry="3.5" />
              <ellipse fill="#664500" cx="24.5" cy="14.5" rx="2.5" ry="3.5" />
              <path
                fill="#664500"
                d="M8.665 27.871c.178.161.444.171.635.029.039-.029 3.922-2.9 8.7-2.9 4.766 0 8.662 2.871 8.7 2.9.191.142.457.13.635-.029.177-.16.217-.424.094-.628C27.3 27.029 24.212 22 18 22s-9.301 5.028-9.429 5.243c-.123.205-.084.468.094.628z"
              />
            </svg>
          </button>
          <button
            className={classNames(
              "m-1 items-center justify-center p-1.5 grayscale hover:opacity-100 hover:grayscale-0",
              rating === "Satisfied" ? "grayscale-0" : "opacity-50"
            )}
            onClick={() => onRatingClick("Satisfied")}>
            <svg xmlns="http://www.w3.org/2000/svg" viewBox="0 0 36 36" width="1.5em" height="1.5em">
              <path
                fill="#FFCC4D"
                d="M36 18c0 9.941-8.059 18-18 18-9.94 0-18-8.059-18-18C0 8.06 8.06 0 18 0c9.941 0 18 8.06 18 18"
              />
              <path
                fill="#664500"
                d="M28.457 17.797c-.06-.135-1.499-3.297-4.457-3.297-2.957 0-4.397 3.162-4.457 3.297-.092.207-.032.449.145.591.175.142.426.147.61.014.012-.009 1.262-.902 3.702-.902 2.426 0 3.674.881 3.702.901.088.066.194.099.298.099.11 0 .221-.037.312-.109.177-.142.238-.386.145-.594zm-12 0c-.06-.135-1.499-3.297-4.457-3.297-2.957 0-4.397 3.162-4.457 3.297-.092.207-.032.449.144.591.176.142.427.147.61.014.013-.009 1.262-.902 3.703-.902 2.426 0 3.674.881 3.702.901.088.066.194.099.298.099.11 0 .221-.037.312-.109.178-.142.237-.386.145-.594zM18 22c-3.623 0-6.027-.422-9-1-.679-.131-2 0-2 2 0 4 4.595 9 11 9 6.404 0 11-5 11-9 0-2-1.321-2.132-2-2-2.973.578-5.377 1-9 1z"
              />
              <path fill="#FFF" d="M9 23s3 1 9 1 9-1 9-1-2 4-9 4-9-4-9-4z" />
            </svg>
          </button>
          <button
            className={classNames(
              "m-1 items-center justify-center p-1.5 grayscale hover:opacity-100 hover:grayscale-0",
              rating === "Extremely satisfied" ? "grayscale-0" : "opacity-50"
            )}
            onClick={() => onRatingClick("Extremely satisfied")}>
            <svg xmlns="http://www.w3.org/2000/svg" viewBox="0 0 36 36" width="1.5em" height="1.5em">
              <path
                fill="#FFCC4D"
                d="M36 18c0 9.941-8.059 18-18 18S0 27.941 0 18 8.059 0 18 0s18 8.059 18 18"
              />
              <path
                fill="#664500"
                d="M18 21c-3.623 0-6.027-.422-9-1-.679-.131-2 0-2 2 0 4 4.595 9 11 9 6.404 0 11-5 11-9 0-2-1.321-2.132-2-2-2.973.578-5.377 1-9 1z"
              />
              <path fill="#FFF" d="M9 22s3 1 9 1 9-1 9-1-2 4-9 4-9-4-9-4z" />
              <path
                fill="#E95F28"
                d="M15.682 4.413l-4.542.801L8.8.961C8.542.492 8.012.241 7.488.333c-.527.093-.937.511-1.019 1.039l-.745 4.797-4.542.801c-.535.094-.948.525-1.021 1.064s.211 1.063.703 1.297l4.07 1.932-.748 4.812c-.083.536.189 1.064.673 1.309.179.09.371.133.562.133.327 0 .65-.128.891-.372l3.512-3.561 4.518 2.145c.49.232 1.074.123 1.446-.272.372-.395.446-.984.185-1.459L13.625 9.73l3.165-3.208c.382-.387.469-.977.217-1.459-.254-.482-.793-.743-1.325-.65zm4.636 0l4.542.801L27.2.961c.258-.469.788-.72 1.312-.628.526.093.936.511 1.018 1.039l.745 4.797 4.542.801c.536.094.949.524 1.021 1.063s-.211 1.063-.703 1.297l-4.07 1.932.748 4.812c.083.536-.189 1.064-.673 1.309-.179.09-.371.133-.562.133-.327 0-.65-.128-.891-.372l-3.512-3.561-4.518 2.145c-.49.232-1.074.123-1.446-.272-.372-.395-.446-.984-.185-1.459l2.348-4.267-3.165-3.208c-.382-.387-.469-.977-.217-1.459.255-.482.794-.743 1.326-.65z"
              />
            </svg>
          </button>
        </div>
        <div className="my-2 flex justify-end">
          <Button
            disabled={disableSubmit}
            loading={mutation.isPending}
            onClick={async () => {
              if (rating && comment) {
                await sendFeedback(rating, comment);
              }
            }}>
            {t("submit")}
          </Button>
        </div>
        {mutation.isError && (
          <div className="bg-error mb-4 flex p-4 text-sm text-red-700">
            <div className="flex-shrink-0">
              <Icon name="triangle-alert" className="h-5 w-5" />
            </div>
            <div className="ml-3 flex-grow">
              <p className="font-medium">{t("feedback_error")}</p>
              <p>{t("please_try_again")}</p>
            </div>
          </div>
        )}
      </div>
<<<<<<< HEAD
      {/* visible on desktop
=======
      {/* visible on desktop */}
>>>>>>> 2fb1408d
      <div className="text-subtle bg-muted hidden w-full flex-col p-5 md:block">
        <p className="">{showIntercom ? t("no_support_needed") : t("specific_issue")}</p>
        <button
          className="hover:text-emphasis text-defualt font-medium underline"
          onClick={async () => {
            setActive(true);
            if (showIntercom) {
              if (isFreshChatEnabled) {
                setFreshChat(false);
              } else if (isInterComEnabled) {
                shutdown();
                toggleIntercom(false);
              }
            } else {
              if (isFreshChatEnabled) {
                setFreshChat(true);
              } else if (isInterComEnabled) {
                await open();
                toggleIntercom(true);
              } else {
                loadChat({ open: true });
              }
            }
            onHelpItemSelect();
          }}>
          {showIntercom ? t("hide_support") : t("contact_support")}
        </button>
<<<<<<< HEAD
=======
        <span> {t("or").toLowerCase()} </span>
        <a
          onClick={() => onHelpItemSelect()}
          className="hover:text-emphasis text-defualt font-medium underline"
          href="https://cal.com/docs"
          target="_blank"
          rel="noreferrer">
          {t("browse_our_docs")}
        </a>
        .
      </div>
      {/* visible on mobile */}
      <div className="text-subtle bg-muted w-full p-5 md:hidden">
        <p className="">{t("specific_issue")}</p>
        <button
          className="hover:text-emphasis text-defualt font-medium underline"
          onClick={async () => {
            setActive(true);
            if (isFreshChatEnabled) {
              setFreshChat(true);
            } else if (isInterComEnabled) {
              await open();
            } else {
              loadChat({ open: true });
            }

            onHelpItemSelect();
          }}>
          {t("contact_support")}
        </button>
>>>>>>> 2fb1408d
        <span> {t("or").toLowerCase()} </span>
        <a
          onClick={() => onHelpItemSelect()}
          className="hover:text-emphasis text-defualt font-medium underline"
          href="https://cal.com/docs"
          target="_blank"
          rel="noreferrer">
          {t("browse_our_docs")}
        </a>
        .
      </div>
      {/* visible on mobile }
      <div className="text-subtle bg-muted w-full p-5 md:hidden">
        <p className="">{t("specific_issue")}</p>
        <button
          className="hover:text-emphasis text-defualt font-medium underline"
          onClick={async () => {
            setActive(true);
            if (isFreshChatEnabled) {
              setFreshChat(true);
            } else if (isInterComEnabled) {
              await open();
            } else {
              loadChat({ open: true });
            }

            onHelpItemSelect();
          }}>
          {t("contact_support")}
        </button>
        <span> {t("or").toLowerCase()} </span>
        <a
          onClick={() => onHelpItemSelect()}
          className="hover:text-emphasis text-defualt font-medium underline"
          href="https://cal.com/docs"
          target="_blank"
          rel="noreferrer">
          {t("browse_our_docs")}
        </a>
        .
      </div> 
      */}
    </div>
  );
}<|MERGE_RESOLUTION|>--- conflicted
+++ resolved
@@ -9,7 +9,8 @@
 import { Icon } from "@calcom/ui";
 
 import { useFreshChat } from "../lib/freshchat/FreshChatProvider";
-import { useIntercom } from "../lib/intercom/useIntercom";
+import { isFreshChatEnabled } from "../lib/freshchat/FreshChatScript";
+import { isInterComEnabled, useIntercom } from "../lib/intercom/useIntercom";
 import ContactMenuItem from "./ContactMenuItem";
 
 interface HelpMenuItemProps {
@@ -57,8 +58,8 @@
       <div className="w-full py-5">
         <p className="text-subtle mb-1 px-5">{t("resources").toUpperCase()}</p>
         <a
-          onClick={onHelpItemSelect}
-          href="https://chat.onehash.ai/hc/onehash-help-center/en/categories/onehash-cal"
+          onClick={() => onHelpItemSelect()}
+          href="https://cal.com/docs/"
           target="_blank"
           className="hover:bg-subtle hover:text-emphasis text-default flex w-full px-5 py-2 pr-4 text-sm font-medium transition"
           rel="noreferrer">
@@ -191,11 +192,7 @@
           </div>
         )}
       </div>
-<<<<<<< HEAD
-      {/* visible on desktop
-=======
       {/* visible on desktop */}
->>>>>>> 2fb1408d
       <div className="text-subtle bg-muted hidden w-full flex-col p-5 md:block">
         <p className="">{showIntercom ? t("no_support_needed") : t("specific_issue")}</p>
         <button
@@ -223,8 +220,6 @@
           }}>
           {showIntercom ? t("hide_support") : t("contact_support")}
         </button>
-<<<<<<< HEAD
-=======
         <span> {t("or").toLowerCase()} </span>
         <a
           onClick={() => onHelpItemSelect()}
@@ -255,7 +250,6 @@
           }}>
           {t("contact_support")}
         </button>
->>>>>>> 2fb1408d
         <span> {t("or").toLowerCase()} </span>
         <a
           onClick={() => onHelpItemSelect()}
@@ -267,37 +261,6 @@
         </a>
         .
       </div>
-      {/* visible on mobile }
-      <div className="text-subtle bg-muted w-full p-5 md:hidden">
-        <p className="">{t("specific_issue")}</p>
-        <button
-          className="hover:text-emphasis text-defualt font-medium underline"
-          onClick={async () => {
-            setActive(true);
-            if (isFreshChatEnabled) {
-              setFreshChat(true);
-            } else if (isInterComEnabled) {
-              await open();
-            } else {
-              loadChat({ open: true });
-            }
-
-            onHelpItemSelect();
-          }}>
-          {t("contact_support")}
-        </button>
-        <span> {t("or").toLowerCase()} </span>
-        <a
-          onClick={() => onHelpItemSelect()}
-          className="hover:text-emphasis text-defualt font-medium underline"
-          href="https://cal.com/docs"
-          target="_blank"
-          rel="noreferrer">
-          {t("browse_our_docs")}
-        </a>
-        .
-      </div> 
-      */}
     </div>
   );
 }