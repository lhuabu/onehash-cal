--- conflicted
+++ resolved
@@ -11,11 +11,7 @@
 
 Welcome to the Enterprise Edition ("/ee") of Cal.com.
 
-<<<<<<< HEAD
-The [/ee](https://github.com/calcom/cal.com/tree/main/packages/features/ee) subfolder is the place for all the **Enterprise Edition** features from our [hosted](https://cal.com/pricing) plan and enterprise-grade features for [Ultimate](https://cal.com/emterprise) such as SSO, SAML, OIDC, SCIM, SIEM and much more or [Platform](https://cal.com/platform) plan to build a marketplace.
-=======
 The [/ee](https://github.com/calcom/cal.com/tree/main/packages/features/ee) subfolder is the place for all the **Enterprise Edition** features from our [hosted](https://cal.com/pricing) plan and enterprise-grade features for [Enterprise](https://cal.com/enterprise) such as SSO, SAML, OIDC, SCIM, SIEM and much more or [Platform](https://cal.com/platform) plan to build a marketplace.
->>>>>>> 2fb1408d
 
 > _❗ WARNING: This repository is copyrighted (unlike our [main repo](https://github.com/calcom/cal.com)). You are not allowed to use this code to host your own version of app.cal.com without obtaining a proper [license](https://cal.com/sales) first❗_
 
