--- conflicted
+++ resolved
@@ -38,12 +38,7 @@
 export const UsersEditView = ({ user }: { user: User }) => {
   const pathname = usePathname();
   const router = useRouter();
-<<<<<<< HEAD
-  const [data] = trpc.viewer.users.get.useSuspenseQuery({ userId });
-  const { user } = data;
-=======
 
->>>>>>> 2fb1408d
   const utils = trpc.useUtils();
   const mutation = trpc.viewer.users.update.useMutation({
     onSuccess: async () => {
