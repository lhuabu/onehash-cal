--- conflicted
+++ resolved
@@ -122,10 +122,6 @@
       return !duplicate;
     });
   }
-
-  const { data: verifiedEmails } = trpc.viewer.workflows.getVerifiedEmails.useQuery({
-    teamId: workflow?.team?.id,
-  });
 
   const readOnly =
     workflow?.team?.members?.find((member) => member.userId === session.data?.user.id)?.role ===
@@ -235,17 +231,12 @@
         <Form
           form={form}
           handleSubmit={async (values) => {
-<<<<<<< HEAD
-            let activeOnEventTypeIds: number[] = [];
-=======
             let activeOnIds: number[] = [];
->>>>>>> 2fb1408d
             let isEmpty = false;
             let isVerified = true;
 
             values.steps.forEach((step) => {
               const strippedHtml = step.reminderBody?.replace(/<[^>]+>/g, "") || "";
-<<<<<<< HEAD
 
               const isBodyEmpty = !isSMSOrWhatsappAction(step.action) && strippedHtml.length <= 1;
 
@@ -286,40 +277,7 @@
 
               if (
                 step.action === WorkflowActions.EMAIL_ADDRESS &&
-                !verifiedEmails?.find((verifiedEmail) => verifiedEmail.email === step.sendTo)
-              ) {
-                isVerified = false;
-
-=======
-
-              const isBodyEmpty = !isSMSOrWhatsappAction(step.action) && strippedHtml.length <= 1;
-
-              if (isBodyEmpty) {
-                form.setError(`steps.${step.stepNumber - 1}.reminderBody`, {
-                  type: "custom",
-                  message: t("fill_this_field"),
-                });
-              }
-
-              if (step.reminderBody) {
-                step.reminderBody = translateVariablesToEnglish(step.reminderBody, {
-                  locale: i18n.language,
-                  t,
-                });
-              }
-              if (step.emailSubject) {
-                step.emailSubject = translateVariablesToEnglish(step.emailSubject, {
-                  locale: i18n.language,
-                  t,
-                });
-              }
-              isEmpty = !isEmpty ? isBodyEmpty : isEmpty;
-
-              //check if phone number is verified
-              if (
-                (step.action === WorkflowActions.SMS_NUMBER ||
-                  step.action === WorkflowActions.WHATSAPP_NUMBER) &&
-                !verifiedNumbers?.find((verifiedNumber) => verifiedNumber.phoneNumber === step.sendTo)
+                !verifiedEmails?.find((verifiedEmail) => verifiedEmail === step.sendTo)
               ) {
                 isVerified = false;
 
@@ -328,51 +286,25 @@
                   message: t("not_verified"),
                 });
               }
-
-              if (
-                step.action === WorkflowActions.EMAIL_ADDRESS &&
-                !verifiedEmails?.find((verifiedEmail) => verifiedEmail === step.sendTo)
-              ) {
-                isVerified = false;
-
->>>>>>> 2fb1408d
-                form.setError(`steps.${step.stepNumber - 1}.sendTo`, {
-                  type: "custom",
-                  message: t("not_verified"),
-                });
-              }
             });
 
             if (!isEmpty && isVerified) {
               if (values.activeOn) {
-<<<<<<< HEAD
-                activeOnEventTypeIds = values.activeOn.map((option) => {
-                  return parseInt(option.value, 10);
-                });
-=======
                 activeOnIds = values.activeOn
                   .filter((option) => option.value !== "all")
                   .map((option) => {
                     return parseInt(option.value, 10);
                   });
->>>>>>> 2fb1408d
               }
               updateMutation.mutate({
                 id: workflowId,
                 name: values.name,
-<<<<<<< HEAD
-                activeOn: activeOnEventTypeIds,
-=======
                 activeOn: activeOnIds,
->>>>>>> 2fb1408d
                 steps: values.steps,
                 trigger: values.trigger,
                 time: values.time || null,
                 timeUnit: values.timeUnit || null,
-<<<<<<< HEAD
-=======
                 isActiveOnAll: values.selectAll || false,
->>>>>>> 2fb1408d
               });
               utils.viewer.workflows.getVerifiedNumbers.invalidate();
             }
@@ -417,20 +349,12 @@
                       form={form}
                       workflowId={+workflowId}
                       user={user}
-<<<<<<< HEAD
-                      selectedEventTypes={selectedEventTypes}
-                      setSelectedEventTypes={setSelectedEventTypes}
-                      teamId={workflow ? workflow.teamId || undefined : undefined}
-                      isMixedEventType={isMixedEventType}
-                      readOnly={readOnly}
-=======
                       selectedOptions={selectedOptions}
                       setSelectedOptions={setSelectedOptions}
                       teamId={workflow ? workflow.teamId || undefined : undefined}
                       readOnly={readOnly}
                       isOrg={isOrg}
                       allOptions={isOrg ? teamOptions : allEventTypeOptions}
->>>>>>> 2fb1408d
                     />
                   </>
                 ) : (
@@ -438,11 +362,7 @@
                 )}
               </>
             ) : (
-<<<<<<< HEAD
-              <Alert severity="error" title="Something went wrong" message={error.message} />
-=======
               <Alert severity="error" title="Something went wrong" message={error?.message ?? ""} />
->>>>>>> 2fb1408d
             )}
           </ShellMain>
         </Form>
