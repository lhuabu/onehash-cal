--- conflicted
+++ resolved
@@ -81,53 +81,32 @@
                 isPending={createMutation.isPending}
                 disableMobileButton={true}
                 onlyShowWithNoTeams={true}
-<<<<<<< HEAD
-=======
                 includeOrg={true}
->>>>>>> 2fb1408d
               />
             ) : null
           }>
           <>
-<<<<<<< HEAD
-            {queryRes.data?.totalCount ? (
-              <div className="flex">
-                <TeamsFilter />
-                <div className="ml-auto">
-=======
             {filteredWorkflows?.totalCount ? (
               <div className="flex">
                 <TeamsFilter />
                 <div className="mb-4 ml-auto">
->>>>>>> 2fb1408d
                   <CreateButtonWithTeamsList
                     subtitle={t("new_workflow_subtitle").toUpperCase()}
                     createFunction={(teamId?: number) => createMutation.mutate({ teamId })}
                     isPending={createMutation.isPending}
                     disableMobileButton={true}
                     onlyShowWithTeams={true}
-<<<<<<< HEAD
-=======
                     includeOrg={true}
->>>>>>> 2fb1408d
                   />
                 </div>
               </div>
             ) : null}
             <FilterResults
-<<<<<<< HEAD
-              queryRes={queryRes}
-              emptyScreen={<EmptyScreen isFilteredView={false} />}
-              noResultsScreen={<EmptyScreen isFilteredView={true} />}
-              SkeletonLoader={SkeletonLoader}>
-              <WorkflowList workflows={queryRes.data?.filtered} />
-=======
               queryRes={{ isPending, data: filteredWorkflows }}
               emptyScreen={<EmptyScreen isFilteredView={false} />}
               noResultsScreen={<EmptyScreen isFilteredView={true} />}
               SkeletonLoader={SkeletonLoader}>
               <WorkflowList workflows={filteredWorkflows?.filtered} />
->>>>>>> 2fb1408d
             </FilterResults>
           </>
         </ShellMain>
