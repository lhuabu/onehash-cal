import type { MailData } from "@sendgrid/helpers/classes/mail";
import type { EventStatus } from "ics";
import { v4 as uuidv4 } from "uuid";

import dayjs from "@calcom/dayjs";
import generateIcsString from "@calcom/emails/lib/generateIcsString";
import { preprocessNameFieldDataWithVariant } from "@calcom/features/form-builder/utils";
import { WEBSITE_URL } from "@calcom/lib/constants";
import logger from "@calcom/lib/logger";
import { getTranslation } from "@calcom/lib/server/i18n";
import prisma from "@calcom/prisma";
import type { TimeUnit } from "@calcom/prisma/enums";
import {
  WorkflowActions,
  WorkflowMethods,
  WorkflowTemplates,
  WorkflowTriggerEvents,
} from "@calcom/prisma/enums";
import { bookingMetadataSchema } from "@calcom/prisma/zod-utils";

import { getBatchId, sendSendgridMail } from "./providers/sendgridProvider";
import type { AttendeeInBookingInfo, BookingInfo, timeUnitLowerCase } from "./smsReminderManager";
import type { VariablesType } from "./templates/customTemplate";
import customTemplate from "./templates/customTemplate";
import emailRatingTemplate from "./templates/emailRatingTemplate";
import emailReminderTemplate from "./templates/emailReminderTemplate";

const log = logger.getSubLogger({ prefix: ["[emailReminderManager]"] });

<<<<<<< HEAD
function getiCalEventAsString(evt: BookingInfo, status?: ParticipationStatus) {
  const uid = uuidv4();
  let recurrenceRule: string | undefined = undefined;
  if (evt.eventType.recurringEvent?.count) {
    recurrenceRule = new RRule(evt.eventType.recurringEvent).toString().replace("RRULE:", "");
  }

  const icsEvent = createEvent({
    uid,
    startInputType: "utc",
    start: dayjs(evt.startTime)
      .utc()
      .toArray()
      .slice(0, 6)
      .map((v, i) => (i === 1 ? v + 1 : v)) as DateArray,
    duration: { minutes: dayjs(evt.endTime).diff(dayjs(evt.startTime), "minute") },
    title: evt.title,
    description: evt.additionalNotes || "",
    location: evt.location || "",
    organizer: { email: evt.organizer.email || "", name: evt.organizer.name },
    attendees: [
      {
        name: preprocessNameFieldDataWithVariant("fullName", evt.attendees[0].name) as string,
        email: evt.attendees[0].email,
        partstat: status,
        role: "REQ-PARTICIPANT",
        rsvp: true,
      },
    ],
    method: "REQUEST",
    ...{ recurrenceRule },
    status: "CONFIRMED",
  });

  if (icsEvent.error) {
    throw icsEvent.error;
  }

  return icsEvent.value;
}

=======
>>>>>>> 931f3d33
type ScheduleEmailReminderAction = Extract<
  WorkflowActions,
  "EMAIL_HOST" | "EMAIL_ATTENDEE" | "EMAIL_ADDRESS"
>;

export interface ScheduleReminderArgs {
  evt: BookingInfo;
  triggerEvent: WorkflowTriggerEvents;
  timeSpan: {
    time: number | null;
    timeUnit: TimeUnit | null;
  };
  template?: WorkflowTemplates;
  sender?: string | null;
  workflowStepId?: number;
  seatReferenceUid?: string;
}

interface scheduleEmailReminderArgs extends ScheduleReminderArgs {
  evt: BookingInfo;
  sendTo: MailData["to"];
  action: ScheduleEmailReminderAction;
  emailSubject?: string;
  emailBody?: string;
  hideBranding?: boolean;
  includeCalendarEvent?: boolean;
  isMandatoryReminder?: boolean;
}

export const scheduleEmailReminder = async (args: scheduleEmailReminderArgs) => {
  const {
    evt,
    triggerEvent,
    timeSpan,
    template,
    sender,
    workflowStepId,
    seatReferenceUid,
    sendTo,
    emailSubject = "",
    emailBody = "",
    hideBranding,
    includeCalendarEvent,
    isMandatoryReminder,
    action,
  } = args;
  const { startTime, endTime } = evt;
  const uid = evt.uid as string;
  const currentDate = dayjs();
  const timeUnit: timeUnitLowerCase | undefined = timeSpan.timeUnit?.toLocaleLowerCase() as timeUnitLowerCase;

  let scheduledDate = null;

  if (triggerEvent === WorkflowTriggerEvents.BEFORE_EVENT) {
    scheduledDate = timeSpan.time && timeUnit ? dayjs(startTime).subtract(timeSpan.time, timeUnit) : null;
  } else if (triggerEvent === WorkflowTriggerEvents.AFTER_EVENT) {
    scheduledDate = timeSpan.time && timeUnit ? dayjs(endTime).add(timeSpan.time, timeUnit) : null;
  }

  let attendeeEmailToBeUsedInMail: string | null = null;
  let attendeeToBeUsedInMail: AttendeeInBookingInfo | null = null;
  let name = "";
  let attendeeName = "";
  let timeZone = "";

  switch (action) {
    case WorkflowActions.EMAIL_ADDRESS:
      name = "";
      attendeeToBeUsedInMail = evt.attendees[0];
      attendeeName = evt.attendees[0].name;
      timeZone = evt.organizer.timeZone;
      break;
    case WorkflowActions.EMAIL_HOST:
      attendeeToBeUsedInMail = evt.attendees[0];
      name = evt.organizer.name;
      attendeeName = attendeeToBeUsedInMail.name;
      timeZone = evt.organizer.timeZone;
      break;
    case WorkflowActions.EMAIL_ATTENDEE:
      //These type checks are required as sendTo is of type MailData["to"] which in turn is of string | {name?:string, email: string} | string | {name?:string, email: string}[0]
      // and the email is being sent to the first attendee of event by default instead of the sendTo
      // so check if first attendee can be extracted from sendTo -> attendeeEmailToBeUsedInMail
      if (typeof sendTo === "string") {
        attendeeEmailToBeUsedInMail = sendTo;
      } else if (Array.isArray(sendTo)) {
        // If it's an array, take the first entry (if it exists) and extract name and email (if object); otherwise, just put the email (if string)
        const emailData = sendTo[0];
        if (typeof emailData === "object" && emailData !== null) {
          const { name, email } = emailData;
          attendeeEmailToBeUsedInMail = email;
        } else if (typeof emailData === "string") {
          attendeeEmailToBeUsedInMail = emailData;
        }
      } else if (typeof sendTo === "object" && sendTo !== null) {
        const { name, email } = sendTo;
        attendeeEmailToBeUsedInMail = email;
      }

      // check if first attendee of sendTo is present in the attendees list, if not take the evt attendee
      const attendeeEmailToBeUsedInMailFromEvt = evt.attendees.find(
        (attendee) => attendee.email === attendeeEmailToBeUsedInMail
      );
      attendeeToBeUsedInMail = attendeeEmailToBeUsedInMailFromEvt
        ? attendeeEmailToBeUsedInMailFromEvt
        : evt.attendees[0];
      name = attendeeToBeUsedInMail.name;
      attendeeName = evt.organizer.name;
      timeZone = attendeeToBeUsedInMail.timeZone;
      break;
  }

  let emailContent = {
    emailSubject,
    emailBody: `<body style="white-space: pre-wrap;">${emailBody}</body>`,
  };
  const bookerUrl = evt.bookerUrl ?? WEBSITE_URL;

  if (emailBody) {
    const variables: VariablesType = {
      eventName: evt.title || "",
      organizerName: evt.organizer.name,
      attendeeName: attendeeToBeUsedInMail.name,
      attendeeFirstName: attendeeToBeUsedInMail.firstName,
      attendeeLastName: attendeeToBeUsedInMail.lastName,
      attendeeEmail: attendeeToBeUsedInMail.email,
      eventDate: dayjs(startTime).tz(timeZone),
      eventEndTime: dayjs(endTime).tz(timeZone),
      timeZone: timeZone,
      location: evt.location,
      additionalNotes: evt.additionalNotes,
      responses: evt.responses,
      meetingUrl: bookingMetadataSchema.parse(evt.metadata || {})?.videoCallUrl,
      cancelLink: `${bookerUrl}/booking/${evt.uid}?cancel=true`,
      rescheduleLink: `${bookerUrl}/reschedule/${evt.uid}`,
      ratingUrl: `${bookerUrl}/booking/${evt.uid}?rating`,
      noShowUrl: `${bookerUrl}/booking/${evt.uid}?noShow=true`,
<<<<<<< HEAD
=======
      attendeeTimezone: evt.attendees[0].timeZone,
      eventTimeInAttendeeTimezone: dayjs(startTime).tz(evt.attendees[0].timeZone),
      eventEndTimeInAttendeeTimezone: dayjs(endTime).tz(evt.attendees[0].timeZone),
>>>>>>> 931f3d33
    };

    const locale =
      action === WorkflowActions.EMAIL_ATTENDEE
        ? attendeeToBeUsedInMail.language?.locale
        : evt.organizer.language.locale;

    const emailSubjectTemplate = customTemplate(emailSubject, variables, locale, evt.organizer.timeFormat);
    emailContent.emailSubject = emailSubjectTemplate.text;
    emailContent.emailBody = customTemplate(
      emailBody,
      variables,
      locale,
      evt.organizer.timeFormat,
      hideBranding
    ).html;
  } else if (template === WorkflowTemplates.REMINDER) {
    emailContent = emailReminderTemplate(
      false,
      evt.organizer.language.locale,
      action,
      evt.organizer.timeFormat,
      startTime,
      endTime,
      evt.title,
      timeZone,
      evt.location || "",
      bookingMetadataSchema.parse(evt.metadata || {})?.videoCallUrl || "",
      attendeeName,
      name
    );
  } else if (template === WorkflowTemplates.RATING) {
    emailContent = emailRatingTemplate({
      isEditingMode: true,
      locale: evt.organizer.language.locale,
      action,
      timeFormat: evt.organizer.timeFormat,
      startTime,
      endTime,
      eventName: evt.title,
      timeZone,
      organizer: evt.organizer.name,
      name,
      ratingUrl: `${bookerUrl}/booking/${evt.uid}?rating`,
      noShowUrl: `${bookerUrl}/booking/${evt.uid}?noShow=true`,
    });
  }

  // Allows debugging generated email content without waiting for sendgrid to send emails
  log.debug(`Sending Email for trigger ${triggerEvent}`, JSON.stringify(emailContent));

  const batchId = await getBatchId();

  async function sendEmail(data: Partial<MailData>, triggerEvent?: WorkflowTriggerEvents) {
    const status: EventStatus =
      triggerEvent === WorkflowTriggerEvents.EVENT_CANCELLED ? "CANCELLED" : "CONFIRMED";

    const organizerT = await getTranslation(evt.organizer.language.locale || "en", "common");

    const attendeeT = await getTranslation(evt.attendees[0].language.locale || "en", "common");

    const attendee = {
      ...evt.attendees[0],
      name: preprocessNameFieldDataWithVariant("fullName", evt.attendees[0].name) as string,
      language: { ...evt.attendees[0].language, translate: attendeeT },
    };

    const emailEvent = {
      ...evt,
      type: evt.eventType?.slug || "",
      organizer: { ...evt.organizer, language: { ...evt.organizer.language, translate: organizerT } },
      attendees: [attendee],
    };

    return sendSendgridMail(
      {
        to: data.to,
        subject: emailContent.emailSubject,
        html: emailContent.emailBody,
        batchId,
        replyTo: evt.organizer.email,
        attachments: includeCalendarEvent
          ? [
              {
                content: Buffer.from(
                  generateIcsString({
                    event: emailEvent,
                    status,
                  }) || ""
                ).toString("base64"),
                filename: "event.ics",
                type: "text/calendar; method=REQUEST",
                disposition: "attachment",
                contentId: uuidv4(),
              },
            ]
          : undefined,
        sendAt: data.sendAt,
      },
      { sender }
    );
  }

  if (
    triggerEvent === WorkflowTriggerEvents.NEW_EVENT ||
    triggerEvent === WorkflowTriggerEvents.EVENT_CANCELLED ||
    triggerEvent === WorkflowTriggerEvents.RESCHEDULE_EVENT
  ) {
    try {
      if (!sendTo) throw new Error("No email addresses provided");
      const addressees = Array.isArray(sendTo) ? sendTo : [sendTo];
      const promises = addressees.map((email) => sendEmail({ to: email }, triggerEvent));
      // TODO: Maybe don't await for this?
      await Promise.all(promises);
    } catch (error) {
      log.error("Error sending Email");
    }
  } else if (
    (triggerEvent === WorkflowTriggerEvents.BEFORE_EVENT ||
      triggerEvent === WorkflowTriggerEvents.AFTER_EVENT) &&
    scheduledDate
  ) {
    // Sendgrid to schedule emails
    // Can only schedule at least 60 minutes and at most 72 hours in advance
    // To limit the amount of canceled sends we schedule at most 2 hours in advance
    if (
      currentDate.isBefore(scheduledDate.subtract(1, "hour")) &&
      !scheduledDate.isAfter(currentDate.add(2, "hour"))
    ) {
      try {
        // If sendEmail failed then workflowReminer will not be created, failing E2E tests
        await sendEmail(
          {
            to: sendTo,
            sendAt: scheduledDate.unix(),
          },
          triggerEvent
        );
        if (!isMandatoryReminder) {
          await prisma.workflowReminder.create({
            data: {
              bookingUid: uid,
              workflowStepId: workflowStepId,
              method: WorkflowMethods.EMAIL,
              scheduledDate: scheduledDate.toDate(),
              scheduled: true,
              referenceId: batchId,
              seatReferenceId: seatReferenceUid,
            },
          });
        } else {
          await prisma.workflowReminder.create({
            data: {
              bookingUid: uid,
              method: WorkflowMethods.EMAIL,
              scheduledDate: scheduledDate.toDate(),
              scheduled: true,
              referenceId: batchId,
              seatReferenceId: seatReferenceUid,
              isMandatoryReminder: true,
            },
          });
        }
      } catch (error) {
        log.error(`Error scheduling email with error ${error}`);
      }
    } else if (scheduledDate.isAfter(currentDate.add(2, "hour"))) {
      // Write to DB and send to CRON if scheduled reminder date is past 2 hours
      if (!isMandatoryReminder) {
        await prisma.workflowReminder.create({
          data: {
            bookingUid: uid,
            workflowStepId: workflowStepId,
            method: WorkflowMethods.EMAIL,
            scheduledDate: scheduledDate.toDate(),
            scheduled: false,
            seatReferenceId: seatReferenceUid,
          },
        });
      } else {
        await prisma.workflowReminder.create({
          data: {
            bookingUid: uid,
            method: WorkflowMethods.EMAIL,
            scheduledDate: scheduledDate.toDate(),
            scheduled: false,
            seatReferenceId: seatReferenceUid,
            isMandatoryReminder: true,
          },
        });
      }
    }
  }
};

export const deleteScheduledEmailReminder = async (reminderId: number, referenceId: string | null) => {
  try {
    if (!referenceId) {
      await prisma.workflowReminder.delete({
        where: {
          id: reminderId,
        },
      });

      return;
    }

    await prisma.workflowReminder.update({
      where: {
        id: reminderId,
      },
      data: {
        cancelled: true,
      },
    });
  } catch (error) {
    log.error(`Error canceling reminder with error ${error}`);
  }
};<|MERGE_RESOLUTION|>--- conflicted
+++ resolved
@@ -27,50 +27,6 @@
 
 const log = logger.getSubLogger({ prefix: ["[emailReminderManager]"] });
 
-<<<<<<< HEAD
-function getiCalEventAsString(evt: BookingInfo, status?: ParticipationStatus) {
-  const uid = uuidv4();
-  let recurrenceRule: string | undefined = undefined;
-  if (evt.eventType.recurringEvent?.count) {
-    recurrenceRule = new RRule(evt.eventType.recurringEvent).toString().replace("RRULE:", "");
-  }
-
-  const icsEvent = createEvent({
-    uid,
-    startInputType: "utc",
-    start: dayjs(evt.startTime)
-      .utc()
-      .toArray()
-      .slice(0, 6)
-      .map((v, i) => (i === 1 ? v + 1 : v)) as DateArray,
-    duration: { minutes: dayjs(evt.endTime).diff(dayjs(evt.startTime), "minute") },
-    title: evt.title,
-    description: evt.additionalNotes || "",
-    location: evt.location || "",
-    organizer: { email: evt.organizer.email || "", name: evt.organizer.name },
-    attendees: [
-      {
-        name: preprocessNameFieldDataWithVariant("fullName", evt.attendees[0].name) as string,
-        email: evt.attendees[0].email,
-        partstat: status,
-        role: "REQ-PARTICIPANT",
-        rsvp: true,
-      },
-    ],
-    method: "REQUEST",
-    ...{ recurrenceRule },
-    status: "CONFIRMED",
-  });
-
-  if (icsEvent.error) {
-    throw icsEvent.error;
-  }
-
-  return icsEvent.value;
-}
-
-=======
->>>>>>> 931f3d33
 type ScheduleEmailReminderAction = Extract<
   WorkflowActions,
   "EMAIL_HOST" | "EMAIL_ATTENDEE" | "EMAIL_ADDRESS"
@@ -207,12 +163,9 @@
       rescheduleLink: `${bookerUrl}/reschedule/${evt.uid}`,
       ratingUrl: `${bookerUrl}/booking/${evt.uid}?rating`,
       noShowUrl: `${bookerUrl}/booking/${evt.uid}?noShow=true`,
-<<<<<<< HEAD
-=======
       attendeeTimezone: evt.attendees[0].timeZone,
       eventTimeInAttendeeTimezone: dayjs(startTime).tz(evt.attendees[0].timeZone),
       eventEndTimeInAttendeeTimezone: dayjs(endTime).tz(evt.attendees[0].timeZone),
->>>>>>> 931f3d33
     };
 
     const locale =
