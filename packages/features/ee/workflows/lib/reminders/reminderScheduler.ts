--- conflicted
+++ resolved
@@ -3,20 +3,13 @@
   isSMSOrWhatsappAction,
   isWhatsappAction,
 } from "@calcom/features/ee/workflows/lib/actionHelperFunctions";
-<<<<<<< HEAD
-=======
 import type { Workflow, WorkflowStep } from "@calcom/features/ee/workflows/lib/types";
->>>>>>> 2fb1408d
 import { checkSMSRateLimit } from "@calcom/lib/checkRateLimitAndThrowError";
 import { SENDER_NAME } from "@calcom/lib/constants";
 import { SchedulingType, WorkflowActions, WorkflowTriggerEvents } from "@calcom/prisma/enums";
 import type { CalendarEvent } from "@calcom/types/Calendar";
 
-<<<<<<< HEAD
-import { deleteScheduledEmailReminder, scheduleEmailReminder } from "./managers/emailReminderManager";
-=======
 import { scheduleEmailReminder } from "./emailReminderManager";
->>>>>>> 2fb1408d
 import type { ScheduleTextReminderAction } from "./smsReminderManager";
 import { scheduleSMSReminder } from "./smsReminderManager";
 import { scheduleWhatsappReminder } from "./whatsappReminderManager";
@@ -208,12 +201,7 @@
 }
 
 export const sendCancelledReminders = async (args: SendCancelledRemindersArgs) => {
-<<<<<<< HEAD
-  const { workflows, smsReminderNumber, evt, hideBranding } = args;
-  if (!workflows.length) return;
-=======
   const { smsReminderNumber, evt, workflows, hideBranding } = args;
->>>>>>> 2fb1408d
 
   if (!workflows.length) return;
 
