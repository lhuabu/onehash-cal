--- conflicted
+++ resolved
@@ -2,10 +2,7 @@
 import type { MailData } from "@sendgrid/helpers/classes/mail";
 import sgMail from "@sendgrid/mail";
 import { JSDOM } from "jsdom";
-<<<<<<< HEAD
-=======
 import { v4 as uuidv4 } from "uuid";
->>>>>>> 2fb1408d
 
 import { SENDER_NAME } from "@calcom/lib/constants";
 import { setTestEmail } from "@calcom/lib/testEmails";
@@ -124,24 +121,12 @@
     return "";
   }
   const dom = new JSDOM(html);
-<<<<<<< HEAD
-  const document = dom.window.document;
-
-  // Select all <a> tags inside <h6> elements --> only used for emojis in rating template
-  const links = document.querySelectorAll("h6 a");
-
-  links.forEach((link) => {
-    const htmlLink = link as HTMLElement;
-    htmlLink.style.fontSize = "20px";
-    htmlLink.style.textDecoration = "none";
-=======
   // Select all <a> tags inside <h6> elements --> only used for emojis in rating template
   const links = Array.from(dom.window.document.querySelectorAll("h6 a")).map((link) => link as HTMLElement);
 
   links.forEach((link) => {
     link.style.fontSize = "20px";
     link.style.textDecoration = "none";
->>>>>>> 2fb1408d
   });
 
   return dom.serialize();
