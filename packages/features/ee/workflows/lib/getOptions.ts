import type { TFunction } from "next-i18next";

import type { WorkflowActions } from "@calcom/prisma/enums";

import { isSMSOrWhatsappAction, isWhatsappAction, isEmailToAttendeeAction } from "./actionHelperFunctions";
import {
<<<<<<< HEAD
  TIME_UNIT,
=======
>>>>>>> 2fb1408d
  WHATSAPP_WORKFLOW_TEMPLATES,
  WORKFLOW_ACTIONS,
  BASIC_WORKFLOW_TEMPLATES,
  WORKFLOW_TRIGGER_EVENTS,
  ATTENDEE_WORKFLOW_TEMPLATES,
} from "./constants";

export function getWorkflowActionOptions(t: TFunction, isTeamsPlan?: boolean, isOrgsPlan?: boolean) {
  return WORKFLOW_ACTIONS.map((action) => {
    const actionString = t(`${action.toLowerCase()}_action`);

    return {
      label: actionString.charAt(0).toUpperCase() + actionString.slice(1),
      value: action,
      needsTeamsUpgrade: isSMSOrWhatsappAction(action) && !isTeamsPlan,
    };
  });
}

export function getWorkflowTriggerOptions(t: TFunction) {
  return WORKFLOW_TRIGGER_EVENTS.map((triggerEvent) => {
    const triggerString = t(`${triggerEvent.toLowerCase()}_trigger`);

    return { label: triggerString.charAt(0).toUpperCase() + triggerString.slice(1), value: triggerEvent };
  });
}

export function getWorkflowTemplateOptions(t: TFunction, action: WorkflowActions | undefined) {
  const TEMPLATES =
    action && isWhatsappAction(action)
      ? WHATSAPP_WORKFLOW_TEMPLATES
      : action && isEmailToAttendeeAction(action)
      ? ATTENDEE_WORKFLOW_TEMPLATES
      : BASIC_WORKFLOW_TEMPLATES;
  return TEMPLATES.map((template) => {
    return { label: t(`${template.toLowerCase()}`), value: template };
  }) as { label: string; value: any }[];
}<|MERGE_RESOLUTION|>--- conflicted
+++ resolved
@@ -4,10 +4,6 @@
 
 import { isSMSOrWhatsappAction, isWhatsappAction, isEmailToAttendeeAction } from "./actionHelperFunctions";
 import {
-<<<<<<< HEAD
-  TIME_UNIT,
-=======
->>>>>>> 2fb1408d
   WHATSAPP_WORKFLOW_TEMPLATES,
   WORKFLOW_ACTIONS,
   BASIC_WORKFLOW_TEMPLATES,
