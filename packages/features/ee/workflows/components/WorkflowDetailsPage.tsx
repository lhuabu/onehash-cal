--- conflicted
+++ resolved
@@ -1,10 +1,6 @@
 import { useRouter, useSearchParams } from "next/navigation";
 import type { Dispatch, SetStateAction } from "react";
-<<<<<<< HEAD
-import { useMemo, useState, useEffect } from "react";
-=======
 import { useState, useEffect } from "react";
->>>>>>> 2fb1408d
 import type { UseFormReturn } from "react-hook-form";
 import { Controller } from "react-hook-form";
 
@@ -13,13 +9,8 @@
 import type { WorkflowActions } from "@calcom/prisma/enums";
 import { WorkflowTemplates } from "@calcom/prisma/enums";
 import type { RouterOutputs } from "@calcom/trpc/react";
-import { trpc } from "@calcom/trpc/react";
 import type { MultiSelectCheckboxesOptionType as Option } from "@calcom/ui";
-<<<<<<< HEAD
-import { Button, Icon, Label, MultiSelectCheckboxes, TextField } from "@calcom/ui";
-=======
 import { Button, Icon, Label, MultiSelectCheckboxes, TextField, CheckboxField, InfoBadge } from "@calcom/ui";
->>>>>>> 2fb1408d
 
 import { isSMSAction, isWhatsappAction } from "../lib/actionHelperFunctions";
 import type { FormValues } from "../pages/workflow";
@@ -51,45 +42,8 @@
   const [reload, setReload] = useState(false);
   const [deleteDialogOpen, setDeleteDialogOpen] = useState(false);
 
-<<<<<<< HEAD
-  const { data, isPending } = trpc.viewer.eventTypes.getByViewer.useQuery();
-
   const searchParams = useSearchParams();
   const eventTypeId = searchParams?.get("eventTypeId");
-
-  const eventTypeOptions = useMemo(
-    () =>
-      data?.eventTypeGroups.reduce((options, group) => {
-        /** don't show team event types for user workflow */
-        if (!teamId && group.teamId) return options;
-        /** only show correct team event types for team workflows */
-        if (teamId && teamId !== group.teamId) return options;
-        return [
-          ...options,
-          ...group.eventTypes
-            .filter(
-              (evType) =>
-                !evType.metadata?.managedEventConfig ||
-                !!evType.metadata?.managedEventConfig.unlockedFields?.workflows ||
-                !!teamId
-            )
-            .map((eventType) => ({
-              value: String(eventType.id),
-              label: `${eventType.title} ${
-                eventType.children && eventType.children.length ? `(+${eventType.children.length})` : ``
-              }`,
-            })),
-        ];
-      }, [] as Option[]) || [],
-    [data]
-  );
-
-  let allEventTypeOptions = eventTypeOptions;
-  const distinctEventTypes = new Set();
-=======
-  const searchParams = useSearchParams();
-  const eventTypeId = searchParams?.get("eventTypeId");
->>>>>>> 2fb1408d
 
   useEffect(() => {
     const matchingOption = allOptions.find((option) => option.value === eventTypeId);
@@ -100,16 +54,6 @@
     }
     // eslint-disable-next-line react-hooks/exhaustive-deps
   }, [eventTypeId]);
-
-  useEffect(() => {
-    const matchingOption = allEventTypeOptions.find((option) => option.value === eventTypeId);
-    if (matchingOption && !selectedEventTypes.find((option) => option.value === eventTypeId)) {
-      const newOptions = [...selectedEventTypes, matchingOption];
-      setSelectedEventTypes(newOptions);
-      form.setValue("activeOn", newOptions);
-    }
-    // eslint-disable-next-line react-hooks/exhaustive-deps
-  }, [eventTypeId, allEventTypeOptions]);
 
   const addAction = (
     action: WorkflowActions,
