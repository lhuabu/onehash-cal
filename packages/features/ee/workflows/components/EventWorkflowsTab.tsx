--- conflicted
+++ resolved
@@ -13,6 +13,7 @@
 import { Button, EmptyScreen, showToast, Switch, Tooltip, Alert } from "@calcom/ui";
 import { ExternalLink, Zap, Lock, Info } from "@calcom/ui/components/icon";
 
+import LicenseRequired from "../../common/components/LicenseRequired";
 import { getActionIcon } from "../lib/getActionIcon";
 import SkeletonLoader from "./SkeletonLoaderEventWorkflowsTab";
 import type { WorkflowType } from "./WorkflowListPage";
@@ -250,13 +251,8 @@
   });
 
   return (
-<<<<<<< HEAD
-    <>
-      {!isLoading ? (
-=======
     <LicenseRequired>
       {!isPending ? (
->>>>>>> cc0ff17d
         <>
           {isManagedEventType && (
             <Alert
@@ -303,7 +299,7 @@
       ) : (
         <SkeletonLoader />
       )}
-    </>
+    </LicenseRequired>
   );
 }
 
