import { useState } from "react";
import type { UseFormReturn } from "react-hook-form";

import { useLocale } from "@calcom/lib/hooks/useLocale";
import { TimeUnit } from "@calcom/prisma/enums";
import {
  Dropdown,
  DropdownItem,
  DropdownMenuContent,
  DropdownMenuItem,
  DropdownMenuTrigger,
  Icon,
  TextField,
} from "@calcom/ui";

import type { FormValues } from "../pages/workflow";

const TIME_UNITS = [TimeUnit.DAY, TimeUnit.HOUR, TimeUnit.MINUTE] as const;

type Props = {
  form: UseFormReturn<FormValues>;
  disabled: boolean;
};

const TimeUnitAddonSuffix = ({
  DropdownItems,
  timeUnitOptions,
  form,
}: {
  form: UseFormReturn<FormValues>;
  DropdownItems: JSX.Element;
  timeUnitOptions: { [x: string]: string };
}) => {
  // because isDropdownOpen already triggers a render cycle we can use getValues()
  // instead of watch() function
  const timeUnit = form.getValues("timeUnit");
  const [isDropdownOpen, setIsDropdownOpen] = useState(false);
  return (
    <Dropdown onOpenChange={setIsDropdownOpen}>
      <DropdownMenuTrigger asChild>
        <button className="flex items-center">
          <div className="mr-1 w-3/5">{timeUnit ? timeUnitOptions[timeUnit] : "undefined"}</div>
          <div className="w-1/4 pt-1">
            {isDropdownOpen ? <Icon name="chevron-up" /> : <Icon name="chevron-down" />}
          </div>
        </button>
      </DropdownMenuTrigger>
      <DropdownMenuContent>{DropdownItems}</DropdownMenuContent>
    </Dropdown>
  );
};

export const TimeTimeUnitInput = (props: Props) => {
  const { form } = props;
  const { t } = useLocale();
  const timeUnitOptions = TIME_UNITS.reduce((acc, option) => {
    acc[option] = t(`${option.toLowerCase()}_timeUnit`);
    return acc;
  }, {} as { [x: string]: string });
  return (
    <div className="flex">
      <div className="grow">
        <TextField
          type="number"
          min="1"
          label=""
          disabled={props.disabled}
          defaultValue={form.getValues("time") || 24}
          className="-mt-2 rounded-r-none text-sm focus:ring-0"
          {...form.register("time", { valueAsNumber: true })}
          addOnSuffix={
<<<<<<< HEAD
            <Dropdown>
              <DropdownMenuTrigger asChild>
                <button className="flex items-center">
                  <div className="mr-1 w-3/4">
                    {timeUnit ? t(`${timeUnit.toLowerCase()}_timeUnit`) : "undefined"}{" "}
                  </div>
                  <div className="w-1/4 pt-1">
                    <Icon name="chevron-down" />
                  </div>
                </button>
              </DropdownMenuTrigger>
              <DropdownMenuContent>
                {timeUnitOptions.map((option, index) => (
                  <DropdownMenuItem key={index} className="outline-none">
                    <DropdownItem
                      key={index}
                      type="button"
                      onClick={() => {
                        setTimeUnit(option.value);
                        form.setValue("timeUnit", option.value);
                      }}>
                      {option.label}
                    </DropdownItem>
                  </DropdownMenuItem>
                ))}
              </DropdownMenuContent>
            </Dropdown>
=======
            <TimeUnitAddonSuffix
              form={form}
              timeUnitOptions={timeUnitOptions}
              DropdownItems={
                <>
                  {TIME_UNITS.map((timeUnit, index) => (
                    <DropdownMenuItem key={index} className="outline-none">
                      <DropdownItem
                        key={index}
                        type="button"
                        onClick={() => {
                          form.setValue("timeUnit", timeUnit);
                        }}>
                        {timeUnitOptions[timeUnit]}
                      </DropdownItem>
                    </DropdownMenuItem>
                  ))}
                </>
              }
            />
>>>>>>> 2fb1408d
          }
        />
      </div>
    </div>
  );
};<|MERGE_RESOLUTION|>--- conflicted
+++ resolved
@@ -69,35 +69,6 @@
           className="-mt-2 rounded-r-none text-sm focus:ring-0"
           {...form.register("time", { valueAsNumber: true })}
           addOnSuffix={
-<<<<<<< HEAD
-            <Dropdown>
-              <DropdownMenuTrigger asChild>
-                <button className="flex items-center">
-                  <div className="mr-1 w-3/4">
-                    {timeUnit ? t(`${timeUnit.toLowerCase()}_timeUnit`) : "undefined"}{" "}
-                  </div>
-                  <div className="w-1/4 pt-1">
-                    <Icon name="chevron-down" />
-                  </div>
-                </button>
-              </DropdownMenuTrigger>
-              <DropdownMenuContent>
-                {timeUnitOptions.map((option, index) => (
-                  <DropdownMenuItem key={index} className="outline-none">
-                    <DropdownItem
-                      key={index}
-                      type="button"
-                      onClick={() => {
-                        setTimeUnit(option.value);
-                        form.setValue("timeUnit", option.value);
-                      }}>
-                      {option.label}
-                    </DropdownItem>
-                  </DropdownMenuItem>
-                ))}
-              </DropdownMenuContent>
-            </Dropdown>
-=======
             <TimeUnitAddonSuffix
               form={form}
               timeUnitOptions={timeUnitOptions}
@@ -118,7 +89,6 @@
                 </>
               }
             />
->>>>>>> 2fb1408d
           }
         />
       </div>
