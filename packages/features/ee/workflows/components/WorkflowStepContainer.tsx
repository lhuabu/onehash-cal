import type { WorkflowStep } from "@prisma/client";
import type { Dispatch, SetStateAction } from "react";
import { useEffect, useRef, useState } from "react";
import type { UseFormReturn } from "react-hook-form";
import { Controller } from "react-hook-form";
import "react-phone-number-input/style.css";

import { classNames } from "@calcom/lib";
import { SENDER_ID, SENDER_NAME } from "@calcom/lib/constants";
import { useLocale } from "@calcom/lib/hooks/useLocale";
import { HttpError } from "@calcom/lib/http-error";
import { getTimeFormatStringFromUserTimeFormat } from "@calcom/lib/timeFormat";
import { TimeUnit, WorkflowActions, WorkflowTemplates, WorkflowTriggerEvents } from "@calcom/prisma/enums";
import type { RouterOutputs } from "@calcom/trpc/react";
import { trpc } from "@calcom/trpc/react";
import {
  AddVariablesDropdown,
  Badge,
  Button,
  CheckboxField,
  Dialog,
  DialogClose,
  DialogContent,
  DialogFooter,
  Dropdown,
  DropdownItem,
  DropdownMenuContent,
  DropdownMenuItem,
  DropdownMenuTrigger,
  Editor,
  EmailField,
  Icon,
  Input,
  Label,
  PhoneInput,
  Select,
  showToast,
  TextArea,
  TextField,
  Tooltip,
} from "@calcom/ui";

import {
  getWhatsappTemplateForAction,
  isAttendeeAction,
  isSMSAction,
  isSMSOrWhatsappAction,
  isWhatsappAction,
} from "../lib/actionHelperFunctions";
import { DYNAMIC_TEXT_VARIABLES } from "../lib/constants";
import { getWorkflowTemplateOptions, getWorkflowTriggerOptions } from "../lib/getOptions";
import emailRatingTemplate from "../lib/reminders/templates/emailRatingTemplate";
import emailReminderTemplate from "../lib/reminders/templates/emailReminderTemplate";
import smsReminderTemplate from "../lib/reminders/templates/smsReminderTemplate";
import { whatsappReminderTemplate } from "../lib/reminders/templates/whatsapp";
import type { FormValues } from "../pages/workflow";
import { TimeTimeUnitInput } from "./TimeTimeUnitInput";

type User = RouterOutputs["viewer"]["me"];

type WorkflowStepProps = {
  step?: WorkflowStep;
  form: UseFormReturn<FormValues>;
  user: User;
  reload?: boolean;
  setReload?: Dispatch<SetStateAction<boolean>>;
  teamId?: number;
  readOnly: boolean;
};

export default function WorkflowStepContainer(props: WorkflowStepProps) {
  const { t } = useLocale();
  const utils = trpc.useUtils();

  const { step, form, reload, setReload, teamId } = props;
  const { data: _verifiedNumbers } = trpc.viewer.workflows.getVerifiedNumbers.useQuery(
    { teamId },
    { enabled: !!teamId }
  );

  const { data: _verifiedEmails } = trpc.viewer.workflows.getVerifiedEmails.useQuery({ teamId });

  const timeFormat = getTimeFormatStringFromUserTimeFormat(props.user.timeFormat);

  const verifiedNumbers = _verifiedNumbers?.map((number) => number.phoneNumber) || [];
<<<<<<< HEAD
  const verifiedEmails = _verifiedEmails?.map((verified) => verified.email) || [];
=======
  const verifiedEmails = _verifiedEmails || [];
>>>>>>> 2fb1408d
  const [isAdditionalInputsDialogOpen, setIsAdditionalInputsDialogOpen] = useState(false);

  const [verificationCode, setVerificationCode] = useState("");

  const action = step?.action;
  const requirePhoneNumber =
    WorkflowActions.SMS_NUMBER === action || WorkflowActions.WHATSAPP_NUMBER === action;
  const [isPhoneNumberNeeded, setIsPhoneNumberNeeded] = useState(requirePhoneNumber);

  const [updateTemplate, setUpdateTemplate] = useState(false);
  const [firstRender, setFirstRender] = useState(true);

  const senderNeeded =
    step?.action === WorkflowActions.SMS_NUMBER || step?.action === WorkflowActions.SMS_ATTENDEE;

  const [isSenderIsNeeded, setIsSenderIsNeeded] = useState(senderNeeded);

  const [isEmailAddressNeeded, setIsEmailAddressNeeded] = useState(
    step?.action === WorkflowActions.EMAIL_ADDRESS ? true : false
  );

  const [isEmailSubjectNeeded, setIsEmailSubjectNeeded] = useState(
    step?.action === WorkflowActions.EMAIL_ATTENDEE ||
      step?.action === WorkflowActions.EMAIL_HOST ||
      step?.action === WorkflowActions.EMAIL_ADDRESS
      ? true
      : false
  );

  const [showTimeSection, setShowTimeSection] = useState(
    form.getValues("trigger") === WorkflowTriggerEvents.BEFORE_EVENT ||
      form.getValues("trigger") === WorkflowTriggerEvents.AFTER_EVENT
  );

  const [showTimeSectionAfter, setShowTimeSectionAfter] = useState(
    form.getValues("trigger") === WorkflowTriggerEvents.AFTER_EVENT
  );

  const { data: actionOptions } = trpc.viewer.workflows.getWorkflowActionOptions.useQuery();
  const triggerOptions = getWorkflowTriggerOptions(t);
  const templateOptions = getWorkflowTemplateOptions(t, step?.action);

  if (step && form.getValues(`steps.${step.stepNumber - 1}.template`) === WorkflowTemplates.REMINDER) {
    if (!form.getValues(`steps.${step.stepNumber - 1}.reminderBody`)) {
      const action = form.getValues(`steps.${step.stepNumber - 1}.action`);
      if (isSMSAction(action)) {
        form.setValue(
          `steps.${step.stepNumber - 1}.reminderBody`,
          smsReminderTemplate(true, action, timeFormat)
        );
      } else if (isWhatsappAction(action)) {
        form.setValue(
          `steps.${step.stepNumber - 1}.reminderBody`,
          whatsappReminderTemplate(true, action, timeFormat)
        );
      } else {
        const reminderBodyTemplate = emailReminderTemplate(true, action, timeFormat).emailBody;
        form.setValue(`steps.${step.stepNumber - 1}.reminderBody`, reminderBodyTemplate);
      }
    }
    if (!form.getValues(`steps.${step.stepNumber - 1}.emailSubject`)) {
      const subjectTemplate = emailReminderTemplate(
        true,
        form.getValues(`steps.${step.stepNumber - 1}.action`),
        timeFormat
      ).emailSubject;
      form.setValue(`steps.${step.stepNumber - 1}.emailSubject`, subjectTemplate);
    }
  } else if (step && isWhatsappAction(step.action)) {
    const templateBody = getWhatsappTemplateForAction(step.action, step.template, timeFormat);
    form.setValue(`steps.${step.stepNumber - 1}.reminderBody`, templateBody);
  }

  const { ref: emailSubjectFormRef, ...restEmailSubjectForm } = step
    ? form.register(`steps.${step.stepNumber - 1}.emailSubject`)
    : { ref: null, name: "" };

  const { ref: reminderBodyFormRef, ...restReminderBodyForm } = step
    ? form.register(`steps.${step.stepNumber - 1}.reminderBody`)
    : { ref: null, name: "" };

  const refEmailSubject = useRef<HTMLTextAreaElement | null>(null);

  const refReminderBody = useRef<HTMLTextAreaElement | null>(null);

  const getNumberVerificationStatus = () =>
    !!step &&
    !!verifiedNumbers.find(
      (number: string) => number === form.getValues(`steps.${step.stepNumber - 1}.sendTo`)
    );

  const getEmailVerificationStatus = () =>
    !!step &&
    !!verifiedEmails.find((email: string) => email === form.getValues(`steps.${step.stepNumber - 1}.sendTo`));

  const [numberVerified, setNumberVerified] = useState(getNumberVerificationStatus());
  const [emailVerified, setEmailVerified] = useState(getEmailVerificationStatus());

  useEffect(() => setNumberVerified(getNumberVerificationStatus()), [verifiedNumbers.length]);
  useEffect(() => setEmailVerified(getEmailVerificationStatus()), [verifiedEmails.length]);

  const addVariableBody = (variable: string) => {
    if (step) {
      const currentMessageBody = refReminderBody?.current?.value || "";
      const cursorPosition = refReminderBody?.current?.selectionStart || currentMessageBody.length;
      const messageWithAddedVariable = `${currentMessageBody.substring(0, cursorPosition)}{${variable
        .toUpperCase()
        .replace(/ /g, "_")}}${currentMessageBody.substring(cursorPosition)}`;
      form.setValue(`steps.${step.stepNumber - 1}.reminderBody`, messageWithAddedVariable);
    }
  };

  const addVariableEmailSubject = (variable: string) => {
    if (step) {
      const currentEmailSubject = refEmailSubject?.current?.value || "";
      const cursorPosition = refEmailSubject?.current?.selectionStart || currentEmailSubject.length;
      const subjectWithAddedVariable = `${currentEmailSubject.substring(0, cursorPosition)}{${variable
        .toUpperCase()
        .replace(/ /g, "_")}}${currentEmailSubject.substring(cursorPosition)}`;
      form.setValue(`steps.${step.stepNumber - 1}.emailSubject`, subjectWithAddedVariable);
    }
  };

  const sendVerificationCodeMutation = trpc.viewer.workflows.sendVerificationCode.useMutation({
    onSuccess: async () => {
      showToast(t("verification_code_sent"), "success");
    },
    onError: async (error) => {
      showToast(error.message, "error");
    },
  });

  const verifyPhoneNumberMutation = trpc.viewer.workflows.verifyPhoneNumber.useMutation({
    onSuccess: async (isVerified) => {
      showToast(isVerified ? t("verified_successfully") : t("wrong_code"), "success");
      setNumberVerified(isVerified);
      if (
        step &&
        form?.formState?.errors?.steps &&
        form.formState.errors.steps[step.stepNumber - 1]?.sendTo &&
        isVerified
      ) {
        form.clearErrors(`steps.${step.stepNumber - 1}.sendTo`);
      }

      utils.viewer.workflows.getVerifiedNumbers.invalidate();
    },
    onError: (err) => {
      if (err instanceof HttpError) {
        const message = `${err.statusCode}: ${err.message}`;
        showToast(message, "error");
        setNumberVerified(false);
      }
    },
  });

  const sendEmailVerificationCodeMutation = trpc.viewer.auth.sendVerifyEmailCode.useMutation({
    onSuccess() {
      showToast(t("email_sent"), "success");
    },
    onError: () => {
      showToast(t("email_not_sent"), "error");
    },
  });

  const verifyEmailCodeMutation = trpc.viewer.workflows.verifyEmailCode.useMutation({
    onSuccess: (isVerified) => {
      showToast(isVerified ? t("verified_successfully") : t("wrong_code"), "success");
      setEmailVerified(true);
      if (
        step &&
        form?.formState?.errors?.steps &&
        form.formState.errors.steps[step.stepNumber - 1]?.sendTo &&
        isVerified
      ) {
        form.clearErrors(`steps.${step.stepNumber - 1}.sendTo`);
      }
      utils.viewer.workflows.getVerifiedEmails.invalidate();
    },
    onError: (err) => {
      if (err.message === "invalid_code") {
        showToast(t("code_provided_invalid"), "error");
        setEmailVerified(false);
      }
    },
  });
  /* const testActionMutation = trpc.viewer.workflows.testAction.useMutation({
    onSuccess: async () => {
      showToast(t("notification_sent"), "success");
    },
    onError: (err) => {
      let message = t("unexpected_error_try_again");
      if (err instanceof TRPCClientError) {
        if (err.message === "rate-limit-exceeded") {
          message = t("rate_limit_exceeded");
        } else {
          message = err.message;
        }
      }
      if (err instanceof HttpError) {
        message = `${err.statusCode}: ${err.message}`;
      }
      showToast(message, "error");
    },
  }); */

  //trigger
  if (!step) {
    const trigger = form.getValues("trigger");
    const triggerString = t(`${trigger.toLowerCase()}_trigger`);

    const selectedTrigger = {
      label: triggerString.charAt(0).toUpperCase() + triggerString.slice(1),
      value: trigger,
    };

    return (
      <>
        <div className="flex justify-center">
          <div className="bg-default border-subtle w-full min-w-80 rounded-md border p-7">
            <div className="flex">
              <div className="bg-subtle text-default mt-[3px] flex h-5 w-5 items-center justify-center rounded-full p-1 text-xs font-medium ltr:mr-5 rtl:ml-5">
                1
              </div>
              <div>
                <div className="text-emphasis text-base font-bold">{t("trigger")}</div>
                <div className="text-default text-sm">{t("when_something_happens")}</div>
              </div>
            </div>
            <div className="border-subtle my-7 border-t" />
            <Label>{t("when")}</Label>
            <Controller
              name="trigger"
              control={form.control}
              render={() => {
                return (
                  <Select
                    isSearchable={false}
                    className="text-sm"
                    id="trigger-select"
                    isDisabled={props.readOnly}
                    onChange={(val) => {
                      if (val) {
                        form.setValue("trigger", val.value);
                        if (
                          val.value === WorkflowTriggerEvents.BEFORE_EVENT ||
                          val.value === WorkflowTriggerEvents.AFTER_EVENT
                        ) {
                          setShowTimeSection(true);
                          if (val.value === WorkflowTriggerEvents.AFTER_EVENT) {
                            setShowTimeSectionAfter(true);
                          } else {
                            setShowTimeSectionAfter(false);
                          }
                          form.setValue("time", 24);
                          form.setValue("timeUnit", TimeUnit.HOUR);
                        } else {
                          setShowTimeSection(false);
                          setShowTimeSectionAfter(false);
                          form.unregister("time");
                          form.unregister("timeUnit");
                        }
                      }
                    }}
                    defaultValue={selectedTrigger}
                    options={triggerOptions}
                  />
                );
              }}
            />
            {showTimeSection && (
              <div className="mt-5">
                <Label>{showTimeSectionAfter ? t("how_long_after") : t("how_long_before")}</Label>
                <TimeTimeUnitInput form={form} disabled={props.readOnly} />
                {!props.readOnly && (
                  <div className="mt-1 flex text-gray-500">
                    <Icon name="info" className="mr-1 mt-0.5 h-4 w-4" />
                    <p className="text-sm">{t("testing_workflow_info_message")}</p>
                  </div>
                )}
              </div>
            )}
          </div>
        </div>
      </>
    );
  }

  if (step && step.action) {
    const actionString = t(`${step.action.toLowerCase()}_action`);

    const selectedAction = {
      label: actionString.charAt(0).toUpperCase() + actionString.slice(1),
      value: step.action,
      needsTeamsUpgrade: false,
    };

    const selectedTemplate = { label: t(`${step.template.toLowerCase()}`), value: step.template };

    const canRequirePhoneNumber = (workflowStep: string) => {
      return (
        WorkflowActions.SMS_ATTENDEE === workflowStep || WorkflowActions.WHATSAPP_ATTENDEE === workflowStep
      );
    };

    return (
      <>
        <div className="my-3 flex justify-center">
          <Icon name="arrow-down" className="text-subtle stroke-[1.5px] text-3xl" />
        </div>
        <div className="flex justify-center">
          <div className="bg-default border-subtle flex w-full min-w-80 rounded-md border p-7">
            <div className="w-full">
              <div className="flex">
                <div className="w-full">
                  <div className="flex">
                    <div className="bg-subtle text-default mt-[3px] flex h-5 w-5 items-center justify-center rounded-full p-1 text-xs ltr:mr-5 rtl:ml-5">
                      {step.stepNumber + 1}
                    </div>
                    <div>
                      <div className="text-emphasis text-base font-bold">{t("action")}</div>
                      <div className="text-default text-sm">{t("action_is_performed")}</div>
                    </div>
                  </div>
                </div>
                {!props.readOnly && (
                  <div>
                    <Dropdown>
                      <DropdownMenuTrigger asChild>
                        <Button type="button" color="minimal" variant="icon" StartIcon="ellipsis" />
                      </DropdownMenuTrigger>
                      <DropdownMenuContent>
                        <DropdownMenuItem>
                          <DropdownItem
                            type="button"
                            StartIcon="trash-2"
                            color="destructive"
                            onClick={() => {
                              const steps = form.getValues("steps");
                              const updatedSteps = steps
                                ?.filter((currStep) => currStep.id !== step.id)
                                .map((s) => {
                                  const updatedStep = s;
                                  if (step.stepNumber < updatedStep.stepNumber) {
                                    updatedStep.stepNumber = updatedStep.stepNumber - 1;
                                  }
                                  return updatedStep;
                                });
                              form.setValue("steps", updatedSteps);
                              if (setReload) {
                                setReload(!reload);
                              }
                            }}>
                            {t("delete")}
                          </DropdownItem>
                        </DropdownMenuItem>
                      </DropdownMenuContent>
                    </Dropdown>
                  </div>
                )}
              </div>
              <div className="border-subtle my-7 border-t" />
              <div>
                <Label>{t("do_this")}</Label>
                <Controller
                  name={`steps.${step.stepNumber - 1}.action`}
                  control={form.control}
                  render={() => {
                    return (
                      <Select
                        isSearchable={false}
                        className="text-sm"
                        isDisabled={props.readOnly}
                        onChange={(val) => {
                          if (val) {
                            const oldValue = form.getValues(`steps.${step.stepNumber - 1}.action`);

                            const setNumberRequiredConfigs = (
                              phoneNumberIsNeeded: boolean,
                              senderNeeded = true
                            ) => {
                              setIsSenderIsNeeded(senderNeeded);
                              setIsEmailAddressNeeded(false);
                              setIsPhoneNumberNeeded(phoneNumberIsNeeded);
                              setNumberVerified(getNumberVerificationStatus());
                            };

                            if (isSMSAction(val.value)) {
                              setNumberRequiredConfigs(val.value === WorkflowActions.SMS_NUMBER);
                              // email action changes to sms action
                              if (!isSMSAction(oldValue)) {
                                form.setValue(`steps.${step.stepNumber - 1}.reminderBody`, "");
                                form.setValue(`steps.${step.stepNumber - 1}.sender`, SENDER_ID);
                              }

                              setIsEmailSubjectNeeded(false);
                            } else if (isWhatsappAction(val.value)) {
                              setNumberRequiredConfigs(val.value === WorkflowActions.WHATSAPP_NUMBER, false);

                              if (!isWhatsappAction(oldValue)) {
                                form.setValue(`steps.${step.stepNumber - 1}.reminderBody`, "");
                                form.setValue(`steps.${step.stepNumber - 1}.sender`, "");
                              }

                              setIsEmailSubjectNeeded(false);
                            } else {
                              setIsPhoneNumberNeeded(false);
                              setIsSenderIsNeeded(false);
                              setIsEmailAddressNeeded(val.value === WorkflowActions.EMAIL_ADDRESS);
                              setIsEmailSubjectNeeded(true);
                            }

                            if (
                              form.getValues(`steps.${step.stepNumber - 1}.template`) ===
                              WorkflowTemplates.REMINDER
                            ) {
                              if (isSMSOrWhatsappAction(val.value) === isSMSOrWhatsappAction(oldValue)) {
                                if (isAttendeeAction(oldValue) !== isAttendeeAction(val.value)) {
                                  const currentReminderBody =
                                    form.getValues(`steps.${step.stepNumber - 1}.reminderBody`) || "";
                                  const newReminderBody = currentReminderBody
                                    .replaceAll("{ORGANIZER}", "{PLACEHOLDER}")
                                    .replaceAll("{ATTENDEE}", "{ORGANIZER}")
                                    .replaceAll("{PLACEHOLDER}", "{ATTENDEE}");
                                  form.setValue(`steps.${step.stepNumber - 1}.reminderBody`, newReminderBody);

                                  if (!isSMSOrWhatsappAction(val.value)) {
                                    const currentEmailSubject =
                                      form.getValues(`steps.${step.stepNumber - 1}.emailSubject`) || "";
                                    const newEmailSubject = isAttendeeAction(val.value)
                                      ? currentEmailSubject.replace("{ORGANIZER}", "{ATTENDEE}")
                                      : currentEmailSubject.replace("{ATTENDEE}", "{ORGANIZER}");

                                    form.setValue(
                                      `steps.${step.stepNumber - 1}.emailSubject`,
                                      newEmailSubject || ""
                                    );
                                  }
                                }
                              } else {
                                if (isSMSAction(val.value)) {
                                  form.setValue(
                                    `steps.${step.stepNumber - 1}.reminderBody`,
                                    smsReminderTemplate(true, val.value, timeFormat)
                                  );
                                } else if (isWhatsappAction(val.value)) {
                                  form.setValue(
                                    `steps.${step.stepNumber - 1}.reminderBody`,
                                    whatsappReminderTemplate(true, val.value, timeFormat)
                                  );
                                } else {
                                  const emailReminderBody = emailReminderTemplate(
                                    true,
                                    val.value,
                                    timeFormat
                                  );
                                  form.setValue(
                                    `steps.${step.stepNumber - 1}.reminderBody`,
                                    emailReminderBody.emailBody
                                  );
                                  form.setValue(
                                    `steps.${step.stepNumber - 1}.emailSubject`,
                                    emailReminderBody.emailSubject
                                  );
                                }
                              }
                            } else {
                              const template = isWhatsappAction(val.value) ? "REMINDER" : "CUSTOM";
                              template && form.setValue(`steps.${step.stepNumber - 1}.template`, template);
                            }
                            form.unregister(`steps.${step.stepNumber - 1}.sendTo`);
                            form.clearErrors(`steps.${step.stepNumber - 1}.sendTo`);
                            form.setValue(`steps.${step.stepNumber - 1}.action`, val.value);
                            setUpdateTemplate(!updateTemplate);
                          }
                        }}
                        defaultValue={selectedAction}
                        options={actionOptions?.map((option) => ({
                          ...option,
                        }))}
                        isOptionDisabled={(option: {
                          label: string;
                          value: WorkflowActions;
                          needsTeamsUpgrade: boolean;
                        }) => option.needsTeamsUpgrade}
                      />
                    );
                  }}
                />
              </div>
              {isPhoneNumberNeeded && (
                <div className="bg-muted mt-2 rounded-md p-4 pt-0">
                  <Label className="pt-4">{t("custom_phone_number")}</Label>
                  <div className="block sm:flex">
                    <Controller
                      name={`steps.${step.stepNumber - 1}.sendTo`}
                      render={({ field: { value, onChange } }) => (
                        <PhoneInput
                          placeholder={t("phone_number")}
                          id={`steps.${step.stepNumber - 1}.sendTo`}
                          className="min-w-fit sm:rounded-r-none sm:rounded-bl-md sm:rounded-tl-md"
                          required
                          disabled={props.readOnly}
                          value={value}
                          onChange={(val) => {
                            const isAlreadyVerified = !!verifiedNumbers
                              ?.concat([])
                              .find((number) => number.replace(/\s/g, "") === val?.replace(/\s/g, ""));
                            setNumberVerified(isAlreadyVerified);
                            onChange(val);
                          }}
                        />
                      )}
                    />
                    <Button
                      color="secondary"
                      disabled={numberVerified || props.readOnly || false}
                      className={classNames(
                        "-ml-[3px] h-[40px] min-w-fit sm:block sm:rounded-bl-none sm:rounded-tl-none",
                        numberVerified ? "hidden" : "mt-3 sm:mt-0"
                      )}
                      onClick={() =>
                        sendVerificationCodeMutation.mutate({
                          phoneNumber: form.getValues(`steps.${step.stepNumber - 1}.sendTo`) || "",
                        })
                      }>
                      {t("send_code")}
                    </Button>
                  </div>

                  {form.formState.errors.steps &&
                    form.formState?.errors?.steps[step.stepNumber - 1]?.sendTo && (
                      <p className="mt-1 text-xs text-red-500">
                        {form.formState?.errors?.steps[step.stepNumber - 1]?.sendTo?.message || ""}
                      </p>
                    )}
                  {numberVerified ? (
                    <div className="mt-1">
                      <Badge variant="green">{t("number_verified")}</Badge>
                    </div>
                  ) : (
                    !props.readOnly && (
                      <>
                        <div className="mt-3 flex">
                          <TextField
                            className="rounded-r-none border-r-transparent"
                            placeholder="Verification code"
                            disabled={props.readOnly}
                            value={verificationCode}
                            onChange={(e) => {
                              setVerificationCode(e.target.value);
                            }}
                            required
                          />
                          <Button
                            color="secondary"
                            className="-ml-[3px] h-[36px] min-w-fit py-0 sm:block sm:rounded-bl-none sm:rounded-tl-none "
                            disabled={verifyPhoneNumberMutation.isPending || props.readOnly}
                            onClick={() => {
                              verifyPhoneNumberMutation.mutate({
                                phoneNumber: form.getValues(`steps.${step.stepNumber - 1}.sendTo`) || "",
                                code: verificationCode,
                                teamId,
                              });
                            }}>
                            {t("verify")}
                          </Button>
                        </div>
                        {form.formState.errors.steps &&
                          form.formState?.errors?.steps[step.stepNumber - 1]?.sendTo && (
                            <p className="mt-1 text-xs text-red-500">
                              {form.formState?.errors?.steps[step.stepNumber - 1]?.sendTo?.message || ""}
                            </p>
                          )}
                      </>
                    )
                  )}
                </div>
              )}
              {!isWhatsappAction(form.getValues(`steps.${step.stepNumber - 1}.action`)) && (
                <div className="bg-muted mt-2 rounded-md p-4 pt-0">
                  {isSenderIsNeeded ? (
                    <>
                      <div className="pt-4">
                        <div className="flex items-center">
                          <Label>{t("sender_id")}</Label>
                          <Tooltip content={t("sender_id_info")}>
                            <span>
                              <Icon name="info" className="mb-2 ml-2 mr-1 mt-0.5 h-4 w-4 text-gray-500" />
                            </span>
                          </Tooltip>
                        </div>
                        <Input
                          type="text"
                          placeholder={SENDER_ID}
                          disabled={props.readOnly}
                          maxLength={11}
                          {...form.register(`steps.${step.stepNumber - 1}.sender`)}
                        />
                      </div>
                      {form.formState.errors.steps &&
                        form.formState?.errors?.steps[step.stepNumber - 1]?.sender && (
                          <p className="mt-1 text-xs text-red-500">{t("sender_id_error_message")}</p>
                        )}
                    </>
                  ) : (
                    <>
                      <div className="pt-4">
                        <Label>{t("sender_name")}</Label>
                        <Input
                          type="text"
                          disabled={props.readOnly}
                          placeholder={SENDER_NAME}
                          {...form.register(`steps.${step.stepNumber - 1}.senderName`)}
                        />
                      </div>
                    </>
                  )}
                </div>
              )}
              {canRequirePhoneNumber(form.getValues(`steps.${step.stepNumber - 1}.action`)) && (
                <div className="mt-2">
                  <Controller
                    name={`steps.${step.stepNumber - 1}.numberRequired`}
                    control={form.control}
                    render={() => (
                      <CheckboxField
                        disabled={props.readOnly}
                        defaultChecked={
                          form.getValues(`steps.${step.stepNumber - 1}.numberRequired`) || false
                        }
                        description={t("make_phone_number_required")}
                        onChange={(e) =>
                          form.setValue(`steps.${step.stepNumber - 1}.numberRequired`, e.target.checked)
                        }
                      />
                    )}
                  />
                </div>
              )}
              {isEmailAddressNeeded && (
                <div className="bg-muted mt-5 rounded-md p-4">
                  <Label>{t("email_address")}</Label>
                  <div className="block sm:flex">
                    <Controller
                      name={`steps.${step.stepNumber - 1}.sendTo`}
                      render={({ field: { value, onChange } }) => (
                        <EmailField
                          required
                          containerClassName="w-full"
                          className="h-10 min-w-fit sm:rounded-r-none sm:rounded-bl-md sm:rounded-tl-md"
                          placeholder={t("email_address")}
                          value={value}
                          disabled={props.readOnly}
                          onChange={(val) => {
                            const isAlreadyVerified = !!verifiedEmails
                              ?.concat([])
                              .find((email) => email === val.target.value);
                            setEmailVerified(isAlreadyVerified);
                            onChange(val);
                          }}
                        />
                      )}
                    />
                    <Button
                      color="secondary"
                      disabled={emailVerified || props.readOnly || false}
                      className={classNames(
                        "-ml-[3px] h-[40px] min-w-fit sm:block sm:rounded-bl-none sm:rounded-tl-none",
                        emailVerified ? "hidden" : "mt-3 sm:mt-0"
                      )}
                      onClick={() => {
                        const email = form.getValues(`steps.${step.stepNumber - 1}.sendTo`) || "";
                        sendEmailVerificationCodeMutation.mutate({
                          email,
                          isVerifyingEmail: true,
                        });
                      }}>
                      {t("send_code")}
                    </Button>
                  </div>

                  {form.formState.errors.steps &&
                    form.formState?.errors?.steps[step.stepNumber - 1]?.sendTo && (
                      <p className="mt-1 text-xs text-red-500">
                        {form.formState?.errors?.steps[step.stepNumber - 1]?.sendTo?.message || ""}
                      </p>
                    )}

                  {emailVerified ? (
                    <div className="mt-1">
                      <Badge variant="green">{t("email_verified")}</Badge>
                    </div>
                  ) : (
                    !props.readOnly && (
                      <>
                        <div className="mt-3 flex">
                          <TextField
                            className="rounded-r-none border-r-transparent"
                            placeholder="Verification code"
                            disabled={props.readOnly}
                            value={verificationCode}
                            onChange={(e) => {
                              setVerificationCode(e.target.value);
                            }}
                            required
                          />
                          <Button
                            color="secondary"
                            className="-ml-[3px] h-[36px] min-w-fit py-0 sm:block sm:rounded-bl-none sm:rounded-tl-none "
                            disabled={verifyEmailCodeMutation.isPending || props.readOnly}
                            onClick={() => {
                              verifyEmailCodeMutation.mutate({
                                code: verificationCode,
                                email: form.getValues(`steps.${step.stepNumber - 1}.sendTo`) || "",
                                teamId,
                              });
                            }}>
                            {t("verify")}
                          </Button>
                        </div>
                        {form.formState.errors.steps &&
                          form.formState?.errors?.steps[step.stepNumber - 1]?.sendTo && (
                            <p className="mt-1 text-xs text-red-500">
                              {form.formState?.errors?.steps[step.stepNumber - 1]?.sendTo?.message || ""}
                            </p>
                          )}
                      </>
                    )
                  )}
                </div>
              )}
              <div className="mt-5">
                <Label>{t("message_template")}</Label>
                <Controller
                  name={`steps.${step.stepNumber - 1}.template`}
                  control={form.control}
                  render={({ field }) => {
                    return (
                      <Select
                        isSearchable={false}
                        className="text-sm"
                        isDisabled={props.readOnly}
                        onChange={(val) => {
                          if (val) {
                            const action = form.getValues(`steps.${step.stepNumber - 1}.action`);
                            if (val.value === WorkflowTemplates.REMINDER) {
                              if (isWhatsappAction(action)) {
                                form.setValue(
                                  `steps.${step.stepNumber - 1}.reminderBody`,
                                  whatsappReminderTemplate(true, action, timeFormat)
                                );
                              } else if (isSMSAction(action)) {
                                form.setValue(
                                  `steps.${step.stepNumber - 1}.reminderBody`,
                                  smsReminderTemplate(true, action, timeFormat)
                                );
                              } else {
                                form.setValue(
                                  `steps.${step.stepNumber - 1}.reminderBody`,
                                  emailReminderTemplate(true, action, timeFormat).emailBody
                                );
                                form.setValue(
                                  `steps.${step.stepNumber - 1}.emailSubject`,
                                  emailReminderTemplate(true, action, timeFormat).emailSubject
                                );
                              }
                            } else if (val.value === WorkflowTemplates.RATING) {
                              form.setValue(
                                `steps.${step.stepNumber - 1}.reminderBody`,
                                emailRatingTemplate({ isEditingMode: true, action, timeFormat }).emailBody
                              );
                              form.setValue(
                                `steps.${step.stepNumber - 1}.emailSubject`,
                                emailRatingTemplate({ isEditingMode: true, action, timeFormat }).emailSubject
                              );
                            } else {
                              if (isWhatsappAction(action)) {
                                form.setValue(
                                  `steps.${step.stepNumber - 1}.reminderBody`,
                                  getWhatsappTemplateForAction(action, val.value, timeFormat)
                                );
                              } else {
                                form.setValue(`steps.${step.stepNumber - 1}.reminderBody`, "");
                                form.setValue(`steps.${step.stepNumber - 1}.emailSubject`, "");
                              }
                            }
                            field.onChange(val.value);
                            form.setValue(`steps.${step.stepNumber - 1}.template`, val.value);
                            setUpdateTemplate(!updateTemplate);
                          }
                        }}
                        defaultValue={selectedTemplate}
                        value={selectedTemplate}
                        options={templateOptions}
                      />
                    );
                  }}
                />
              </div>
              <div className="bg-muted mt-2 rounded-md pt-2 md:p-6 md:pt-4">
                {isEmailSubjectNeeded && (
                  <div className="mb-6">
                    <div className="flex items-center">
                      <Label className={classNames("flex-none", props.readOnly ? "mb-2" : "mb-0")}>
                        {t("email_subject")}
                      </Label>
                      {!props.readOnly && (
                        <div className="flex-grow text-right">
                          <AddVariablesDropdown
                            addVariable={addVariableEmailSubject}
                            variables={DYNAMIC_TEXT_VARIABLES}
                          />
                        </div>
                      )}
                    </div>
                    <TextArea
                      ref={(e) => {
                        emailSubjectFormRef?.(e);
                        refEmailSubject.current = e;
                      }}
                      rows={1}
                      disabled={props.readOnly}
                      className="my-0 focus:ring-transparent"
                      required
                      {...restEmailSubjectForm}
                    />
                    {form.formState.errors.steps &&
                      form.formState?.errors?.steps[step.stepNumber - 1]?.emailSubject && (
                        <p className="mt-1 text-xs text-red-500">
                          {form.formState?.errors?.steps[step.stepNumber - 1]?.emailSubject?.message || ""}
                        </p>
                      )}
                  </div>
                )}

                {step.action !== WorkflowActions.SMS_ATTENDEE &&
                step.action !== WorkflowActions.SMS_NUMBER ? (
                  <>
                    <div className="mb-2 flex items-center pb-[1.5px]">
                      <Label className="mb-0 flex-none ">
                        {isEmailSubjectNeeded ? t("email_body") : t("text_message")}
                      </Label>
                    </div>
                    <Editor
                      getText={() => {
                        return props.form.getValues(`steps.${step.stepNumber - 1}.reminderBody`) || "";
                      }}
                      setText={(text: string) => {
                        props.form.setValue(`steps.${step.stepNumber - 1}.reminderBody`, text);
                        props.form.clearErrors();
                      }}
                      variables={DYNAMIC_TEXT_VARIABLES}
                      height="200px"
                      updateTemplate={updateTemplate}
                      firstRender={firstRender}
                      setFirstRender={setFirstRender}
                      editable={!props.readOnly && !isWhatsappAction(step.action)}
                    />
                  </>
                ) : (
                  <>
                    <div className="flex items-center">
                      <Label className={classNames("flex-none", props.readOnly ? "mb-2" : "mb-0")}>
                        {isEmailSubjectNeeded ? t("email_body") : t("text_message")}
                      </Label>
                      {!props.readOnly && (
                        <div className="flex-grow text-right">
                          <AddVariablesDropdown
                            addVariable={addVariableBody}
                            variables={DYNAMIC_TEXT_VARIABLES}
                          />
                        </div>
                      )}
                    </div>
                    <TextArea
                      ref={(e) => {
                        reminderBodyFormRef?.(e);
                        refReminderBody.current = e;
                      }}
                      className="my-0 h-24"
                      disabled={props.readOnly}
                      required
                      {...restReminderBodyForm}
                    />
                  </>
                )}
                {form.formState.errors.steps &&
                  form.formState?.errors?.steps[step.stepNumber - 1]?.reminderBody && (
                    <p className="mt-1 text-sm text-red-500">
                      {form.formState?.errors?.steps[step.stepNumber - 1]?.reminderBody?.message || ""}
                    </p>
                  )}
                {isEmailSubjectNeeded && (
                  <div className="mt-2">
                    <Controller
                      name={`steps.${step.stepNumber - 1}.includeCalendarEvent`}
                      control={form.control}
                      render={() => (
                        <CheckboxField
                          disabled={props.readOnly}
                          defaultChecked={
                            form.getValues(`steps.${step.stepNumber - 1}.includeCalendarEvent`) || false
                          }
                          description={t("include_calendar_event")}
                          onChange={(e) =>
                            form.setValue(
                              `steps.${step.stepNumber - 1}.includeCalendarEvent`,
                              e.target.checked
                            )
                          }
                        />
                      )}
                    />
                  </div>
                )}
                {!props.readOnly && (
                  <div className="mt-3 ">
                    <button type="button" onClick={() => setIsAdditionalInputsDialogOpen(true)}>
                      <div className="text-default mt-2 flex text-sm">
                        <Icon name="circle-help" className="mt-[3px] h-3 w-3 ltr:mr-2 rtl:ml-2" />
                        <p className="text-left">{t("using_booking_questions_as_variables")}</p>
                      </div>
                    </button>
                  </div>
                )}
              </div>

              {/* {form.getValues(`steps.${step.stepNumber - 1}.action`) !== WorkflowActions.SMS_ATTENDEE && (
                <Button
                  type="button"
                  className="w-full mt-7"
                  onClick={() => {
                    let isEmpty = false;

                    if (!form.getValues(`steps.${step.stepNumber - 1}.sendTo`) && isPhoneNumberNeeded) {
                      form.setError(`steps.${step.stepNumber - 1}.sendTo`, {
                        type: "custom",
                        message: t("no_input"),
                      });
                      isEmpty = true;
                    }

                    if (!numberVerified && isPhoneNumberNeeded) {
                      form.setError(`steps.${step.stepNumber - 1}.sendTo`, {
                        type: "custom",
                        message: t("not_verified"),
                      });
                    }
                    if (
                      form.getValues(`steps.${step.stepNumber - 1}.template`) === WorkflowTemplates.CUSTOM
                    ) {
                      if (!form.getValues(`steps.${step.stepNumber - 1}.reminderBody`)) {
                        form.setError(`steps.${step.stepNumber - 1}.reminderBody`, {
                          type: "custom",
                          message: t("no_input"),
                        });
                        isEmpty = true;
                      } else if (
                        isEmailSubjectNeeded &&
                        !form.getValues(`steps.${step.stepNumber - 1}.emailSubject`)
                      ) {
                        form.setError(`steps.${step.stepNumber - 1}.emailSubject`, {
                          type: "custom",
                          message: t("no_input"),
                        });
                        isEmpty = true;
                      }
                    }

                    if (!isPhoneNumberNeeded && !isEmpty) {
                      //translate body and reminder to english
                      const emailSubject = translateVariablesToEnglish(
                        form.getValues(`steps.${step.stepNumber - 1}.emailSubject`) || "",
                        { locale: i18n.language, t }
                      );
                      const reminderBody = translateVariablesToEnglish(
                        form.getValues(`steps.${step.stepNumber - 1}.reminderBody`) || "",
                        { locale: i18n.language, t }
                      );

                      testActionMutation.mutate({
                        step,
                        emailSubject,
                        reminderBody,
                      });
                    } else {
                      const isNumberValid =
                        form.formState.errors.steps &&
                        form.formState?.errors?.steps[step.stepNumber - 1]?.sendTo
                          ? false
                          : true;

                      if (isPhoneNumberNeeded && isNumberValid && !isEmpty && numberVerified) {
                        setConfirmationDialogOpen(true);
                      }
                    }
                  }}
                  color="secondary">
                  <div className="w-full">{t("test_action")}</div>
                </Button>
              )*/}
            </div>
          </div>
        </div>
        {/* <Dialog open={confirmationDialogOpen} onOpenChange={setConfirmationDialogOpen}>
          <ConfirmationDialogContent
            variety="warning"
            title={t("test_workflow_action")}
            confirmBtnText={t("send_sms")}
            onConfirm={(e) => {
              e.preventDefault();
              const reminderBody = translateVariablesToEnglish(
                form.getValues(`steps.${step.stepNumber - 1}.reminderBody`) || "",
                { locale: i18n.language, t }
              );

              testActionMutation.mutate({
                step,
                emailSubject: "",
                reminderBody: reminderBody || "",
              });
              setConfirmationDialogOpen(false);
            }}>
            {t("send_sms_to_number", { number: form.getValues(`steps.${step.stepNumber - 1}.sendTo`) })}
          </ConfirmationDialogContent>
        </Dialog> */}
        <Dialog open={isAdditionalInputsDialogOpen} onOpenChange={setIsAdditionalInputsDialogOpen}>
          <DialogContent enableOverflow type="creation" className="sm:max-w-[610px]">
            <div>
              <h1 className="w-full text-xl font-semibold ">{t("how_booking_questions_as_variables")}</h1>
              <div className="bg-muted-3 mb-6 rounded-md sm:p-4">
                <p className="test-sm font-medium">{t("format")}</p>
                <ul className="text-emphasis ml-5 mt-2 list-disc">
                  <li>{t("uppercase_for_letters")}</li>
                  <li>{t("replace_whitespaces_underscores")}</li>
                  <li>{t("ignore_special_characters_booking_questions")}</li>
                </ul>
                <div className="mt-4">
                  <p className="test-sm w-full font-medium">{t("example_1")}</p>
                  <div className="mt-2 grid grid-cols-12">
                    <div className="test-sm text-default col-span-5 ltr:mr-2 rtl:ml-2">
                      {t("booking_question_identifier")}
                    </div>
                    <div className="test-sm text-emphasis col-span-7">{t("company_size")}</div>
                    <div className="test-sm text-default col-span-5 w-full">{t("variable")}</div>

                    <div className="test-sm text-emphasis col-span-7 break-words">
                      {" "}
                      {`{${t("company_size")
                        .replace(/[^a-zA-Z0-9 ]/g, "")
                        .trim()
                        .replace(/ /g, "_")
                        .toUpperCase()}}`}
                    </div>
                  </div>
                </div>
                <div className="mt-4">
                  <p className="test-sm w-full font-medium">{t("example_2")}</p>
                  <div className="mt-2 grid grid-cols-12">
                    <div className="test-sm text-default col-span-5 ltr:mr-2 rtl:ml-2">
                      {t("booking_question_identifier")}
                    </div>
                    <div className="test-sm text-emphasis col-span-7">{t("what_help_needed")}</div>
                    <div className="test-sm text-default col-span-5">{t("variable")}</div>
                    <div className="test-sm text-emphasis col-span-7 break-words">
                      {" "}
                      {`{${t("what_help_needed")
                        .replace(/[^a-zA-Z0-9 ]/g, "")
                        .trim()
                        .replace(/ /g, "_")
                        .toUpperCase()}}`}
                    </div>
                  </div>
                </div>
              </div>
            </div>
            <DialogFooter showDivider>
              <DialogClose color="primary" />
            </DialogFooter>
          </DialogContent>
        </Dialog>
      </>
    );
  }

  return <></>;
}<|MERGE_RESOLUTION|>--- conflicted
+++ resolved
@@ -83,11 +83,7 @@
   const timeFormat = getTimeFormatStringFromUserTimeFormat(props.user.timeFormat);
 
   const verifiedNumbers = _verifiedNumbers?.map((number) => number.phoneNumber) || [];
-<<<<<<< HEAD
-  const verifiedEmails = _verifiedEmails?.map((verified) => verified.email) || [];
-=======
   const verifiedEmails = _verifiedEmails || [];
->>>>>>> 2fb1408d
   const [isAdditionalInputsDialogOpen, setIsAdditionalInputsDialogOpen] = useState(false);
 
   const [verificationCode, setVerificationCode] = useState("");
@@ -307,7 +303,7 @@
     return (
       <>
         <div className="flex justify-center">
-          <div className="bg-default border-subtle w-full min-w-80 rounded-md border p-7">
+          <div className="min-w-80 bg-default border-subtle w-full rounded-md border p-7">
             <div className="flex">
               <div className="bg-subtle text-default mt-[3px] flex h-5 w-5 items-center justify-center rounded-full p-1 text-xs font-medium ltr:mr-5 rtl:ml-5">
                 1
@@ -399,7 +395,7 @@
           <Icon name="arrow-down" className="text-subtle stroke-[1.5px] text-3xl" />
         </div>
         <div className="flex justify-center">
-          <div className="bg-default border-subtle flex w-full min-w-80 rounded-md border p-7">
+          <div className="min-w-80 bg-default border-subtle flex w-full rounded-md border p-7">
             <div className="w-full">
               <div className="flex">
                 <div className="w-full">
