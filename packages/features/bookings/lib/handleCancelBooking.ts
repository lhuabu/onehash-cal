import type { Prisma } from "@prisma/client";
import type { NextApiRequest } from "next";

<<<<<<< HEAD
import bookingCancelPaymentHandler from "@calcom/app-store/_utils/payments/bookingCancelPaymentHandler";
=======
import { FAKE_DAILY_CREDENTIAL } from "@calcom/app-store/dailyvideo/lib/VideoApiAdapter";
import { DailyLocationType } from "@calcom/app-store/locations";
>>>>>>> 2fb1408d
import EventManager from "@calcom/core/EventManager";
import dayjs from "@calcom/dayjs";
import { sendCancelledEmailsAndSMS } from "@calcom/emails";
import { getCalEventResponses } from "@calcom/features/bookings/lib/getCalEventResponses";
<<<<<<< HEAD
import { deleteScheduledEmailReminder } from "@calcom/features/oe/workflows/lib/reminders/managers/emailReminderManager";
import { deleteScheduledSMSReminder } from "@calcom/features/oe/workflows/lib/reminders/managers/smsReminderManager";
import { deleteScheduledWhatsappReminder } from "@calcom/features/oe/workflows/lib/reminders/managers/whatsappReminderManager";
=======
import { workflowSelect } from "@calcom/features/ee/workflows/lib/getAllWorkflows";
import { sendCancelledReminders } from "@calcom/features/ee/workflows/lib/reminders/reminderScheduler";
>>>>>>> 2fb1408d
import getWebhooks from "@calcom/features/webhooks/lib/getWebhooks";
import { deleteWebhookScheduledTriggers } from "@calcom/features/webhooks/lib/scheduleTrigger";
import sendPayload from "@calcom/features/webhooks/lib/sendOrSchedulePayload";
import type { EventTypeInfo } from "@calcom/features/webhooks/lib/sendPayload";
import { isPrismaObjOrUndefined, parseRecurringEvent } from "@calcom/lib";
import getOrgIdFromMemberOrTeamId from "@calcom/lib/getOrgIdFromMemberOrTeamId";
import { getTeamIdFromEventType } from "@calcom/lib/getTeamIdFromEventType";
import { HttpError } from "@calcom/lib/http-error";
import logger from "@calcom/lib/logger";
import { safeStringify } from "@calcom/lib/safeStringify";
import { getTranslation } from "@calcom/lib/server/i18n";
import { getTimeFormatStringFromUserTimeFormat } from "@calcom/lib/timeFormat";
import prisma, { bookingMinimalSelect } from "@calcom/prisma";
import type { WebhookTriggerEvents } from "@calcom/prisma/enums";
<<<<<<< HEAD
import { BookingStatus, WorkflowMethods } from "@calcom/prisma/enums";
import { credentialForCalendarServiceSelect } from "@calcom/prisma/selects/credential";
import { schemaBookingCancelParams, EventTypeMetaDataSchema } from "@calcom/prisma/zod-utils";
=======
import { BookingStatus } from "@calcom/prisma/enums";
import { credentialForCalendarServiceSelect } from "@calcom/prisma/selects/credential";
import {
  bookingMetadataSchema,
  EventTypeMetaDataSchema,
  schemaBookingCancelParams,
} from "@calcom/prisma/zod-utils";
import type { EventTypeMetadata } from "@calcom/prisma/zod-utils";
import {
  deleteAllWorkflowReminders,
  getAllWorkflowsFromEventType,
} from "@calcom/trpc/server/routers/viewer/workflows/util";
>>>>>>> 2fb1408d
import type { CalendarEvent } from "@calcom/types/Calendar";

import { getAllCredentials } from "./getAllCredentialsForUsersOnEvent/getAllCredentials";
import cancelAttendeeSeat from "./handleSeats/cancel/cancelAttendeeSeat";

const log = logger.getSubLogger({ prefix: ["handleCancelBooking"] });

async function getBookingToDelete(id: number | undefined, uid: string | undefined) {
  return await prisma.booking.findUnique({
    where: {
      id,
      uid,
    },
    select: {
      ...bookingMinimalSelect,
      recurringEventId: true,
      userId: true,
      user: {
        select: {
          id: true,
          username: true,
<<<<<<< HEAD
          credentials: { select: credentialForCalendarServiceSelect },
=======
          credentials: { select: credentialForCalendarServiceSelect }, // Not leaking at the moment, be careful with
>>>>>>> 2fb1408d
          email: true,
          timeZone: true,
          timeFormat: true,
          name: true,
          destinationCalendar: true,
        },
      },
      location: true,
      references: {
        select: {
          uid: true,
          type: true,
          externalCalendarId: true,
          credentialId: true,
          thirdPartyRecurringEventId: true,
        },
      },
      payment: true,
      paid: true,
      eventType: {
        select: {
          slug: true,
          owner: {
            select: {
              id: true,
              hideBranding: true,
            },
          },
          team: {
            select: {
              id: true,
              name: true,
              parentId: true,
<<<<<<< HEAD
            },
          },
          parentId: true,
=======
            },
          },
          parentId: true,
          parent: {
            select: {
              teamId: true,
            },
          },
>>>>>>> 2fb1408d
          userId: true,
          recurringEvent: true,
          title: true,
          eventName: true,
          description: true,
          requiresConfirmation: true,
          price: true,
          currency: true,
          length: true,
          seatsPerTimeSlot: true,
          bookingFields: true,
          seatsShowAttendees: true,
          metadata: true,
<<<<<<< HEAD
=======
          schedulingType: true,
>>>>>>> 2fb1408d
          hosts: {
            select: {
              user: true,
            },
          },
          workflows: {
            select: {
              workflow: {
                select: workflowSelect,
              },
            },
          },
        },
      },
      uid: true,
      id: true,
      eventTypeId: true,
      destinationCalendar: true,
      smsReminderNumber: true,
      workflowReminders: true,
      seatsReferences: true,
      responses: true,
      iCalUID: true,
      iCalSequence: true,
    },
  });
}

export type CustomRequest = NextApiRequest & {
  userId?: number;
  bookingToDelete?: Awaited<ReturnType<typeof getBookingToDelete>>;
  platformClientId?: string;
  platformRescheduleUrl?: string;
  platformCancelUrl?: string;
  platformBookingUrl?: string;
  arePlatformEmailsEnabled?: boolean;
<<<<<<< HEAD
};

async function handler(req: CustomRequest) {
  const { id, uid, allRemainingBookings, cancellationReason, seatReferenceUid, autorefund } =
=======
};

export type HandleCancelBookingResponse = {
  success: boolean;
  message: string;
  onlyRemovedAttendee: boolean;
  bookingId: number;
  bookingUid: string;
};

async function handler(req: CustomRequest) {
  const { id, uid, allRemainingBookings, cancellationReason, seatReferenceUid, cancelledBy } =
>>>>>>> 2fb1408d
    schemaBookingCancelParams.parse(req.body);
  req.bookingToDelete = await getBookingToDelete(id, uid);
  const {
    bookingToDelete,
    userId,
    platformBookingUrl,
    platformCancelUrl,
    platformClientId,
    platformRescheduleUrl,
    arePlatformEmailsEnabled,
  } = req;

  if (!bookingToDelete || !bookingToDelete.user) {
    throw new HttpError({ statusCode: 400, message: "Booking not found" });
  }

  if (!bookingToDelete.userId) {
    throw new HttpError({ statusCode: 400, message: "User not found" });
  }

  if (bookingToDelete.eventType?.seatsPerTimeSlot && !seatReferenceUid) {
    const userIsHost = bookingToDelete.eventType.hosts.some((host) => host.user.id === userId);
    const userIsOwnerOfEventType = bookingToDelete.eventType.owner?.id === userId;

    if (!userIsHost && !userIsOwnerOfEventType) {
      throw new HttpError({ statusCode: 401, message: "User not a host of this event" });
    }
  }

  const eventTrigger: WebhookTriggerEvents = "BOOKING_CANCELLED";
  const teamId = await getTeamIdFromEventType({
    eventType: {
      team: { id: bookingToDelete.eventType?.team?.id ?? null },
      parentId: bookingToDelete?.eventType?.parentId ?? null,
    },
  });
  const triggerForUser = !teamId || (teamId && bookingToDelete.eventType?.parentId);
  const organizerUserId = triggerForUser ? bookingToDelete.userId : null;
<<<<<<< HEAD
  const orgId = await getOrgIdFromMemberOrTeamId({ memberId: organizerUserId, teamId });
=======

  const orgId = await getOrgIdFromMemberOrTeamId({ memberId: organizerUserId, teamId });

>>>>>>> 2fb1408d
  const subscriberOptions = {
    userId: organizerUserId,
    eventTypeId: bookingToDelete.eventTypeId as number,
    triggerEvent: eventTrigger,
    teamId,
    orgId,
  };
  const eventTypeInfo: EventTypeInfo = {
    eventTitle: bookingToDelete?.eventType?.title || null,
    eventDescription: bookingToDelete?.eventType?.description || null,
    requiresConfirmation: bookingToDelete?.eventType?.requiresConfirmation || null,
    price: bookingToDelete?.eventType?.price || null,
    currency: bookingToDelete?.eventType?.currency || null,
    length: bookingToDelete?.eventType?.length || null,
  };
  const webhooks = await getWebhooks(subscriberOptions);
  const organizer = await prisma.user.findFirstOrThrow({
    where: {
      id: bookingToDelete.userId,
    },
    select: {
      id: true,
      username: true,
      name: true,
      email: true,
      timeZone: true,
      timeFormat: true,
      locale: true,
    },
  });

  const teamMembersPromises = [];
  const attendeesListPromises = [];
  const hostsPresent = !!bookingToDelete.eventType?.hosts;

  for (const attendee of bookingToDelete.attendees) {
    const attendeeObject = {
      name: attendee.name,
      email: attendee.email,
      timeZone: attendee.timeZone,
      phoneNumber: attendee.phoneNumber,
      language: {
        translate: await getTranslation(attendee.locale ?? "en", "common"),
        locale: attendee.locale ?? "en",
      },
    };

    if (hostsPresent) {
      const teamMember = bookingToDelete.eventType?.hosts.some((host) => host.user.email === attendee.email);
      if (teamMember) {
        teamMembersPromises.push(attendeeObject);
      } else {
        attendeesListPromises.push(attendeeObject);
      }
    } else {
      attendeesListPromises.push(attendeeObject);
    }
  }

  const attendeesList = await Promise.all(attendeesListPromises);
  const teamMembers = await Promise.all(teamMembersPromises);
  const tOrganizer = await getTranslation(organizer.locale ?? "en", "common");

  const evt: CalendarEvent = {
    title: bookingToDelete?.title,
<<<<<<< HEAD
    type: bookingToDelete?.eventType?.title as string,
=======
    length: bookingToDelete?.eventType?.length,
    type: bookingToDelete?.eventType?.slug as string,
>>>>>>> 2fb1408d
    description: bookingToDelete?.description || "",
    customInputs: isPrismaObjOrUndefined(bookingToDelete.customInputs),
    eventTypeId: bookingToDelete.eventTypeId as number,
    ...getCalEventResponses({
      bookingFields: bookingToDelete.eventType?.bookingFields ?? null,
      booking: bookingToDelete,
    }),
    startTime: bookingToDelete?.startTime ? dayjs(bookingToDelete.startTime).format() : "",
    endTime: bookingToDelete?.endTime ? dayjs(bookingToDelete.endTime).format() : "",
    organizer: {
      id: organizer.id,
      username: organizer.username || undefined,
      email: bookingToDelete?.userPrimaryEmail ?? organizer.email,
      name: organizer.name ?? "Nameless",
      timeZone: organizer.timeZone,
      timeFormat: getTimeFormatStringFromUserTimeFormat(organizer.timeFormat),
      language: { translate: tOrganizer, locale: organizer.locale ?? "en" },
    },
    attendees: attendeesList,
    uid: bookingToDelete?.uid,
    bookingId: bookingToDelete?.id,
    recurringEvent: allRemainingBookings
      ? parseRecurringEvent(bookingToDelete.eventType?.recurringEvent)
      : undefined,
    location: bookingToDelete?.location,
    destinationCalendar: bookingToDelete?.destinationCalendar
      ? [bookingToDelete?.destinationCalendar]
      : bookingToDelete?.user.destinationCalendar
      ? [bookingToDelete?.user.destinationCalendar]
      : [],
    cancellationReason: cancellationReason,
    ...(teamMembers &&
      teamId && {
        team: {
          name: bookingToDelete?.eventType?.team?.name || "Nameless",
          members: teamMembers,
          id: teamId,
        },
      }),
    seatsPerTimeSlot: bookingToDelete.eventType?.seatsPerTimeSlot,
    seatsShowAttendees: bookingToDelete.eventType?.seatsShowAttendees,
    iCalUID: bookingToDelete.iCalUID,
    iCalSequence: bookingToDelete.iCalSequence + 1,
    platformClientId,
    platformRescheduleUrl,
    platformCancelUrl,
    platformBookingUrl,
  };

  const dataForWebhooks = { evt, webhooks, eventTypeInfo };

  // If it's just an attendee of a booking then just remove them from that booking
  const result = await cancelAttendeeSeat(
    req,
    dataForWebhooks,
    bookingToDelete?.eventType?.metadata as EventTypeMetadata
  );
  if (result)
    return {
      success: true,
      onlyRemovedAttendee: true,
      bookingId: bookingToDelete.id,
      bookingUid: bookingToDelete.uid,
      message: "Attendee successfully removed.",
    } satisfies HandleCancelBookingResponse;

<<<<<<< HEAD
  let workflowReminderPromises: Promise<void>[] = [];
  let webhookTriggerPromises: Promise<void>[] = [];
  await prisma
    .$transaction(
      async (prismaTransaction) => {
        const promises = webhooks.map((webhook) =>
          sendPayload(webhook.secret, eventTrigger, new Date().toISOString(), webhook, {
            ...evt,
            ...eventTypeInfo,
            status: "CANCELLED",
            smsReminderNumber: bookingToDelete.smsReminderNumber || undefined,
          }).catch((e) => {
            log.error(
              `Error executing webhook for event: ${eventTrigger}, URL: ${webhook.subscriberUrl}, bookingId: ${evt.bookingId}, bookingUid: ${evt.uid}`,
              safeStringify(e)
            );
          })
        );
=======
  const promises = webhooks.map((webhook) =>
    sendPayload(webhook.secret, eventTrigger, new Date().toISOString(), webhook, {
      ...evt,
      ...eventTypeInfo,
      status: "CANCELLED",
      smsReminderNumber: bookingToDelete.smsReminderNumber || undefined,
      cancelledBy: cancelledBy,
    }).catch((e) => {
      logger.error(
        `Error executing webhook for event: ${eventTrigger}, URL: ${webhook.subscriberUrl}, bookingId: ${evt.bookingId}, bookingUid: ${evt.uid}`,
        safeStringify(e)
      );
    })
  );
  await Promise.all(promises);

  const workflows = await getAllWorkflowsFromEventType(bookingToDelete.eventType, bookingToDelete.userId);

  await sendCancelledReminders({
    workflows,
    smsReminderNumber: bookingToDelete.smsReminderNumber,
    evt: {
      ...evt,
      metadata: { videoCallUrl: bookingMetadataSchema.parse(bookingToDelete.metadata || {})?.videoCallUrl },
      ...{
        eventType: {
          slug: bookingToDelete.eventType?.slug,
          schedulingType: bookingToDelete.eventType?.schedulingType,
          hosts: bookingToDelete.eventType?.hosts,
        },
      },
    },
    hideBranding: !!bookingToDelete.eventType?.owner?.hideBranding,
  });

  let updatedBookings: {
    id: number;
    uid: string;
    workflowReminders: WorkflowReminder[];
    references: {
      type: string;
      credentialId: number | null;
      uid: string;
      externalCalendarId: string | null;
    }[];
    startTime: Date;
    endTime: Date;
  }[] = [];

  // by cancelling first, and blocking whilst doing so; we can ensure a cancel
  // action always succeeds even if subsequent integrations fail cancellation.
  if (bookingToDelete.eventType?.recurringEvent && bookingToDelete.recurringEventId && allRemainingBookings) {
    const recurringEventId = bookingToDelete.recurringEventId;
    // Proceed to mark as cancelled all remaining recurring events instances (greater than or equal to right now)
    await prisma.booking.updateMany({
      where: {
        recurringEventId,
        startTime: {
          gte: new Date(),
        },
      },
      data: {
        status: BookingStatus.CANCELLED,
        cancellationReason: cancellationReason,
        cancelledBy: cancelledBy,
      },
    });
    const allUpdatedBookings = await prisma.booking.findMany({
      where: {
        recurringEventId: bookingToDelete.recurringEventId,
        startTime: {
          gte: new Date(),
        },
      },
      select: {
        id: true,
        startTime: true,
        endTime: true,
        references: {
          select: {
            uid: true,
            type: true,
            externalCalendarId: true,
            credentialId: true,
          },
        },
        workflowReminders: true,
        uid: true,
      },
    });
    updatedBookings = updatedBookings.concat(allUpdatedBookings);
  } else {
    if (bookingToDelete?.eventType?.seatsPerTimeSlot) {
      await prisma.attendee.deleteMany({
        where: {
          bookingId: bookingToDelete.id,
        },
      });
    }
>>>>>>> 2fb1408d

        await Promise.all(promises);

<<<<<<< HEAD
        // Handle updated bookings
        let updatedBookings: any[] = [];
        const updatedBookingSelect = {
          id: true,
          startTime: true,
          endTime: true,
          references: {
            select: {
              uid: true,
              type: true,
              externalCalendarId: true,
              credentialId: true,
            },
          },
          workflowReminders: true,
          uid: true,
          payment: true,
          eventType: {
            select: {
              teamId: true,
              owner: true,
            },
          },
          metadata: true,
        };
        if (
          bookingToDelete.eventType?.recurringEvent &&
          bookingToDelete.recurringEventId &&
          allRemainingBookings
        ) {
          const recurringEventId = bookingToDelete.recurringEventId;
          await prismaTransaction.booking.updateMany({
            where: {
              recurringEventId,
              startTime: {
                gte: new Date(),
              },
            },
            data: {
              status: BookingStatus.CANCELLED,
              cancellationReason: cancellationReason,
            },
          });
          const allUpdatedBookings = await prismaTransaction.booking.findMany({
            where: {
              recurringEventId: bookingToDelete.recurringEventId,
              startTime: {
                gte: new Date(),
              },
            },
            select: updatedBookingSelect,
          });
          updatedBookings = updatedBookings.concat(allUpdatedBookings);
        } else {
          if (bookingToDelete?.eventType?.seatsPerTimeSlot) {
            await prismaTransaction.attendee.deleteMany({
              where: {
                bookingId: bookingToDelete.id,
              },
            });
          }

          const where: Prisma.BookingWhereUniqueInput = uid ? { uid } : { id };

          const updatedBooking = await prismaTransaction.booking.update({
            where,
            data: {
              status: BookingStatus.CANCELLED,
              cancellationReason: cancellationReason,
              iCalSequence: evt.iCalSequence || 100,
            },
            select: updatedBookingSelect,
          });
          updatedBookings.push(updatedBooking);
        }

        if (autorefund) {
          const paymentCancellationPromises = updatedBookings.map((booking) => {
            if (!booking.payment) {
              log.warn(`No payment found for booking ${booking.id}`);
              return Promise.resolve();
            }
            const cancelPaymentPromise = bookingCancelPaymentHandler({
              payment: booking.payment,
              eventType: booking.eventType,
            });

            const updateBookingPromise = prismaTransaction.booking.update({
              where: {
                id: booking.id,
              },
              data: {
                metadata: {
                  ...booking.metadata,
                  paymentStatus: "refunded",
                },
              },
            });

            return Promise.all([cancelPaymentPromise, updateBookingPromise]);
          });

          await Promise.all(paymentCancellationPromises);
        }

        // Handle webhook and workflow reminders deletion outside of the transaction
        webhookTriggerPromises = updatedBookings.map((booking) =>
          deleteWebhookScheduledTriggers({ booking })
        );

        workflowReminderPromises = updatedBookings.flatMap((booking) =>
          booking.workflowReminders.map((reminder) => {
            if (reminder.method === WorkflowMethods.EMAIL) {
              return deleteScheduledEmailReminder(reminder.id, reminder.referenceId);
            } else if (reminder.method === WorkflowMethods.SMS) {
              return deleteScheduledSMSReminder(reminder.id, reminder.referenceId);
            } else if (reminder.method === WorkflowMethods.WHATSAPP) {
              return deleteScheduledWhatsappReminder(reminder.id, reminder.referenceId);
            }
          })
        );
      },
      {
        maxWait: 5000,
        timeout: 15000,
      }
    )
    .catch((error) => {
      log.error("Transaction failed", error);
      throw new HttpError({ statusCode: 500, message: "Internal server error" });
    });

  const isBookingInRecurringSeries = !!(
    bookingToDelete.eventType?.recurringEvent &&
    bookingToDelete.recurringEventId &&
    allRemainingBookings
  );
  const bookingToDeleteEventTypeMetadata = EventTypeMetaDataSchema.parse(
    bookingToDelete.eventType?.metadata || null
  );

  const credentials = await getAllCredentials(bookingToDelete.user, {
    ...bookingToDelete.eventType,
    metadata: bookingToDeleteEventTypeMetadata,
  });

  const eventManager = new EventManager({ ...bookingToDelete.user, credentials });
=======
    const updatedBooking = await prisma.booking.update({
      where,
      data: {
        status: BookingStatus.CANCELLED,
        cancellationReason: cancellationReason,
        cancelledBy: cancelledBy,
        // Assume that canceling the booking is the last action
        iCalSequence: evt.iCalSequence || 100,
      },
      select: {
        id: true,
        startTime: true,
        endTime: true,
        references: {
          select: {
            uid: true,
            type: true,
            externalCalendarId: true,
            credentialId: true,
          },
        },
        workflowReminders: true,
        uid: true,
      },
    });
    updatedBookings.push(updatedBooking);
  }

  /** TODO: Remove this without breaking functionality */
  if (bookingToDelete.location === DailyLocationType) {
    bookingToDelete.user.credentials.push({
      ...FAKE_DAILY_CREDENTIAL,
      teamId: bookingToDelete.eventType?.team?.id || null,
    });
  }

  const isBookingInRecurringSeries = !!(
    bookingToDelete.eventType?.recurringEvent &&
    bookingToDelete.recurringEventId &&
    allRemainingBookings
  );

  const bookingToDeleteEventTypeMetadata = EventTypeMetaDataSchema.parse(
    bookingToDelete.eventType?.metadata || null
  );

  const credentials = await getAllCredentials(bookingToDelete.user, {
    ...bookingToDelete.eventType,
    metadata: bookingToDeleteEventTypeMetadata,
  });

  const eventManager = new EventManager({ ...bookingToDelete.user, credentials });

  await eventManager.cancelEvent(evt, bookingToDelete.references, isBookingInRecurringSeries);

  const bookingReferenceDeletes = prisma.bookingReference.deleteMany({
    where: {
      bookingId: bookingToDelete.id,
    },
  });

  const webhookTriggerPromises = [];
  const workflowReminderPromises = [];

  for (const booking of updatedBookings) {
    // delete scheduled webhook triggers of cancelled bookings
    webhookTriggerPromises.push(deleteWebhookScheduledTriggers({ booking }));

    //Workflows - cancel all reminders for cancelled bookings
    workflowReminderPromises.push(deleteAllWorkflowReminders(booking.workflowReminders));
  }

  await Promise.all([...webhookTriggerPromises, ...workflowReminderPromises]).catch((error) => {
    log.error("An error occurred when deleting workflow reminders and webhook triggers", error);
  });
>>>>>>> 2fb1408d

  await eventManager.cancelEvent(evt, bookingToDelete.references, isBookingInRecurringSeries);

<<<<<<< HEAD
  await Promise.all([...webhookTriggerPromises, ...workflowReminderPromises]);

  if (!platformClientId || (platformClientId && arePlatformEmailsEnabled)) {
    await sendCancelledEmails(evt, { eventName: bookingToDelete?.eventType?.eventName });
=======
  try {
    // TODO: if emails fail try to requeue them
    if (!platformClientId || (platformClientId && arePlatformEmailsEnabled))
      await sendCancelledEmailsAndSMS(
        evt,
        { eventName: bookingToDelete?.eventType?.eventName },
        bookingToDelete?.eventType?.metadata as EventTypeMetadata
      );
  } catch (error) {
    console.error("Error deleting event", error);
>>>>>>> 2fb1408d
  }

  req.statusCode = 200;
  return {
    success: true,
    message: "Booking successfully cancelled.",
    onlyRemovedAttendee: false,
    bookingId: bookingToDelete.id,
    bookingUid: bookingToDelete.uid,
  } satisfies HandleCancelBookingResponse;
}
export default handler;<|MERGE_RESOLUTION|>--- conflicted
+++ resolved
@@ -1,24 +1,15 @@
-import type { Prisma } from "@prisma/client";
+import type { Prisma, WorkflowReminder } from "@prisma/client";
 import type { NextApiRequest } from "next";
 
-<<<<<<< HEAD
 import bookingCancelPaymentHandler from "@calcom/app-store/_utils/payments/bookingCancelPaymentHandler";
-=======
 import { FAKE_DAILY_CREDENTIAL } from "@calcom/app-store/dailyvideo/lib/VideoApiAdapter";
 import { DailyLocationType } from "@calcom/app-store/locations";
->>>>>>> 2fb1408d
 import EventManager from "@calcom/core/EventManager";
 import dayjs from "@calcom/dayjs";
 import { sendCancelledEmailsAndSMS } from "@calcom/emails";
 import { getCalEventResponses } from "@calcom/features/bookings/lib/getCalEventResponses";
-<<<<<<< HEAD
-import { deleteScheduledEmailReminder } from "@calcom/features/oe/workflows/lib/reminders/managers/emailReminderManager";
-import { deleteScheduledSMSReminder } from "@calcom/features/oe/workflows/lib/reminders/managers/smsReminderManager";
-import { deleteScheduledWhatsappReminder } from "@calcom/features/oe/workflows/lib/reminders/managers/whatsappReminderManager";
-=======
 import { workflowSelect } from "@calcom/features/ee/workflows/lib/getAllWorkflows";
 import { sendCancelledReminders } from "@calcom/features/ee/workflows/lib/reminders/reminderScheduler";
->>>>>>> 2fb1408d
 import getWebhooks from "@calcom/features/webhooks/lib/getWebhooks";
 import { deleteWebhookScheduledTriggers } from "@calcom/features/webhooks/lib/scheduleTrigger";
 import sendPayload from "@calcom/features/webhooks/lib/sendOrSchedulePayload";
@@ -33,11 +24,6 @@
 import { getTimeFormatStringFromUserTimeFormat } from "@calcom/lib/timeFormat";
 import prisma, { bookingMinimalSelect } from "@calcom/prisma";
 import type { WebhookTriggerEvents } from "@calcom/prisma/enums";
-<<<<<<< HEAD
-import { BookingStatus, WorkflowMethods } from "@calcom/prisma/enums";
-import { credentialForCalendarServiceSelect } from "@calcom/prisma/selects/credential";
-import { schemaBookingCancelParams, EventTypeMetaDataSchema } from "@calcom/prisma/zod-utils";
-=======
 import { BookingStatus } from "@calcom/prisma/enums";
 import { credentialForCalendarServiceSelect } from "@calcom/prisma/selects/credential";
 import {
@@ -50,7 +36,6 @@
   deleteAllWorkflowReminders,
   getAllWorkflowsFromEventType,
 } from "@calcom/trpc/server/routers/viewer/workflows/util";
->>>>>>> 2fb1408d
 import type { CalendarEvent } from "@calcom/types/Calendar";
 
 import { getAllCredentials } from "./getAllCredentialsForUsersOnEvent/getAllCredentials";
@@ -72,11 +57,7 @@
         select: {
           id: true,
           username: true,
-<<<<<<< HEAD
-          credentials: { select: credentialForCalendarServiceSelect },
-=======
           credentials: { select: credentialForCalendarServiceSelect }, // Not leaking at the moment, be careful with
->>>>>>> 2fb1408d
           email: true,
           timeZone: true,
           timeFormat: true,
@@ -110,11 +91,6 @@
               id: true,
               name: true,
               parentId: true,
-<<<<<<< HEAD
-            },
-          },
-          parentId: true,
-=======
             },
           },
           parentId: true,
@@ -123,7 +99,6 @@
               teamId: true,
             },
           },
->>>>>>> 2fb1408d
           userId: true,
           recurringEvent: true,
           title: true,
@@ -137,10 +112,7 @@
           bookingFields: true,
           seatsShowAttendees: true,
           metadata: true,
-<<<<<<< HEAD
-=======
           schedulingType: true,
->>>>>>> 2fb1408d
           hosts: {
             select: {
               user: true,
@@ -177,12 +149,6 @@
   platformCancelUrl?: string;
   platformBookingUrl?: string;
   arePlatformEmailsEnabled?: boolean;
-<<<<<<< HEAD
-};
-
-async function handler(req: CustomRequest) {
-  const { id, uid, allRemainingBookings, cancellationReason, seatReferenceUid, autorefund } =
-=======
 };
 
 export type HandleCancelBookingResponse = {
@@ -194,8 +160,7 @@
 };
 
 async function handler(req: CustomRequest) {
-  const { id, uid, allRemainingBookings, cancellationReason, seatReferenceUid, cancelledBy } =
->>>>>>> 2fb1408d
+  const { id, uid, allRemainingBookings, cancellationReason, seatReferenceUid, cancelledBy, autorefund } =
     schemaBookingCancelParams.parse(req.body);
   req.bookingToDelete = await getBookingToDelete(id, uid);
   const {
@@ -234,13 +199,9 @@
   });
   const triggerForUser = !teamId || (teamId && bookingToDelete.eventType?.parentId);
   const organizerUserId = triggerForUser ? bookingToDelete.userId : null;
-<<<<<<< HEAD
+
   const orgId = await getOrgIdFromMemberOrTeamId({ memberId: organizerUserId, teamId });
-=======
-
-  const orgId = await getOrgIdFromMemberOrTeamId({ memberId: organizerUserId, teamId });
-
->>>>>>> 2fb1408d
+
   const subscriberOptions = {
     userId: organizerUserId,
     eventTypeId: bookingToDelete.eventTypeId as number,
@@ -306,12 +267,8 @@
 
   const evt: CalendarEvent = {
     title: bookingToDelete?.title,
-<<<<<<< HEAD
-    type: bookingToDelete?.eventType?.title as string,
-=======
     length: bookingToDelete?.eventType?.length,
     type: bookingToDelete?.eventType?.slug as string,
->>>>>>> 2fb1408d
     description: bookingToDelete?.description || "",
     customInputs: isPrismaObjOrUndefined(bookingToDelete.customInputs),
     eventTypeId: bookingToDelete.eventTypeId as number,
@@ -378,26 +335,6 @@
       message: "Attendee successfully removed.",
     } satisfies HandleCancelBookingResponse;
 
-<<<<<<< HEAD
-  let workflowReminderPromises: Promise<void>[] = [];
-  let webhookTriggerPromises: Promise<void>[] = [];
-  await prisma
-    .$transaction(
-      async (prismaTransaction) => {
-        const promises = webhooks.map((webhook) =>
-          sendPayload(webhook.secret, eventTrigger, new Date().toISOString(), webhook, {
-            ...evt,
-            ...eventTypeInfo,
-            status: "CANCELLED",
-            smsReminderNumber: bookingToDelete.smsReminderNumber || undefined,
-          }).catch((e) => {
-            log.error(
-              `Error executing webhook for event: ${eventTrigger}, URL: ${webhook.subscriberUrl}, bookingId: ${evt.bookingId}, bookingUid: ${evt.uid}`,
-              safeStringify(e)
-            );
-          })
-        );
-=======
   const promises = webhooks.map((webhook) =>
     sendPayload(webhook.secret, eventTrigger, new Date().toISOString(), webhook, {
       ...evt,
@@ -445,7 +382,33 @@
     }[];
     startTime: Date;
     endTime: Date;
+    payment: any;
+    eventType: any;
+    metadata: any;
   }[] = [];
+  const updatedBookingSelect = {
+    id: true,
+    startTime: true,
+    endTime: true,
+    references: {
+      select: {
+        uid: true,
+        type: true,
+        externalCalendarId: true,
+        credentialId: true,
+      },
+    },
+    workflowReminders: true,
+    uid: true,
+    payment: true,
+    eventType: {
+      select: {
+        teamId: true,
+        owner: true,
+      },
+    },
+    metadata: true,
+  };
 
   // by cancelling first, and blocking whilst doing so; we can ensure a cancel
   // action always succeeds even if subsequent integrations fail cancellation.
@@ -472,21 +435,7 @@
           gte: new Date(),
         },
       },
-      select: {
-        id: true,
-        startTime: true,
-        endTime: true,
-        references: {
-          select: {
-            uid: true,
-            type: true,
-            externalCalendarId: true,
-            credentialId: true,
-          },
-        },
-        workflowReminders: true,
-        uid: true,
-      },
+      select: updatedBookingSelect,
     });
     updatedBookings = updatedBookings.concat(allUpdatedBookings);
   } else {
@@ -497,142 +446,30 @@
         },
       });
     }
->>>>>>> 2fb1408d
-
-        await Promise.all(promises);
-
-<<<<<<< HEAD
-        // Handle updated bookings
-        let updatedBookings: any[] = [];
-        const updatedBookingSelect = {
-          id: true,
-          startTime: true,
-          endTime: true,
-          references: {
-            select: {
-              uid: true,
-              type: true,
-              externalCalendarId: true,
-              credentialId: true,
-            },
-          },
-          workflowReminders: true,
-          uid: true,
-          payment: true,
-          eventType: {
-            select: {
-              teamId: true,
-              owner: true,
-            },
-          },
-          metadata: true,
-        };
-        if (
-          bookingToDelete.eventType?.recurringEvent &&
-          bookingToDelete.recurringEventId &&
-          allRemainingBookings
-        ) {
-          const recurringEventId = bookingToDelete.recurringEventId;
-          await prismaTransaction.booking.updateMany({
-            where: {
-              recurringEventId,
-              startTime: {
-                gte: new Date(),
-              },
-            },
-            data: {
-              status: BookingStatus.CANCELLED,
-              cancellationReason: cancellationReason,
-            },
-          });
-          const allUpdatedBookings = await prismaTransaction.booking.findMany({
-            where: {
-              recurringEventId: bookingToDelete.recurringEventId,
-              startTime: {
-                gte: new Date(),
-              },
-            },
-            select: updatedBookingSelect,
-          });
-          updatedBookings = updatedBookings.concat(allUpdatedBookings);
-        } else {
-          if (bookingToDelete?.eventType?.seatsPerTimeSlot) {
-            await prismaTransaction.attendee.deleteMany({
-              where: {
-                bookingId: bookingToDelete.id,
-              },
-            });
-          }
-
-          const where: Prisma.BookingWhereUniqueInput = uid ? { uid } : { id };
-
-          const updatedBooking = await prismaTransaction.booking.update({
-            where,
-            data: {
-              status: BookingStatus.CANCELLED,
-              cancellationReason: cancellationReason,
-              iCalSequence: evt.iCalSequence || 100,
-            },
-            select: updatedBookingSelect,
-          });
-          updatedBookings.push(updatedBooking);
-        }
-
-        if (autorefund) {
-          const paymentCancellationPromises = updatedBookings.map((booking) => {
-            if (!booking.payment) {
-              log.warn(`No payment found for booking ${booking.id}`);
-              return Promise.resolve();
-            }
-            const cancelPaymentPromise = bookingCancelPaymentHandler({
-              payment: booking.payment,
-              eventType: booking.eventType,
-            });
-
-            const updateBookingPromise = prismaTransaction.booking.update({
-              where: {
-                id: booking.id,
-              },
-              data: {
-                metadata: {
-                  ...booking.metadata,
-                  paymentStatus: "refunded",
-                },
-              },
-            });
-
-            return Promise.all([cancelPaymentPromise, updateBookingPromise]);
-          });
-
-          await Promise.all(paymentCancellationPromises);
-        }
-
-        // Handle webhook and workflow reminders deletion outside of the transaction
-        webhookTriggerPromises = updatedBookings.map((booking) =>
-          deleteWebhookScheduledTriggers({ booking })
-        );
-
-        workflowReminderPromises = updatedBookings.flatMap((booking) =>
-          booking.workflowReminders.map((reminder) => {
-            if (reminder.method === WorkflowMethods.EMAIL) {
-              return deleteScheduledEmailReminder(reminder.id, reminder.referenceId);
-            } else if (reminder.method === WorkflowMethods.SMS) {
-              return deleteScheduledSMSReminder(reminder.id, reminder.referenceId);
-            } else if (reminder.method === WorkflowMethods.WHATSAPP) {
-              return deleteScheduledWhatsappReminder(reminder.id, reminder.referenceId);
-            }
-          })
-        );
-      },
-      {
-        maxWait: 5000,
-        timeout: 15000,
-      }
-    )
-    .catch((error) => {
-      log.error("Transaction failed", error);
-      throw new HttpError({ statusCode: 500, message: "Internal server error" });
+
+    const where: Prisma.BookingWhereUniqueInput = uid ? { uid } : { id };
+
+    const updatedBooking = await prisma.booking.update({
+      where,
+      data: {
+        status: BookingStatus.CANCELLED,
+        cancellationReason: cancellationReason,
+        cancelledBy: cancelledBy,
+        // Assume that canceling the booking is the last action
+        iCalSequence: evt.iCalSequence || 100,
+      },
+      select: updatedBookingSelect,
     });
+    updatedBookings.push(updatedBooking);
+  }
+
+  /** TODO: Remove this without breaking functionality */
+  if (bookingToDelete.location === DailyLocationType) {
+    bookingToDelete.user.credentials.push({
+      ...FAKE_DAILY_CREDENTIAL,
+      teamId: bookingToDelete.eventType?.team?.id || null,
+    });
+  }
 
   const isBookingInRecurringSeries = !!(
     bookingToDelete.eventType?.recurringEvent &&
@@ -649,59 +486,6 @@
   });
 
   const eventManager = new EventManager({ ...bookingToDelete.user, credentials });
-=======
-    const updatedBooking = await prisma.booking.update({
-      where,
-      data: {
-        status: BookingStatus.CANCELLED,
-        cancellationReason: cancellationReason,
-        cancelledBy: cancelledBy,
-        // Assume that canceling the booking is the last action
-        iCalSequence: evt.iCalSequence || 100,
-      },
-      select: {
-        id: true,
-        startTime: true,
-        endTime: true,
-        references: {
-          select: {
-            uid: true,
-            type: true,
-            externalCalendarId: true,
-            credentialId: true,
-          },
-        },
-        workflowReminders: true,
-        uid: true,
-      },
-    });
-    updatedBookings.push(updatedBooking);
-  }
-
-  /** TODO: Remove this without breaking functionality */
-  if (bookingToDelete.location === DailyLocationType) {
-    bookingToDelete.user.credentials.push({
-      ...FAKE_DAILY_CREDENTIAL,
-      teamId: bookingToDelete.eventType?.team?.id || null,
-    });
-  }
-
-  const isBookingInRecurringSeries = !!(
-    bookingToDelete.eventType?.recurringEvent &&
-    bookingToDelete.recurringEventId &&
-    allRemainingBookings
-  );
-
-  const bookingToDeleteEventTypeMetadata = EventTypeMetaDataSchema.parse(
-    bookingToDelete.eventType?.metadata || null
-  );
-
-  const credentials = await getAllCredentials(bookingToDelete.user, {
-    ...bookingToDelete.eventType,
-    metadata: bookingToDeleteEventTypeMetadata,
-  });
-
-  const eventManager = new EventManager({ ...bookingToDelete.user, credentials });
 
   await eventManager.cancelEvent(evt, bookingToDelete.references, isBookingInRecurringSeries);
 
@@ -713,6 +497,7 @@
 
   const webhookTriggerPromises = [];
   const workflowReminderPromises = [];
+  const paymentCancellationPromises = [];
 
   for (const booking of updatedBookings) {
     // delete scheduled webhook triggers of cancelled bookings
@@ -720,21 +505,43 @@
 
     //Workflows - cancel all reminders for cancelled bookings
     workflowReminderPromises.push(deleteAllWorkflowReminders(booking.workflowReminders));
+
+    if (autorefund) {
+      if (!booking.payment) {
+        log.warn(`No payment found for booking ${booking.id}`);
+        continue;
+      }
+      const cancelPaymentPromise = bookingCancelPaymentHandler({
+        payment: booking.payment,
+        eventType: booking.eventType,
+      });
+      const updateBookingPromise = prisma.booking.update({
+        where: {
+          id: booking.id,
+        },
+        data: {
+          metadata: {
+            ...booking.metadata,
+            paymentStatus: "refunded",
+          },
+        },
+      });
+
+      paymentCancellationPromises.push(Promise.all([cancelPaymentPromise, updateBookingPromise]));
+    }
   }
 
   await Promise.all([...webhookTriggerPromises, ...workflowReminderPromises]).catch((error) => {
     log.error("An error occurred when deleting workflow reminders and webhook triggers", error);
   });
->>>>>>> 2fb1408d
-
-  await eventManager.cancelEvent(evt, bookingToDelete.references, isBookingInRecurringSeries);
-
-<<<<<<< HEAD
-  await Promise.all([...webhookTriggerPromises, ...workflowReminderPromises]);
-
-  if (!platformClientId || (platformClientId && arePlatformEmailsEnabled)) {
-    await sendCancelledEmails(evt, { eventName: bookingToDelete?.eventType?.eventName });
-=======
+
+  await Promise.all(paymentCancellationPromises).catch((error) => {
+    log.error("An error occurred when canceling payment", error);
+    throw new HttpError({
+      statusCode: 500,
+      message: "Internal server error,Failed to process payment refunds",
+    });
+  });
   try {
     // TODO: if emails fail try to requeue them
     if (!platformClientId || (platformClientId && arePlatformEmailsEnabled))
@@ -745,7 +552,6 @@
       );
   } catch (error) {
     console.error("Error deleting event", error);
->>>>>>> 2fb1408d
   }
 
   req.statusCode = 200;
