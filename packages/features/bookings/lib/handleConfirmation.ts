import type { Prisma } from "@prisma/client";

import type { EventManagerUser } from "@calcom/core/EventManager";
import EventManager from "@calcom/core/EventManager";
<<<<<<< HEAD
import { sendScheduledEmails } from "@calcom/emails";
import {
  allowDisablingAttendeeConfirmationEmails,
  allowDisablingHostConfirmationEmails,
} from "@calcom/features/oe/workflows/lib/allowDisablingStandardEmails";
import { scheduleWorkflowReminders } from "@calcom/features/oe/workflows/lib/reminders/reminderScheduler";
import { scheduleMandatoryReminder } from "@calcom/features/oe/workflows/lib/reminders/scheduleMandatoryReminder";
import getWebhooks from "@calcom/features/webhooks/lib/getWebhooks";
import { scheduleTrigger } from "@calcom/features/webhooks/lib/scheduleTrigger";
import sendPayload from "@calcom/features/webhooks/lib/sendOrSchedulePayload";
import type { EventTypeInfo } from "@calcom/features/webhooks/lib/sendPayload";
=======
import { scheduleMandatoryReminder } from "@calcom/ee/workflows/lib/reminders/scheduleMandatoryReminder";
import { sendScheduledEmailsAndSMS } from "@calcom/emails";
import {
  allowDisablingAttendeeConfirmationEmails,
  allowDisablingHostConfirmationEmails,
} from "@calcom/features/ee/workflows/lib/allowDisablingStandardEmails";
import { scheduleWorkflowReminders } from "@calcom/features/ee/workflows/lib/reminders/reminderScheduler";
import type { Workflow } from "@calcom/features/ee/workflows/lib/types";
import getWebhooks from "@calcom/features/webhooks/lib/getWebhooks";
import { scheduleTrigger } from "@calcom/features/webhooks/lib/scheduleTrigger";
import sendPayload from "@calcom/features/webhooks/lib/sendOrSchedulePayload";
import type { EventPayloadType, EventTypeInfo } from "@calcom/features/webhooks/lib/sendPayload";
>>>>>>> 2fb1408d
import { getVideoCallUrlFromCalEvent } from "@calcom/lib/CalEventParser";
import getOrgIdFromMemberOrTeamId from "@calcom/lib/getOrgIdFromMemberOrTeamId";
import { getTeamIdFromEventType } from "@calcom/lib/getTeamIdFromEventType";
import logger from "@calcom/lib/logger";
import { safeStringify } from "@calcom/lib/safeStringify";
import type { PrismaClient } from "@calcom/prisma";
import type { SchedulingType } from "@calcom/prisma/enums";
import { BookingStatus, WebhookTriggerEvents } from "@calcom/prisma/enums";
import { EventTypeMetaDataSchema } from "@calcom/prisma/zod-utils";
import { getAllWorkflowsFromEventType } from "@calcom/trpc/server/routers/viewer/workflows/util";
import type { AdditionalInformation, CalendarEvent } from "@calcom/types/Calendar";

const log = logger.getSubLogger({ prefix: ["[handleConfirmation] book:user"] });

export async function handleConfirmation(args: {
  user: EventManagerUser & { username: string | null };
  evt: CalendarEvent;
  recurringEventId?: string;
  prisma: PrismaClient;
  bookingId: number;
  booking: {
    eventType: {
      currency: string;
      description: string | null;
      id: number;
      length: number;
      price: number;
      requiresConfirmation: boolean;
      metadata?: Prisma.JsonValue;
      title: string;
      team?: {
        parentId: number | null;
      } | null;
      teamId?: number | null;
      parentId?: number | null;
      parent?: {
        teamId: number | null;
      } | null;
      workflows?: {
        workflow: Workflow;
      }[];
    } | null;
    metadata?: Prisma.JsonValue;
    eventTypeId: number | null;
    smsReminderNumber: string | null;
    userId: number | null;
  };
  paid?: boolean;
}) {
  const { user, evt, recurringEventId, prisma, bookingId, booking, paid } = args;
  const eventType = booking.eventType;
  const eventTypeMetadata = EventTypeMetaDataSchema.parse(eventType?.metadata || {});
  const eventManager = new EventManager(user, eventTypeMetadata?.apps);
  const scheduleResult = await eventManager.create(evt);
  const results = scheduleResult.results;
  const metadata: AdditionalInformation = {};

  const workflows = await getAllWorkflowsFromEventType(eventType, booking.userId);

  if (results.length > 0 && results.every((res) => !res.success)) {
    const error = {
      errorCode: "BookingCreatingMeetingFailed",
      message: "Booking failed",
    };

    log.error(`Booking ${user.username} failed`, safeStringify({ error, results }));
  } else {
    if (results.length) {
      // TODO: Handle created event metadata more elegantly
      metadata.hangoutLink = results[0].createdEvent?.hangoutLink;
      metadata.conferenceData = results[0].createdEvent?.conferenceData;
      metadata.entryPoints = results[0].createdEvent?.entryPoints;
    }
    try {
      const eventType = booking.eventType;

      let isHostConfirmationEmailsDisabled = false;
      let isAttendeeConfirmationEmailDisabled = false;

      if (workflows) {
        isHostConfirmationEmailsDisabled =
          eventTypeMetadata?.disableStandardEmails?.confirmation?.host || false;
        isAttendeeConfirmationEmailDisabled =
          eventTypeMetadata?.disableStandardEmails?.confirmation?.attendee || false;

        if (isHostConfirmationEmailsDisabled) {
          isHostConfirmationEmailsDisabled = allowDisablingHostConfirmationEmails(workflows);
        }

        if (isAttendeeConfirmationEmailDisabled) {
          isAttendeeConfirmationEmailDisabled = allowDisablingAttendeeConfirmationEmails(workflows);
        }
      }

      await sendScheduledEmailsAndSMS(
        { ...evt, additionalInformation: metadata },
        undefined,
        isHostConfirmationEmailsDisabled,
        isAttendeeConfirmationEmailDisabled,
        eventTypeMetadata
      );
    } catch (error) {
      log.error(error);
    }
  }
  let updatedBookings: {
    id: number;
    description: string | null;
    location: string | null;
    attendees: {
      name: string;
      email: string;
      phoneNumber?: string | null;
    }[];
    startTime: Date;
    endTime: Date;
    uid: string;
    smsReminderNumber: string | null;
    metadata: Prisma.JsonValue | null;
    customInputs: Prisma.JsonValue;
    eventType: {
      bookingFields: Prisma.JsonValue | null;
      slug: string;
      schedulingType: SchedulingType | null;
      hosts: {
        user: {
          email: string;
          destinationCalendar?: {
            primaryEmail: string | null;
          } | null;
        };
      }[];
      owner: {
        hideBranding?: boolean | null;
      } | null;
    } | null;
  }[] = [];

  const videoCallUrl = metadata.hangoutLink ? metadata.hangoutLink : evt.videoCallData?.url || "";
  const meetingUrl = getVideoCallUrlFromCalEvent(evt) || videoCallUrl;

  if (recurringEventId) {
    // The booking to confirm is a recurring event and comes from /booking/recurring, proceeding to mark all related
    // bookings as confirmed. Prisma updateMany does not support relations, so doing this in two steps for now.
    const unconfirmedRecurringBookings = await prisma.booking.findMany({
      where: {
        recurringEventId,
        status: BookingStatus.PENDING,
      },
    });

    const updateBookingsPromise = unconfirmedRecurringBookings.map((recurringBooking) =>
      prisma.booking.update({
        where: {
          id: recurringBooking.id,
        },
        data: {
          status: BookingStatus.ACCEPTED,
          references: {
            create: scheduleResult.referencesToCreate,
          },
          paid,
          metadata: {
            ...(typeof recurringBooking.metadata === "object" ? recurringBooking.metadata : {}),
            videoCallUrl: meetingUrl,
          },
        },
        select: {
          eventType: {
            select: {
              slug: true,
              bookingFields: true,
              schedulingType: true,
              hosts: {
                select: {
                  user: {
                    select: {
                      email: true,
                      destinationCalendar: {
                        select: {
                          primaryEmail: true,
                        },
                      },
                    },
                  },
                },
              },
              owner: {
                select: {
                  hideBranding: true,
                },
              },
            },
          },
          description: true,
          attendees: true,
          location: true,
          uid: true,
          startTime: true,
          metadata: true,
          endTime: true,
          smsReminderNumber: true,
          customInputs: true,
          id: true,
        },
      })
    );

    const updatedBookingsResult = await Promise.all(updateBookingsPromise);
    updatedBookings = updatedBookings.concat(updatedBookingsResult);
  } else {
    // @NOTE: be careful with this as if any error occurs before this booking doesn't get confirmed
    // Should perform update on booking (confirm) -> then trigger the rest handlers
    const updatedBooking = await prisma.booking.update({
      where: {
        id: bookingId,
      },
      data: {
        status: BookingStatus.ACCEPTED,
        references: {
          create: scheduleResult.referencesToCreate,
        },
        metadata: {
          ...(typeof booking.metadata === "object" ? booking.metadata : {}),
          videoCallUrl: meetingUrl,
        },
      },
      select: {
        eventType: {
          select: {
            slug: true,
            bookingFields: true,
            schedulingType: true,
            owner: {
              select: {
                hideBranding: true,
              },
            },
            hosts: {
              select: {
                user: {
                  select: {
                    email: true,
                    destinationCalendar: {
                      select: {
                        primaryEmail: true,
                      },
                    },
                  },
                },
              },
            },
          },
        },
        uid: true,
        startTime: true,
        metadata: true,
        endTime: true,
        smsReminderNumber: true,
        description: true,
        attendees: true,
        location: true,
        customInputs: true,
        id: true,
      },
    });
    updatedBookings.push(updatedBooking);
  }

  //Workflows - set reminders for confirmed events
  try {
    for (let index = 0; index < updatedBookings.length; index++) {
      const eventTypeSlug = updatedBookings[index].eventType?.slug || "";
      const evtOfBooking = {
        ...evt,
        metadata: { videoCallUrl: meetingUrl },
        eventType: {
          slug: eventTypeSlug,
          schedulingType: updatedBookings[index].eventType?.schedulingType,
          hosts: updatedBookings[index].eventType?.hosts,
        },
      };
      evtOfBooking.startTime = updatedBookings[index].startTime.toISOString();
      evtOfBooking.endTime = updatedBookings[index].endTime.toISOString();
      evtOfBooking.uid = updatedBookings[index].uid;
      const isFirstBooking = index === 0;
<<<<<<< HEAD
      await scheduleMandatoryReminder(
        evtOfBooking,
        updatedBookings[index]?.eventType?.workflows || [],
        !!updatedBookings[index].eventType?.owner?.hideBranding,
        evt.attendeeSeatId
      );
=======

      if (!eventTypeMetadata?.disableStandardEmails?.all?.attendee) {
        await scheduleMandatoryReminder(
          evtOfBooking,
          workflows,
          false,
          !!updatedBookings[index].eventType?.owner?.hideBranding,
          evt.attendeeSeatId
        );
      }

>>>>>>> 2fb1408d
      await scheduleWorkflowReminders({
        workflows,
        smsReminderNumber: updatedBookings[index].smsReminderNumber,
        calendarEvent: evtOfBooking,
        isFirstRecurringEvent: isFirstBooking,
        hideBranding: !!updatedBookings[index].eventType?.owner?.hideBranding,
      });
    }
  } catch (error) {
    // Silently fail
    console.error(error);
  }

  try {
    const teamId = await getTeamIdFromEventType({
      eventType: {
        team: { id: eventType?.teamId ?? null },
        parentId: eventType?.parentId ?? null,
      },
    });

    const triggerForUser = !teamId || (teamId && eventType?.parentId);

    const userId = triggerForUser ? booking.userId : null;

    const orgId = await getOrgIdFromMemberOrTeamId({ memberId: userId, teamId });

    const userId = triggerForUser ? booking.userId : null;

    const orgId = await getOrgIdFromMemberOrTeamId({ memberId: userId, teamId });

    const subscribersBookingCreated = await getWebhooks({
      userId,
      eventTypeId: booking.eventTypeId,
      triggerEvent: WebhookTriggerEvents.BOOKING_CREATED,
      teamId,
      orgId,
    });
    const subscribersMeetingStarted = await getWebhooks({
      userId,
      eventTypeId: booking.eventTypeId,
      triggerEvent: WebhookTriggerEvents.MEETING_STARTED,
<<<<<<< HEAD
      teamId: booking.eventType?.teamId,
=======
      teamId: eventType?.teamId,
>>>>>>> 2fb1408d
      orgId,
    });
    const subscribersMeetingEnded = await getWebhooks({
      userId,
      eventTypeId: booking.eventTypeId,
      triggerEvent: WebhookTriggerEvents.MEETING_ENDED,
<<<<<<< HEAD
      teamId: booking.eventType?.teamId,
=======
      teamId: eventType?.teamId,
>>>>>>> 2fb1408d
      orgId,
    });

    const scheduleTriggerPromises: Promise<unknown>[] = [];

    subscribersMeetingStarted.forEach((subscriber) => {
      updatedBookings.forEach((booking) => {
        scheduleTriggerPromises.push(
          scheduleTrigger({
            booking,
            subscriberUrl: subscriber.subscriberUrl,
            subscriber,
            triggerEvent: WebhookTriggerEvents.MEETING_STARTED,
          })
        );
      });
    });
    subscribersMeetingEnded.forEach((subscriber) => {
      updatedBookings.forEach((booking) => {
        scheduleTriggerPromises.push(
          scheduleTrigger({
            booking,
            subscriberUrl: subscriber.subscriberUrl,
            subscriber,
            triggerEvent: WebhookTriggerEvents.MEETING_ENDED,
          })
        );
      });
    });

    await Promise.all(scheduleTriggerPromises);

    const eventTypeInfo: EventTypeInfo = {
      eventTitle: eventType?.title,
      eventDescription: eventType?.description,
      requiresConfirmation: eventType?.requiresConfirmation || null,
      price: eventType?.price,
      currency: eventType?.currency,
      length: eventType?.length,
    };

    const payload: EventPayloadType = {
      ...evt,
      ...eventTypeInfo,
      bookingId,
      eventTypeId: eventType?.id,
      status: "ACCEPTED",
      smsReminderNumber: booking.smsReminderNumber || undefined,
      metadata: meetingUrl ? { videoCallUrl: meetingUrl } : undefined,
    };

    const promises = subscribersBookingCreated.map((sub) =>
<<<<<<< HEAD
      sendPayload(sub.secret, WebhookTriggerEvents.BOOKING_CREATED, new Date().toISOString(), sub, {
        ...evt,
        ...eventTypeInfo,
        bookingId,
        eventTypeId: booking.eventType?.id,
        status: "ACCEPTED",
        smsReminderNumber: booking.smsReminderNumber || undefined,
        metadata: meetingUrl ? { videoCallUrl: meetingUrl } : undefined,
      }).catch((e) => {
=======
      sendPayload(
        sub.secret,
        WebhookTriggerEvents.BOOKING_CREATED,
        new Date().toISOString(),
        sub,
        payload
      ).catch((e) => {
>>>>>>> 2fb1408d
        log.error(
          `Error executing webhook for event: ${WebhookTriggerEvents.BOOKING_CREATED}, URL: ${sub.subscriberUrl}, bookingId: ${evt.bookingId}, bookingUid: ${evt.uid}`,
          safeStringify(e)
        );
      })
    );

    await Promise.all(promises);

    if (paid) {
      let paymentExternalId: string | undefined;
      const subscriberMeetingPaid = await getWebhooks({
        userId,
        eventTypeId: booking.eventTypeId,
        triggerEvent: WebhookTriggerEvents.BOOKING_PAID,
<<<<<<< HEAD
        teamId: booking.eventType?.teamId,
=======
        teamId: eventType?.teamId,
>>>>>>> 2fb1408d
        orgId,
      });
      const bookingWithPayment = await prisma.booking.findFirst({
        where: {
          id: bookingId,
        },
        select: {
          payment: {
            select: {
              id: true,
              success: true,
              externalId: true,
            },
          },
        },
      });
      const successPayment = bookingWithPayment?.payment?.find((item) => item.success);
      if (successPayment) {
        paymentExternalId = successPayment.externalId;
      }

      const paymentMetadata = {
        identifier: "cal.com",
        bookingId,
        eventTypeId: eventType?.id,
        bookerEmail: evt.attendees[0].email,
        eventTitle: eventType?.title,
        externalId: paymentExternalId,
      };

      payload.paymentId = bookingWithPayment?.payment?.[0].id;
      payload.metadata = {
        ...(paid ? paymentMetadata : {}),
      };

      const bookingPaidSubscribers = subscriberMeetingPaid.map((sub) =>
<<<<<<< HEAD
        sendPayload(sub.secret, WebhookTriggerEvents.BOOKING_PAID, new Date().toISOString(), sub, {
          ...evt,
          ...eventTypeInfo,
          bookingId,
          eventTypeId: booking.eventType?.id,
          status: "ACCEPTED",
          smsReminderNumber: booking.smsReminderNumber || undefined,
          paymentId: bookingWithPayment?.payment?.[0].id,
          metadata: {
            ...(paid ? paymentMetadata : {}),
          },
        }).catch((e) => {
=======
        sendPayload(
          sub.secret,
          WebhookTriggerEvents.BOOKING_PAID,
          new Date().toISOString(),
          sub,
          payload
        ).catch((e) => {
>>>>>>> 2fb1408d
          log.error(
            `Error executing webhook for event: ${WebhookTriggerEvents.BOOKING_PAID}, URL: ${sub.subscriberUrl}, bookingId: ${evt.bookingId}, bookingUid: ${evt.uid}`,
            safeStringify(e)
          );
        })
      );

      // I don't need to await for this
      Promise.all(bookingPaidSubscribers);
    }
  } catch (error) {
    // Silently fail
    console.error(error);
  }
}<|MERGE_RESOLUTION|>--- conflicted
+++ resolved
@@ -2,19 +2,6 @@
 
 import type { EventManagerUser } from "@calcom/core/EventManager";
 import EventManager from "@calcom/core/EventManager";
-<<<<<<< HEAD
-import { sendScheduledEmails } from "@calcom/emails";
-import {
-  allowDisablingAttendeeConfirmationEmails,
-  allowDisablingHostConfirmationEmails,
-} from "@calcom/features/oe/workflows/lib/allowDisablingStandardEmails";
-import { scheduleWorkflowReminders } from "@calcom/features/oe/workflows/lib/reminders/reminderScheduler";
-import { scheduleMandatoryReminder } from "@calcom/features/oe/workflows/lib/reminders/scheduleMandatoryReminder";
-import getWebhooks from "@calcom/features/webhooks/lib/getWebhooks";
-import { scheduleTrigger } from "@calcom/features/webhooks/lib/scheduleTrigger";
-import sendPayload from "@calcom/features/webhooks/lib/sendOrSchedulePayload";
-import type { EventTypeInfo } from "@calcom/features/webhooks/lib/sendPayload";
-=======
 import { scheduleMandatoryReminder } from "@calcom/ee/workflows/lib/reminders/scheduleMandatoryReminder";
 import { sendScheduledEmailsAndSMS } from "@calcom/emails";
 import {
@@ -27,7 +14,6 @@
 import { scheduleTrigger } from "@calcom/features/webhooks/lib/scheduleTrigger";
 import sendPayload from "@calcom/features/webhooks/lib/sendOrSchedulePayload";
 import type { EventPayloadType, EventTypeInfo } from "@calcom/features/webhooks/lib/sendPayload";
->>>>>>> 2fb1408d
 import { getVideoCallUrlFromCalEvent } from "@calcom/lib/CalEventParser";
 import getOrgIdFromMemberOrTeamId from "@calcom/lib/getOrgIdFromMemberOrTeamId";
 import { getTeamIdFromEventType } from "@calcom/lib/getTeamIdFromEventType";
@@ -314,14 +300,6 @@
       evtOfBooking.endTime = updatedBookings[index].endTime.toISOString();
       evtOfBooking.uid = updatedBookings[index].uid;
       const isFirstBooking = index === 0;
-<<<<<<< HEAD
-      await scheduleMandatoryReminder(
-        evtOfBooking,
-        updatedBookings[index]?.eventType?.workflows || [],
-        !!updatedBookings[index].eventType?.owner?.hideBranding,
-        evt.attendeeSeatId
-      );
-=======
 
       if (!eventTypeMetadata?.disableStandardEmails?.all?.attendee) {
         await scheduleMandatoryReminder(
@@ -333,7 +311,6 @@
         );
       }
 
->>>>>>> 2fb1408d
       await scheduleWorkflowReminders({
         workflows,
         smsReminderNumber: updatedBookings[index].smsReminderNumber,
@@ -361,10 +338,6 @@
 
     const orgId = await getOrgIdFromMemberOrTeamId({ memberId: userId, teamId });
 
-    const userId = triggerForUser ? booking.userId : null;
-
-    const orgId = await getOrgIdFromMemberOrTeamId({ memberId: userId, teamId });
-
     const subscribersBookingCreated = await getWebhooks({
       userId,
       eventTypeId: booking.eventTypeId,
@@ -376,22 +349,14 @@
       userId,
       eventTypeId: booking.eventTypeId,
       triggerEvent: WebhookTriggerEvents.MEETING_STARTED,
-<<<<<<< HEAD
-      teamId: booking.eventType?.teamId,
-=======
       teamId: eventType?.teamId,
->>>>>>> 2fb1408d
       orgId,
     });
     const subscribersMeetingEnded = await getWebhooks({
       userId,
       eventTypeId: booking.eventTypeId,
       triggerEvent: WebhookTriggerEvents.MEETING_ENDED,
-<<<<<<< HEAD
-      teamId: booking.eventType?.teamId,
-=======
       teamId: eventType?.teamId,
->>>>>>> 2fb1408d
       orgId,
     });
 
@@ -444,17 +409,6 @@
     };
 
     const promises = subscribersBookingCreated.map((sub) =>
-<<<<<<< HEAD
-      sendPayload(sub.secret, WebhookTriggerEvents.BOOKING_CREATED, new Date().toISOString(), sub, {
-        ...evt,
-        ...eventTypeInfo,
-        bookingId,
-        eventTypeId: booking.eventType?.id,
-        status: "ACCEPTED",
-        smsReminderNumber: booking.smsReminderNumber || undefined,
-        metadata: meetingUrl ? { videoCallUrl: meetingUrl } : undefined,
-      }).catch((e) => {
-=======
       sendPayload(
         sub.secret,
         WebhookTriggerEvents.BOOKING_CREATED,
@@ -462,7 +416,6 @@
         sub,
         payload
       ).catch((e) => {
->>>>>>> 2fb1408d
         log.error(
           `Error executing webhook for event: ${WebhookTriggerEvents.BOOKING_CREATED}, URL: ${sub.subscriberUrl}, bookingId: ${evt.bookingId}, bookingUid: ${evt.uid}`,
           safeStringify(e)
@@ -478,11 +431,7 @@
         userId,
         eventTypeId: booking.eventTypeId,
         triggerEvent: WebhookTriggerEvents.BOOKING_PAID,
-<<<<<<< HEAD
-        teamId: booking.eventType?.teamId,
-=======
         teamId: eventType?.teamId,
->>>>>>> 2fb1408d
         orgId,
       });
       const bookingWithPayment = await prisma.booking.findFirst({
@@ -519,20 +468,6 @@
       };
 
       const bookingPaidSubscribers = subscriberMeetingPaid.map((sub) =>
-<<<<<<< HEAD
-        sendPayload(sub.secret, WebhookTriggerEvents.BOOKING_PAID, new Date().toISOString(), sub, {
-          ...evt,
-          ...eventTypeInfo,
-          bookingId,
-          eventTypeId: booking.eventType?.id,
-          status: "ACCEPTED",
-          smsReminderNumber: booking.smsReminderNumber || undefined,
-          paymentId: bookingWithPayment?.payment?.[0].id,
-          metadata: {
-            ...(paid ? paymentMetadata : {}),
-          },
-        }).catch((e) => {
-=======
         sendPayload(
           sub.secret,
           WebhookTriggerEvents.BOOKING_PAID,
@@ -540,7 +475,6 @@
           sub,
           payload
         ).catch((e) => {
->>>>>>> 2fb1408d
           log.error(
             `Error executing webhook for event: ${WebhookTriggerEvents.BOOKING_PAID}, URL: ${sub.subscriberUrl}, bookingId: ${evt.bookingId}, bookingUid: ${evt.uid}`,
             safeStringify(e)
