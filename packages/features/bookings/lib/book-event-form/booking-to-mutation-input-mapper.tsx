import { v4 as uuidv4 } from "uuid";

import dayjs from "@calcom/dayjs";
import { parseRecurringDates } from "@calcom/lib/parse-dates";

import type { BookerEvent, BookingCreateBody, RecurringBookingCreateBody } from "../../types";

export type BookingOptions = {
  values: Record<string, unknown>;
  event: Pick<BookerEvent, "id" | "length" | "slug" | "schedulingType" | "recurringEvent">;
  date: string;
  // @NOTE: duration is not validated in this function
  duration: number | undefined | null;
  timeZone: string;
  language: string;
  rescheduleUid: string | undefined;
  rescheduledBy: string | undefined;
  username: string;
  metadata?: Record<string, string>;
  bookingUid?: string;
  seatReferenceUid?: string;
  hashedLink?: string | null;
<<<<<<< HEAD
  teamMemberEmail?: string;
=======
  teamMemberEmail?: string | null;
>>>>>>> 2fb1408d
  orgSlug?: string;
};

export const mapBookingToMutationInput = ({
  values,
  event,
  date,
  duration,
  timeZone,
  language,
  rescheduleUid,
  rescheduledBy,
  username,
  metadata,
  bookingUid,
  seatReferenceUid,
  hashedLink,
  teamMemberEmail,
  orgSlug,
}: BookingOptions): BookingCreateBody => {
  return {
    ...values,
    user: username,
    start: dayjs(date).format(),
    end: dayjs(date)
      // Defaults to the default event length in case no custom duration is set.
      .add(duration || event.length, "minute")
      .format(),
    eventTypeId: event.id,
    eventTypeSlug: event.slug,
    timeZone: timeZone,
    language: language,
    rescheduleUid,
    rescheduledBy,
    metadata: metadata || {},
    hasHashedBookingLink: hashedLink ? true : false,
    bookingUid,
    seatReferenceUid,
    hashedLink,
    teamMemberEmail,
    orgSlug,
  };
};

// This method is here to ensure that the types are correct (recurring count is required),
// as well as generate a unique ID for the recurring bookings and turn one single booking
// into an array of mutiple bookings based on the recurring count.
// Other than that it forwards the mapping to mapBookingToMutationInput.
export const mapRecurringBookingToMutationInput = (
  booking: BookingOptions,
  recurringCount: number
): RecurringBookingCreateBody[] => {
  const recurringEventId = uuidv4();
  const [, recurringDates] = parseRecurringDates(
    {
      startDate: booking.date,
      timeZone: booking.timeZone,
      recurringEvent: booking.event.recurringEvent,
      recurringCount,
      withDefaultTimeFormat: true,
    },
    booking.language
  );

  const input = mapBookingToMutationInput({ ...booking, bookingUid: undefined });

  return recurringDates.map((recurringDate) => ({
    ...input,
    start: dayjs(recurringDate).format(),
    end: dayjs(recurringDate)
      .add(booking.duration || booking.event.length, "minute")
      .format(),
    recurringEventId,
    schedulingType: booking.event.schedulingType || undefined,
    recurringCount: recurringDates.length,
  }));
};<|MERGE_RESOLUTION|>--- conflicted
+++ resolved
@@ -20,11 +20,7 @@
   bookingUid?: string;
   seatReferenceUid?: string;
   hashedLink?: string | null;
-<<<<<<< HEAD
-  teamMemberEmail?: string;
-=======
   teamMemberEmail?: string | null;
->>>>>>> 2fb1408d
   orgSlug?: string;
 };
 
