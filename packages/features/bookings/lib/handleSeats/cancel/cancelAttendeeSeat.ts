--- conflicted
+++ resolved
@@ -1,17 +1,8 @@
 import { getCalendar } from "@calcom/app-store/_utils/getCalendar";
 import { updateMeeting } from "@calcom/core/videoClient";
-<<<<<<< HEAD
-import { sendCancelledSeatEmails } from "@calcom/emails";
-import { deleteScheduledEmailReminder } from "@calcom/features/oe/workflows/lib/reminders/managers/emailReminderManager";
-import { deleteScheduledSMSReminder } from "@calcom/features/oe/workflows/lib/reminders/managers/smsReminderManager";
-import { deleteScheduledWhatsappReminder } from "@calcom/features/oe/workflows/lib/reminders/managers/whatsappReminderManager";
-import type { EventTypeInfo } from "@calcom/features/webhooks/lib/sendPayload";
-import sendPayload from "@calcom/features/webhooks/lib/sendPayload";
-=======
 import { sendCancelledSeatEmailsAndSMS } from "@calcom/emails";
 import sendPayload from "@calcom/features/webhooks/lib/sendOrSchedulePayload";
 import type { EventPayloadType, EventTypeInfo } from "@calcom/features/webhooks/lib/sendPayload";
->>>>>>> 2fb1408d
 import { HttpError } from "@calcom/lib/http-error";
 import logger from "@calcom/lib/logger";
 import { safeStringify } from "@calcom/lib/safeStringify";
@@ -146,14 +137,6 @@
   };
 
   const promises = webhooks.map((webhook) =>
-<<<<<<< HEAD
-    sendPayload(webhook.secret, WebhookTriggerEvents.BOOKING_CANCELLED, new Date().toISOString(), webhook, {
-      ...evt,
-      ...eventTypeInfo,
-      status: "CANCELLED",
-      smsReminderNumber: bookingToDelete.smsReminderNumber || undefined,
-    }).catch((e) => {
-=======
     sendPayload(
       webhook.secret,
       WebhookTriggerEvents.BOOKING_CANCELLED,
@@ -161,7 +144,6 @@
       webhook,
       payload
     ).catch((e) => {
->>>>>>> 2fb1408d
       logger.error(
         `Error executing webhook for event: ${WebhookTriggerEvents.BOOKING_CANCELLED}, URL: ${webhook.subscriberUrl}, bookingId: ${evt.bookingId}, bookingUid: ${evt.uid}`,
         safeStringify(e)
