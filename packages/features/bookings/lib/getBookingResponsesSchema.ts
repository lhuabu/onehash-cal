import z from "zod";

import type { ALL_VIEWS } from "@calcom/features/form-builder/schema";
import { dbReadResponseSchema, fieldTypesSchemaMap } from "@calcom/features/form-builder/schema";
import type { eventTypeBookingFields } from "@calcom/prisma/zod-utils";
import { bookingResponses, emailSchemaRefinement } from "@calcom/prisma/zod-utils";

// eslint-disable-next-line @typescript-eslint/ban-types
type View = ALL_VIEWS | (string & {});
type BookingFields = (z.infer<typeof eventTypeBookingFields> & z.BRAND<"HAS_SYSTEM_FIELDS">) | null;
type CommonParams = { bookingFields: BookingFields; view: View };

export const bookingResponse = dbReadResponseSchema;
export const bookingResponsesDbSchema = z.record(dbReadResponseSchema);

const catchAllSchema = bookingResponsesDbSchema;

const ensureValidPhoneNumber = (value: string) => {
  // + in URL could be replaced with space, so we need to replace it back
  // Replace the space(s) in the beginning with + as it is supposed to be provided in the beginning only
  return value.replace(/^ +/, "+");
};
export const getBookingResponsesPartialSchema = ({ bookingFields, view }: CommonParams) => {
  const schema = bookingResponses.unwrap().partial().and(catchAllSchema);

  return preprocess({ schema, bookingFields, isPartialSchema: true, view });
};

// Should be used when we know that not all fields responses are present
// - Can happen when we are parsing the prefill query string
// - Can happen when we are parsing a booking's responses (which was created before we added a new required field)
export default function getBookingResponsesSchema({ bookingFields, view }: CommonParams) {
  const schema = bookingResponses.and(z.record(z.any()));
  return preprocess({ schema, bookingFields, isPartialSchema: false, view });
}

// TODO: Move preprocess of `booking.responses` to FormBuilder schema as that is going to parse the fields supported by FormBuilder
// It allows anyone using FormBuilder to get the same preprocessing automatically
function preprocess<T extends z.ZodType>({
  schema,
  bookingFields,
  isPartialSchema,
  view: currentView,
}: CommonParams & {
  schema: T;
  // It is useful when we want to prefill the responses with the partial values. Partial can be in 2 ways
  // - Not all required fields are need to be provided for prefill.
  // - Even a field response itself can be partial so the content isn't validated e.g. a field with type="phone" can be given a partial phone number(e.g. Specifying the country code like +91)
  isPartialSchema: boolean;
}): z.ZodType<z.infer<T>, z.infer<T>, z.infer<T>> {
  const preprocessed = z.preprocess(
    (responses) => {
      const parsedResponses = z.record(z.any()).nullable().parse(responses) || {};
      const newResponses = {} as typeof parsedResponses;
      // if eventType has been deleted, we won't have bookingFields and thus we can't preprocess or validate them.
      if (!bookingFields) return parsedResponses;
      bookingFields.forEach((field) => {
        const value = parsedResponses[field.name];
        if (value === undefined) {
          // If there is no response for the field, then we don't need to do any processing
          return;
        }
        const views = field.views;
        const isFieldApplicableToCurrentView =
          currentView === "ALL_VIEWS" ? true : views ? views.find((view) => view.id === currentView) : true;
        if (!isFieldApplicableToCurrentView) {
          // If the field is not applicable in the current view, then we don't need to do any processing
          return;
        }
        const fieldTypeSchema = fieldTypesSchemaMap[field.type as keyof typeof fieldTypesSchemaMap];
        // TODO: Move all the schemas along with their respective types to fieldTypeSchema, that would make schemas shared across Routing Forms builder and Booking Question Formm builder
        if (fieldTypeSchema) {
          newResponses[field.name] = fieldTypeSchema.preprocess({
            response: value,
            isPartialSchema,
            field,
          });
          return;
        }
        if (field.type === "boolean") {
          // Turn a boolean in string to a real boolean
          newResponses[field.name] = value === "true" || value === true;
        }
        // Make sure that the value is an array
        else if (field.type === "multiemail" || field.type === "checkbox" || field.type === "multiselect") {
          newResponses[field.name] = value instanceof Array ? value : [value];
        }
        // Parse JSON
        else if (field.type === "radioInput" && typeof value === "string") {
          let parsedValue = {
            optionValue: "",
            value: "",
          };
          try {
            parsedValue = JSON.parse(value);
          } catch (e) {}
          const optionsInputs = field.optionsInputs;
          const optionInputField = optionsInputs?.[parsedValue.value];
          if (optionInputField && optionInputField.type === "phone") {
            parsedValue.optionValue = ensureValidPhoneNumber(parsedValue.optionValue);
          }
          newResponses[field.name] = parsedValue;
        } else if (field.type === "phone") {
<<<<<<< HEAD
          // + in URL could be replaced with space, so we need to replace it back
          // Replace the space(s) in the beginning with + as it is supposed to be provided in the beginning only
          newResponses[field.name] = value.replace(/^ +/, "+");
=======
          newResponses[field.name] = ensureValidPhoneNumber(value);
>>>>>>> 2fb1408d
        } else {
          newResponses[field.name] = value;
        }
      });

      return {
        ...parsedResponses,
        ...newResponses,
      };
    },
    schema.superRefine(async (responses, ctx) => {
      if (!bookingFields) {
        // if eventType has been deleted, we won't have bookingFields and thus we can't validate the responses.
        return;
      }

      const attendeePhoneNumberField = bookingFields.find((field) => field.name === "attendeePhoneNumber");
      const isAttendeePhoneNumberFieldHidden = attendeePhoneNumberField?.hidden;

      const emailField = bookingFields.find((field) => field.name === "email");
      const isEmailFieldHidden = !!emailField?.hidden;

      // To prevent using user's session email as attendee's email, we set email to empty string
      if (isEmailFieldHidden && !isAttendeePhoneNumberFieldHidden) {
        responses["email"] = "";
      }

      for (const bookingField of bookingFields) {
        const value = responses[bookingField.name];
        const stringSchema = z.string();
        const emailSchema = isPartialSchema ? z.string() : z.string().refine(emailSchemaRefinement);
        const phoneSchema = isPartialSchema
          ? z.string()
          : z.string().refine(async (val) => {
              const { isValidPhoneNumber } = await import("libphonenumber-js");
              return isValidPhoneNumber(val);
            });
        // Tag the message with the input name so that the message can be shown at appropriate place
        const m = (message: string) => `{${bookingField.name}}${message}`;
        const views = bookingField.views;
        const isFieldApplicableToCurrentView =
          currentView === "ALL_VIEWS" ? true : views ? views.find((view) => view.id === currentView) : true;
        let hidden = bookingField.hidden;
        const numOptions = bookingField.options?.length ?? 0;
        if (bookingField.hideWhenJustOneOption) {
          hidden = hidden || numOptions <= 1;
        }
        // If the field is hidden, then it can never be required
        const isRequired = hidden ? false : isFieldApplicableToCurrentView ? bookingField.required : false;

        if ((isPartialSchema || !isRequired) && value === undefined) {
          continue;
        }

        if (isRequired && !isPartialSchema && !value) {
          ctx.addIssue({ code: z.ZodIssueCode.custom, message: m(`error_required_field`) });
          return;
        }

        if (bookingField.type === "email") {
          // Email RegExp to validate if the input is a valid email
          if (!bookingField.hidden && !emailSchema.safeParse(value).success) {
            ctx.addIssue({
              code: z.ZodIssueCode.custom,
              message: m("email_validation_error"),
            });
          }
          continue;
        }

        const fieldTypeSchema = fieldTypesSchemaMap[bookingField.type as keyof typeof fieldTypesSchemaMap];

        if (fieldTypeSchema) {
          fieldTypeSchema.superRefine({
            response: value,
            ctx,
            m,
            field: bookingField,
            isPartialSchema,
          });
          continue;
        }

        if (bookingField.type === "multiemail") {
          const emailsParsed = emailSchema.array().safeParse(value);

          if (isRequired && (!value || value.length === 0)) {
            ctx.addIssue({ code: z.ZodIssueCode.custom, message: m(`error_required_field`) });
            continue;
          }

          if (!emailsParsed.success) {
            // If additional guests are shown but all inputs are empty then don't show any errors
            if (bookingField.name === "guests" && value.every((email: string) => email === "")) {
              // reset guests to empty array, otherwise it adds "" for every input
              responses[bookingField.name] = [];
              continue;
            }
            ctx.addIssue({
              code: z.ZodIssueCode.custom,
              message: m("email_validation_error"),
            });
            continue;
          }

          const emails = emailsParsed.data;
          emails.sort().some((item, i) => {
            if (item === emails[i + 1]) {
              ctx.addIssue({ code: z.ZodIssueCode.custom, message: m("duplicate_email") });
              return true;
            }
          });
          continue;
        }

        if (bookingField.type === "multiselect") {
          if (isRequired && (!value || value.length === 0)) {
            ctx.addIssue({ code: z.ZodIssueCode.custom, message: m(`error_required_field`) });
            continue;
          }
          if (!stringSchema.array().safeParse(value).success) {
            ctx.addIssue({ code: z.ZodIssueCode.custom, message: m("Invalid array of strings") });
          }
          continue;
        }

        if (bookingField.type === "checkbox") {
          if (!stringSchema.array().safeParse(value).success) {
            ctx.addIssue({ code: z.ZodIssueCode.custom, message: m("Invalid array of strings") });
          }
          continue;
        }

        if (bookingField.type === "phone") {
          if (!(await phoneSchema.safeParseAsync(value)).success) {
            ctx.addIssue({ code: z.ZodIssueCode.custom, message: m("invalid_number") });
          }
          continue;
        }

        if (bookingField.type === "boolean") {
          const schema = z.boolean();
          if (!schema.safeParse(value).success) {
            ctx.addIssue({ code: z.ZodIssueCode.custom, message: m("Invalid Boolean") });
          }
          continue;
        }

        if (bookingField.type === "radioInput") {
          if (bookingField.optionsInputs) {
            const optionValue = value?.optionValue;
            const optionField = bookingField.optionsInputs[value?.value];
            const typeOfOptionInput = optionField?.type;
            if (
              // Either the field is required or there is a radio selected, we need to check if the optionInput is required or not.
              (isRequired || value?.value) &&
              optionField?.required &&
              !optionValue
            ) {
              ctx.addIssue({ code: z.ZodIssueCode.custom, message: m("error_required_field") });
              return;
            }

            if (optionValue) {
              // `typeOfOptionInput` can be any of the main types. So, we the same validations should run for `optionValue`
              if (typeOfOptionInput === "phone") {
                if (!(await phoneSchema.safeParseAsync(optionValue)).success) {
                  ctx.addIssue({ code: z.ZodIssueCode.custom, message: m("invalid_number") });
                }
              }
            }
          }
          continue;
        }

        // Use fieldTypeConfig.propsType to validate for propsType=="text" or propsType=="select" as in those cases, the response would be a string.
        // If say we want to do special validation for 'address' that can be added to `fieldTypesSchemaMap`
        if (["address", "text", "select", "number", "radio", "textarea"].includes(bookingField.type)) {
          const schema = stringSchema;
          if (!schema.safeParse(value).success) {
            ctx.addIssue({ code: z.ZodIssueCode.custom, message: m("Invalid string") });
          }
          continue;
        }

        ctx.addIssue({
          code: z.ZodIssueCode.custom,
          message: `Can't parse unknown booking field type: ${bookingField.type}`,
        });
      }
    })
  );
  if (isPartialSchema) {
    // Query Params can be completely invalid, try to preprocess as much of it in correct format but in worst case simply don't prefill instead of crashing
    return preprocessed.catch(function (res?: { error?: unknown[] }) {
      console.error("Failed to preprocess query params, prefilling will be skipped", res?.error);
      return {};
    });
  }
  return preprocessed;
}<|MERGE_RESOLUTION|>--- conflicted
+++ resolved
@@ -101,13 +101,7 @@
           }
           newResponses[field.name] = parsedValue;
         } else if (field.type === "phone") {
-<<<<<<< HEAD
-          // + in URL could be replaced with space, so we need to replace it back
-          // Replace the space(s) in the beginning with + as it is supposed to be provided in the beginning only
-          newResponses[field.name] = value.replace(/^ +/, "+");
-=======
           newResponses[field.name] = ensureValidPhoneNumber(value);
->>>>>>> 2fb1408d
         } else {
           newResponses[field.name] = value;
         }
