/**
 * These tests are integration tests that test the flow from receiving a api/book/event request and then verifying
 * - database entries created in In-MEMORY DB using prismock
 * - emails sent by checking the testEmails global variable
 * - webhooks fired by mocking fetch
 * - APIs of various apps called by mocking those apps' modules
 *
 * They don't intend to test what the apps logic should do, but rather test if the apps are called with the correct data. For testing that, once should write tests within each app.
 */
import {
  createBookingScenario,
  getDate,
  getGoogleCalendarCredential,
  getAppleCalendarCredential,
  TestData,
  getOrganizer,
  getBooker,
  getScenarioData,
  getZoomAppCredential,
  mockErrorOnVideoMeetingCreation,
  mockSuccessfulVideoMeetingCreation,
  mockCalendarToHaveNoBusySlots,
  getStripeAppCredential,
  MockError,
  mockPaymentApp,
  mockPaymentSuccessWebhookFromStripe,
  mockCalendar,
  mockCalendarToCrashOnCreateEvent,
  mockVideoAppToCrashOnCreateMeeting,
  BookingLocations,
} from "@calcom/web/test/utils/bookingScenario/bookingScenario";
import { createMockNextJsRequest } from "@calcom/web/test/utils/bookingScenario/createMockNextJsRequest";
import {
  expectWorkflowToBeTriggered,
  expectWorkflowToBeNotTriggered,
  expectSuccessfulBookingCreationEmails,
  expectBookingToBeInDatabase,
  expectAwaitingPaymentEmails,
  expectBookingRequestedEmails,
  expectBookingRequestedWebhookToHaveBeenFired,
  expectBookingCreatedWebhookToHaveBeenFired,
  expectBookingPaymentIntiatedWebhookToHaveBeenFired,
  expectBrokenIntegrationEmails,
  expectSuccessfulCalendarEventCreationInCalendar,
  expectICalUIDAsString,
} from "@calcom/web/test/utils/bookingScenario/expects";
import { getMockRequestDataForBooking } from "@calcom/web/test/utils/bookingScenario/getMockRequestDataForBooking";
import { setupAndTeardown } from "@calcom/web/test/utils/bookingScenario/setupAndTeardown";
import { testWithAndWithoutOrg } from "@calcom/web/test/utils/bookingScenario/test";

import type { Request, Response } from "express";
import type { NextApiRequest, NextApiResponse } from "next";
import { describe, expect } from "vitest";

import { appStoreMetadata } from "@calcom/app-store/appStoreMetaData";
import { WEBSITE_URL, WEBAPP_URL } from "@calcom/lib/constants";
import { ErrorCode } from "@calcom/lib/errorCodes";
import { resetTestEmails } from "@calcom/lib/testEmails";
import { BookingStatus } from "@calcom/prisma/enums";
import { test } from "@calcom/web/test/fixtures/fixtures";

export type CustomNextApiRequest = NextApiRequest & Request;

export type CustomNextApiResponse = NextApiResponse & Response;
// Local test runs sometime gets too slow
const timeout = process.env.CI ? 5000 : 20000;

describe("handleNewBooking", () => {
  setupAndTeardown();

  describe("Fresh/New Booking:", () => {
    testWithAndWithoutOrg(
      `should create a successful booking with Cal Video(Daily Video) if no explicit location is provided
          1. Should create a booking in the database
          2. Should send emails to the booker as well as organizer
          3. Should create a booking in the event's destination calendar
          4. Should trigger BOOKING_CREATED webhook
    `,
      async ({ emails, org }) => {
        const handleNewBooking = (await import("@calcom/features/bookings/lib/handleNewBooking")).default;
        const booker = getBooker({
          email: "booker@example.com",
          name: "Booker",
        });

        const organizerOtherEmail = "organizer2@example.com";
        const organizerDestinationCalendarEmailOnEventType = "organizerEventTypeEmail@example.com";

        const organizer = getOrganizer({
          name: "Organizer",
          email: "organizer@example.com",
          id: 101,
          schedules: [TestData.schedules.IstWorkHours],
          credentials: [getGoogleCalendarCredential()],
          selectedCalendars: [TestData.selectedCalendars.google],
          destinationCalendar: {
            integration: "google_calendar",
            externalId: "organizer@google-calendar.com",
            primaryEmail: organizerOtherEmail,
          },
        });

        await createBookingScenario(
          getScenarioData(
            {
              webhooks: [
                {
                  userId: organizer.id,
                  eventTriggers: ["BOOKING_CREATED"],
                  subscriberUrl: "http://my-webhook.example.com",
                  active: true,
                  eventTypeId: 1,
                  appId: null,
                },
              ],
              workflows: [
                {
                  userId: organizer.id,
                  trigger: "NEW_EVENT",
                  action: "EMAIL_HOST",
                  template: "REMINDER",
                  activeOn: [1],
                },
              ],
              eventTypes: [
                {
                  id: 1,
                  slotInterval: 30,
                  length: 30,
                  useEventTypeDestinationCalendarEmail: true,
                  users: [
                    {
                      id: 101,
                    },
                  ],
                  destinationCalendar: {
                    integration: "google_calendar",
                    externalId: "event-type-1@google-calendar.com",
                    primaryEmail: organizerDestinationCalendarEmailOnEventType,
                  },
                },
              ],
              organizer,
              apps: [TestData.apps["google-calendar"], TestData.apps["daily-video"]],
            },
            org?.organization
          )
        );

        mockSuccessfulVideoMeetingCreation({
          metadataLookupKey: "dailyvideo",
          videoMeetingData: {
            id: "MOCK_ID",
            password: "MOCK_PASS",
            url: `http://mock-dailyvideo.example.com/meeting-1`,
          },
        });

        const calendarMock = mockCalendarToHaveNoBusySlots("googlecalendar", {
          create: {
            id: "MOCKED_GOOGLE_CALENDAR_EVENT_ID",
          },
        });

        const mockBookingData = getMockRequestDataForBooking({
          data: {
            user: organizer.username,
            eventTypeId: 1,
            responses: {
              email: booker.email,
              name: booker.name,
              location: { optionValue: "", value: BookingLocations.CalVideo },
            },
          },
        });

        const { req } = createMockNextJsRequest({
          method: "POST",
          body: mockBookingData,
        });

        const createdBooking = await handleNewBooking(req);

        expect(createdBooking.responses).toEqual(
          expect.objectContaining({
            email: booker.email,
            name: booker.name,
          })
        );

        expect(createdBooking).toEqual(
          expect.objectContaining({
            location: BookingLocations.CalVideo,
          })
        );

        await expectBookingToBeInDatabase({
          description: "",
          // eslint-disable-next-line @typescript-eslint/no-non-null-assertion
          uid: createdBooking.uid!,
          eventTypeId: mockBookingData.eventTypeId,
          status: BookingStatus.ACCEPTED,
          references: [
            {
              type: appStoreMetadata.dailyvideo.type,
              uid: "MOCK_ID",
              meetingId: "MOCK_ID",
              meetingPassword: "MOCK_PASS",
              meetingUrl: "http://mock-dailyvideo.example.com/meeting-1",
            },
            {
              type: appStoreMetadata.googlecalendar.type,
              uid: "MOCKED_GOOGLE_CALENDAR_EVENT_ID",
              meetingId: "MOCKED_GOOGLE_CALENDAR_EVENT_ID",
              meetingPassword: "MOCK_PASSWORD",
              meetingUrl: "https://UNUSED_URL",
            },
          ],
          iCalUID: createdBooking.iCalUID,
        });

        expectWorkflowToBeTriggered({
          emailsToReceive: [organizerDestinationCalendarEmailOnEventType],
          emails,
        });
        expectSuccessfulCalendarEventCreationInCalendar(calendarMock, {
          calendarId: "event-type-1@google-calendar.com",
          videoCallUrl: "http://mock-dailyvideo.example.com/meeting-1",
        });

        const iCalUID = expectICalUIDAsString(createdBooking.iCalUID);

        expectSuccessfulBookingCreationEmails({
          booking: {
            uid: createdBooking.uid!,
            urlOrigin: org ? org.urlOrigin : WEBSITE_URL,
          },
          booker,
          organizer,
          emails,
          iCalUID,
          destinationEmail: organizerDestinationCalendarEmailOnEventType,
        });

        expectBookingCreatedWebhookToHaveBeenFired({
          booker,
          organizer,
          location: BookingLocations.CalVideo,
          subscriberUrl: "http://my-webhook.example.com",
          videoCallUrl: `${WEBAPP_URL}/video/${createdBooking.uid}`,
        });
      },
      timeout
    );

    describe("Calendar events should be created in the appropriate calendar", () => {
      test(
        `should create a successful booking in the first connected calendar i.e. using the first credential(in the scenario when there is no event-type or organizer destination calendar)
          1. Should create a booking in the database
          2. Should send emails to the booker as well as organizer
          3. Should fallback to creating the booking in the first connected Calendar when neither event nor organizer has a destination calendar - This doesn't practically happen because organizer is always required to have a schedule set
          3. Should trigger BOOKING_CREATED webhook
    `,
        async ({ emails }) => {
          const handleNewBooking = (await import("@calcom/features/bookings/lib/handleNewBooking")).default;
          const booker = getBooker({
            email: "booker@example.com",
            name: "Booker",
          });

          const organizer = getOrganizer({
            name: "Organizer",
            email: "organizer@example.com",
            id: 101,
            schedules: [TestData.schedules.IstWorkHours],
            credentials: [getGoogleCalendarCredential()],
            selectedCalendars: [TestData.selectedCalendars.google],
          });

          await createBookingScenario(
            getScenarioData({
              webhooks: [
                {
                  userId: organizer.id,
                  eventTriggers: ["BOOKING_CREATED"],
                  subscriberUrl: "http://my-webhook.example.com",
                  active: true,
                  eventTypeId: 1,
                  appId: null,
                },
              ],
              workflows: [
                {
                  userId: organizer.id,
                  trigger: "NEW_EVENT",
                  action: "EMAIL_HOST",
                  template: "REMINDER",
                  activeOn: [1],
                },
              ],
              eventTypes: [
                {
                  id: 1,
                  slotInterval: 30,
                  length: 30,
                  users: [
                    {
                      id: 101,
                    },
                  ],
                },
              ],
              organizer,
              apps: [TestData.apps["google-calendar"], TestData.apps["daily-video"]],
            })
          );

          mockSuccessfulVideoMeetingCreation({
            metadataLookupKey: "dailyvideo",
            videoMeetingData: {
              id: "MOCK_ID",
              password: "MOCK_PASS",
              url: `http://mock-dailyvideo.example.com/meeting-1`,
            },
          });

          // Mock a Scenario where iCalUID isn't returned by Google Calendar in which case booking UID is used as the ics UID
          const calendarMock = mockCalendarToHaveNoBusySlots("googlecalendar", {
            create: {
              id: "GOOGLE_CALENDAR_EVENT_ID",
              uid: "MOCK_ID",
            },
          });

          const mockBookingData = getMockRequestDataForBooking({
            data: {
              eventTypeId: 1,
              responses: {
                email: booker.email,
                name: booker.name,
                location: { optionValue: "", value: BookingLocations.CalVideo },
              },
            },
          });

          const { req } = createMockNextJsRequest({
            method: "POST",
            body: mockBookingData,
          });

          const createdBooking = await handleNewBooking(req);
          expect(createdBooking.responses).toEqual(
            expect.objectContaining({
              email: booker.email,
              name: booker.name,
            })
          );

          expect(createdBooking).toEqual(
            expect.objectContaining({
              location: BookingLocations.CalVideo,
            })
          );

          await expectBookingToBeInDatabase({
            description: "",
            // eslint-disable-next-line @typescript-eslint/no-non-null-assertion
            uid: createdBooking.uid!,
            eventTypeId: mockBookingData.eventTypeId,
            status: BookingStatus.ACCEPTED,
            references: [
              {
                type: appStoreMetadata.dailyvideo.type,
                uid: "MOCK_ID",
                meetingId: "MOCK_ID",
                meetingPassword: "MOCK_PASS",
                meetingUrl: "http://mock-dailyvideo.example.com/meeting-1",
              },
              {
                type: appStoreMetadata.googlecalendar.type,
                uid: "GOOGLE_CALENDAR_EVENT_ID",
                meetingId: "GOOGLE_CALENDAR_EVENT_ID",
                meetingPassword: "MOCK_PASSWORD",
                meetingUrl: "https://UNUSED_URL",
              },
            ],
            iCalUID: createdBooking.iCalUID,
          });

          expectWorkflowToBeTriggered({ emailsToReceive: [organizer.email], emails });
          expectSuccessfulCalendarEventCreationInCalendar(calendarMock, {
            videoCallUrl: "http://mock-dailyvideo.example.com/meeting-1",
            // We won't be sending evt.destinationCalendar in this case.
            // Google Calendar in this case fallbacks to the "primary" calendar - https://github.com/calcom/cal.com/blob/7d5dad7fea78ff24dddbe44f1da5d7e08e1ff568/packages/app-store/googlecalendar/lib/CalendarService.ts#L217
            // Not sure if it's the correct behaviour. Right now, it isn't possible to have an organizer with connected calendar but no destination calendar - As soon as the Google Calendar app is installed, a destination calendar is created.
            calendarId: null,
          });

          const iCalUID = expectICalUIDAsString(createdBooking.iCalUID);

          expectSuccessfulBookingCreationEmails({
            booking: {
              uid: createdBooking.uid!,
            },
            booker,
            organizer,
            emails,
            iCalUID,
          });
          expectBookingCreatedWebhookToHaveBeenFired({
            booker,
            organizer,
            location: BookingLocations.CalVideo,
            subscriberUrl: "http://my-webhook.example.com",
            videoCallUrl: `${WEBAPP_URL}/video/${createdBooking.uid}`,
          });
        },
        timeout
      );

      test(
        `should create a successful booking in the organizer calendar(in the scenario when event type doesn't have destination calendar)
          1. Should create a booking in the database
          2. Should send emails to the booker as well as organizer
          3. Should fallback to create a booking in the Organizer Calendar if event doesn't have destination calendar
          3. Should trigger BOOKING_CREATED webhook
    `,
        async ({ emails }) => {
          const handleNewBooking = (await import("@calcom/features/bookings/lib/handleNewBooking")).default;
          const booker = getBooker({
            email: "booker@example.com",
            name: "Booker",
          });

          const organizer = getOrganizer({
            name: "Organizer",
            email: "organizer@example.com",
            id: 101,
            schedules: [TestData.schedules.IstWorkHours],
            credentials: [getGoogleCalendarCredential()],
            selectedCalendars: [TestData.selectedCalendars.google],
            destinationCalendar: {
              integration: "google_calendar",
              externalId: "organizer@google-calendar.com",
            },
          });
          await createBookingScenario(
            getScenarioData({
              webhooks: [
                {
                  userId: organizer.id,
                  eventTriggers: ["BOOKING_CREATED"],
                  subscriberUrl: "http://my-webhook.example.com",
                  active: true,
                  eventTypeId: 1,
                  appId: null,
                },
              ],
              workflows: [
                {
                  userId: organizer.id,
                  trigger: "NEW_EVENT",
                  action: "EMAIL_HOST",
                  template: "REMINDER",
                  activeOn: [1],
                },
              ],
              eventTypes: [
                {
                  id: 1,
                  slotInterval: 30,
                  length: 30,
                  users: [
                    {
                      id: 101,
                    },
                  ],
                },
              ],
              organizer,
              apps: [TestData.apps["google-calendar"], TestData.apps["daily-video"]],
            })
          );

          mockSuccessfulVideoMeetingCreation({
            metadataLookupKey: "dailyvideo",
            videoMeetingData: {
              id: "MOCK_ID",
              password: "MOCK_PASS",
              url: `http://mock-dailyvideo.example.com/meeting-1`,
            },
          });

          const calendarMock = mockCalendarToHaveNoBusySlots("googlecalendar", {
            create: {
              uid: "MOCK_ID",
              id: "GOOGLE_CALENDAR_EVENT_ID",
            },
          });

          const mockBookingData = getMockRequestDataForBooking({
            data: {
              eventTypeId: 1,
              responses: {
                email: booker.email,
                name: booker.name,
                location: { optionValue: "", value: BookingLocations.CalVideo },
              },
            },
          });

          const { req } = createMockNextJsRequest({
            method: "POST",
            body: mockBookingData,
          });

          const createdBooking = await handleNewBooking(req);
          expect(createdBooking.responses).toEqual(
            expect.objectContaining({
              email: booker.email,
              name: booker.name,
            })
          );

          expect(createdBooking).toEqual(
            expect.objectContaining({
              location: BookingLocations.CalVideo,
            })
          );

          await expectBookingToBeInDatabase({
            description: "",
            // eslint-disable-next-line @typescript-eslint/no-non-null-assertion
            uid: createdBooking.uid!,
            eventTypeId: mockBookingData.eventTypeId,
            status: BookingStatus.ACCEPTED,
            references: [
              {
                type: appStoreMetadata.dailyvideo.type,
                uid: "MOCK_ID",
                meetingId: "MOCK_ID",
                meetingPassword: "MOCK_PASS",
                meetingUrl: "http://mock-dailyvideo.example.com/meeting-1",
              },
              {
                type: appStoreMetadata.googlecalendar.type,
                uid: "GOOGLE_CALENDAR_EVENT_ID",
                meetingId: "GOOGLE_CALENDAR_EVENT_ID",
                meetingPassword: "MOCK_PASSWORD",
                meetingUrl: "https://UNUSED_URL",
              },
            ],
            iCalUID: createdBooking.iCalUID,
          });

          expectWorkflowToBeTriggered({ emailsToReceive: [organizer.email], emails });
          expectSuccessfulCalendarEventCreationInCalendar(calendarMock, {
            calendarId: "organizer@google-calendar.com",
            videoCallUrl: "http://mock-dailyvideo.example.com/meeting-1",
          });

          const iCalUID = expectICalUIDAsString(createdBooking.iCalUID);

          expectSuccessfulBookingCreationEmails({
            booking: {
              uid: createdBooking.uid!,
            },
            booker,
            organizer,
            emails,
            iCalUID,
          });

          expectBookingCreatedWebhookToHaveBeenFired({
            booker,
            organizer,
            location: BookingLocations.CalVideo,
            subscriberUrl: "http://my-webhook.example.com",
            videoCallUrl: `${WEBAPP_URL}/video/${createdBooking.uid}`,
          });
        },
        timeout
      );

      test(
        `an error in creating a calendar event should not stop the booking creation - Current behaviour is wrong as the booking is created but no-one is notified of it`,
        async ({ emails }) => {
          const handleNewBooking = (await import("@calcom/features/bookings/lib/handleNewBooking")).default;
          const booker = getBooker({
            email: "booker@example.com",
            name: "Booker",
          });

          const organizer = getOrganizer({
            name: "Organizer",
            email: "organizer@example.com",
            id: 101,
            schedules: [TestData.schedules.IstWorkHours],
            credentials: [getGoogleCalendarCredential()],
            selectedCalendars: [TestData.selectedCalendars.google],
            destinationCalendar: {
              integration: "google_calendar",
              externalId: "organizer@google-calendar.com",
            },
          });
          await createBookingScenario(
            getScenarioData({
              webhooks: [
                {
                  userId: organizer.id,
                  eventTriggers: ["BOOKING_CREATED"],
                  subscriberUrl: "http://my-webhook.example.com",
                  active: true,
                  eventTypeId: 1,
                  appId: null,
                },
              ],
              workflows: [
                {
                  userId: organizer.id,
                  trigger: "NEW_EVENT",
                  action: "EMAIL_HOST",
                  template: "REMINDER",
                  activeOn: [1],
                },
              ],
              eventTypes: [
                {
                  id: 1,
                  slotInterval: 30,
                  length: 30,
                  users: [
                    {
                      id: 101,
                    },
                  ],
                },
              ],
              organizer,
              apps: [TestData.apps["google-calendar"], TestData.apps["daily-video"]],
            })
          );

          const _calendarMock = mockCalendarToCrashOnCreateEvent("googlecalendar");

          const mockBookingData = getMockRequestDataForBooking({
            data: {
              eventTypeId: 1,
              responses: {
                email: booker.email,
                name: booker.name,
                location: { optionValue: "", value: "New York" },
              },
            },
          });

          const { req } = createMockNextJsRequest({
            method: "POST",
            body: mockBookingData,
          });

          const createdBooking = await handleNewBooking(req);
          expect(createdBooking.responses).toEqual(
            expect.objectContaining({
              email: booker.email,
              name: booker.name,
            })
          );

          expect(createdBooking).toEqual(
            expect.objectContaining({
              location: "New York",
            })
          );

          await expectBookingToBeInDatabase({
            description: "",
            // eslint-disable-next-line @typescript-eslint/no-non-null-assertion
            uid: createdBooking.uid!,
            eventTypeId: mockBookingData.eventTypeId,
            status: BookingStatus.ACCEPTED,
            references: [
              {
                type: appStoreMetadata.googlecalendar.type,
                // A reference is still created in case of event creation failure, with nullish values. Not sure what's the purpose for this.
                uid: "",
                meetingId: null,
                meetingPassword: null,
                meetingUrl: null,
              },
            ],
          });

          expectWorkflowToBeTriggered({ emailsToReceive: [organizer.email], emails });

          // FIXME: We should send Broken Integration emails on calendar event creation failure
          // expectCalendarEventCreationFailureEmails({ booker, organizer, emails });

          expectBookingCreatedWebhookToHaveBeenFired({
            booker,
            organizer,
            location: "New York",
            subscriberUrl: "http://my-webhook.example.com",
          });
        },
        timeout
      );

      test(
        "If destination calendar has no credential ID due to some reason, it should create the event in first connected calendar instead",
        async ({ emails }) => {
          const handleNewBooking = (await import("@calcom/features/bookings/lib/handleNewBooking")).default;
          const booker = getBooker({
            email: "booker@example.com",
            name: "Booker",
          });

          const organizer = getOrganizer({
            name: "Organizer",
            email: "organizer@example.com",
            id: 101,
            schedules: [TestData.schedules.IstWorkHours],
            credentials: [getGoogleCalendarCredential()],
            selectedCalendars: [TestData.selectedCalendars.google],
            destinationCalendar: {
              integration: "google_calendar",
              externalId: "organizer@google-calendar.com",
            },
          });

          await createBookingScenario(
            getScenarioData({
              webhooks: [
                {
                  userId: organizer.id,
                  eventTriggers: ["BOOKING_CREATED"],
                  subscriberUrl: "http://my-webhook.example.com",
                  active: true,
                  eventTypeId: 1,
                  appId: null,
                },
              ],
              workflows: [
                {
                  userId: organizer.id,
                  trigger: "NEW_EVENT",
                  action: "EMAIL_HOST",
                  template: "REMINDER",
                  activeOn: [1],
                },
              ],
              eventTypes: [
                {
                  id: 1,
                  slotInterval: 30,
                  length: 30,
                  users: [
                    {
                      id: 101,
                    },
                  ],
                },
              ],
              organizer,
              apps: [TestData.apps["google-calendar"], TestData.apps["daily-video"]],
            })
          );

          // await prismaMock.destinationCalendar.update({
          //   where: {
          //     userId: organizer.id,
          //   },
          //   data: {
          //     credentialId: null,
          //   },
          // });
          mockSuccessfulVideoMeetingCreation({
            metadataLookupKey: "dailyvideo",
            videoMeetingData: {
              id: "MOCK_ID",
              password: "MOCK_PASS",
              url: `http://mock-dailyvideo.example.com/meeting-1`,
            },
          });

          const calendarMock = mockCalendarToHaveNoBusySlots("googlecalendar", {
            create: {
              uid: "MOCK_ID",
              id: "GOOGLE_CALENDAR_EVENT_ID",
            },
          });

          const mockBookingData = getMockRequestDataForBooking({
            data: {
              eventTypeId: 1,
              responses: {
                email: booker.email,
                name: booker.name,
                location: { optionValue: "", value: BookingLocations.CalVideo },
              },
            },
          });

          const { req } = createMockNextJsRequest({
            method: "POST",
            body: mockBookingData,
          });

          const createdBooking = await handleNewBooking(req);
          expect(createdBooking.responses).toEqual(
            expect.objectContaining({
              email: booker.email,
              name: booker.name,
            })
          );

          expect(createdBooking).toEqual(
            expect.objectContaining({
              location: BookingLocations.CalVideo,
            })
          );

          await expectBookingToBeInDatabase({
            description: "",
            // eslint-disable-next-line @typescript-eslint/no-non-null-assertion
            uid: createdBooking.uid!,
            eventTypeId: mockBookingData.eventTypeId,
            status: BookingStatus.ACCEPTED,
            references: [
              {
                type: appStoreMetadata.dailyvideo.type,
                uid: "MOCK_ID",
                meetingId: "MOCK_ID",
                meetingPassword: "MOCK_PASS",
                meetingUrl: "http://mock-dailyvideo.example.com/meeting-1",
              },
              {
                type: appStoreMetadata.googlecalendar.type,
                uid: "GOOGLE_CALENDAR_EVENT_ID",
                meetingId: "GOOGLE_CALENDAR_EVENT_ID",
                meetingPassword: "MOCK_PASSWORD",
                meetingUrl: "https://UNUSED_URL",
              },
            ],
            iCalUID: createdBooking.iCalUID,
          });

          expectWorkflowToBeTriggered({ emailsToReceive: [organizer.email], emails });

          expectSuccessfulCalendarEventCreationInCalendar(calendarMock, {
            calendarId: "organizer@google-calendar.com",
            videoCallUrl: "http://mock-dailyvideo.example.com/meeting-1",
          });

          const iCalUID = expectICalUIDAsString(createdBooking.iCalUID);

          expectSuccessfulBookingCreationEmails({
            booking: {
              uid: createdBooking.uid!,
            },
            booker,
            organizer,
            emails,
            iCalUID,
          });

          expectBookingCreatedWebhookToHaveBeenFired({
            booker,
            organizer,
            location: BookingLocations.CalVideo,
            subscriberUrl: "http://my-webhook.example.com",
            videoCallUrl: `${WEBAPP_URL}/video/${createdBooking.uid}`,
          });
        },
        timeout
      );

      test(
        "If destination calendar is there for Google Calendar but there are no Google Calendar credentials but there is an Apple Calendar credential connected, it should create the event in Apple Calendar",
        async ({ emails }) => {
          const handleNewBooking = (await import("@calcom/features/bookings/lib/handleNewBooking")).default;
          const booker = getBooker({
            email: "booker@example.com",
            name: "Booker",
          });

          const organizer = getOrganizer({
            name: "Organizer",
            email: "organizer@example.com",
            id: 101,
            schedules: [TestData.schedules.IstWorkHours],
            credentials: [getAppleCalendarCredential()],
            selectedCalendars: [TestData.selectedCalendars.google],
            destinationCalendar: {
              integration: "google_calendar",
              externalId: "organizer@google-calendar.com",
            },
          });

          await createBookingScenario(
            getScenarioData({
              webhooks: [
                {
                  userId: organizer.id,
                  eventTriggers: ["BOOKING_CREATED"],
                  subscriberUrl: "http://my-webhook.example.com",
                  active: true,
                  eventTypeId: 1,
                  appId: null,
                },
              ],
              workflows: [
                {
                  userId: organizer.id,
                  trigger: "NEW_EVENT",
                  action: "EMAIL_HOST",
                  template: "REMINDER",
                  activeOn: [1],
                },
              ],
              eventTypes: [
                {
                  id: 1,
                  slotInterval: 30,
                  length: 30,
                  users: [
                    {
                      id: 101,
                    },
                  ],
                },
              ],
              organizer,
              apps: [TestData.apps["google-calendar"], TestData.apps["daily-video"]],
            })
          );

          mockSuccessfulVideoMeetingCreation({
            metadataLookupKey: "dailyvideo",
            videoMeetingData: {
              id: "MOCK_ID",
              password: "MOCK_PASS",
              url: `http://mock-dailyvideo.example.com/meeting-1`,
            },
          });

          const calendarMock = mockCalendarToHaveNoBusySlots("applecalendar", {
            create: {
              uid: "MOCK_ID",
              id: "MOCKED_APPLE_CALENDAR_EVENT_ID",
              iCalUID: "MOCKED_APPLE_CALENDAR_ICS_ID",
            },
          });

          const mockBookingData = getMockRequestDataForBooking({
            data: {
              eventTypeId: 1,
              responses: {
                email: booker.email,
                name: booker.name,
                location: { optionValue: "", value: BookingLocations.CalVideo },
              },
            },
          });

          const { req } = createMockNextJsRequest({
            method: "POST",
            body: mockBookingData,
          });

          const createdBooking = await handleNewBooking(req);
          expect(createdBooking.responses).toEqual(
            expect.objectContaining({
              email: booker.email,
              name: booker.name,
            })
          );

          expect(createdBooking).toEqual(
            expect.objectContaining({
              location: BookingLocations.CalVideo,
            })
          );

          await expectBookingToBeInDatabase({
            description: "",
            // eslint-disable-next-line @typescript-eslint/no-non-null-assertion
            uid: createdBooking.uid!,
            eventTypeId: mockBookingData.eventTypeId,
            status: BookingStatus.ACCEPTED,
            references: [
              {
                type: appStoreMetadata.dailyvideo.type,
                uid: "MOCK_ID",
                meetingId: "MOCK_ID",
                meetingPassword: "MOCK_PASS",
                meetingUrl: "http://mock-dailyvideo.example.com/meeting-1",
              },
              {
                type: appStoreMetadata.applecalendar.type,
                uid: "MOCKED_APPLE_CALENDAR_EVENT_ID",
                meetingId: "MOCKED_APPLE_CALENDAR_EVENT_ID",
                meetingPassword: "MOCK_PASSWORD",
                meetingUrl: "https://UNUSED_URL",
              },
            ],
          });

          expectWorkflowToBeTriggered({ emailsToReceive: [organizer.email], emails });
          expectSuccessfulCalendarEventCreationInCalendar(calendarMock, {
            calendarId: "organizer@google-calendar.com",
            videoCallUrl: "http://mock-dailyvideo.example.com/meeting-1",
          });

          expectSuccessfulBookingCreationEmails({
            booking: {
              uid: createdBooking.uid!,
            },
            booker,
            organizer,
            emails,
            iCalUID: "MOCKED_APPLE_CALENDAR_ICS_ID",
          });

          expectBookingCreatedWebhookToHaveBeenFired({
            booker,
            organizer,
            location: BookingLocations.CalVideo,
            subscriberUrl: "http://my-webhook.example.com",
            videoCallUrl: `${WEBAPP_URL}/video/${createdBooking.uid}`,
          });
        },
        timeout
      );
    });

    describe("Event's first location should be used when location is unspecied", () => {
      test(
        `should create a successful booking with right location app when event has location option as video client`,
        async ({ emails }) => {
          const handleNewBooking = (await import("@calcom/features/bookings/lib/handleNewBooking")).default;
          const booker = getBooker({
            email: "booker@example.com",
            name: "Booker",
          });

          const organizer = getOrganizer({
            name: "Organizer",
            email: "organizer@example.com",
            id: 101,
            schedules: [TestData.schedules.IstWorkHours],
            credentials: [getZoomAppCredential()],
            selectedCalendars: [TestData.selectedCalendars.google],
          });

          const { req } = createMockNextJsRequest({
            method: "POST",
            body: getMockRequestDataForBooking({
              data: {
                eventTypeId: 1,
                responses: {
                  email: booker.email,
                  name: booker.name,
                },
              },
            }),
          });

          const scenarioData = getScenarioData({
            webhooks: [
              {
                userId: organizer.id,
                eventTriggers: ["BOOKING_CREATED"],
                subscriberUrl: "http://my-webhook.example.com",
                active: true,
                eventTypeId: 1,
                appId: null,
              },
            ],
            eventTypes: [
              {
                id: 1,
                slotInterval: 30,
                length: 30,
                users: [
                  {
                    id: 101,
                  },
                ],
                locations: [
                  {
                    type: BookingLocations.ZoomVideo,
                  },
                ],
              },
            ],
            organizer,
            apps: [TestData.apps["zoomvideo"]],
          });
          mockSuccessfulVideoMeetingCreation({
            metadataLookupKey: "zoomvideo",
          });
          await createBookingScenario(scenarioData);
          const createdBooking = await handleNewBooking(req);
          expect(createdBooking).toEqual(
            expect.objectContaining({
              location: BookingLocations.ZoomVideo,
            })
          );
          const iCalUID = expectICalUIDAsString(createdBooking.iCalUID);
          expectSuccessfulBookingCreationEmails({
            booking: {
              uid: createdBooking.uid!,
            },
            booker,
            organizer,
            emails,
            iCalUID,
          });
          expectBookingCreatedWebhookToHaveBeenFired({
            booker,
            organizer,
            location: BookingLocations.ZoomVideo,
            subscriberUrl: "http://my-webhook.example.com",
            videoCallUrl: "http://mock-zoomvideo.example.com",
          });
        },
        timeout
      );
      test(
        `should create a successful booking with right location when event's location is not a conferencing app
        `,
        //test with inPerson event type
        async ({ emails }) => {
          const handleNewBooking = (await import("@calcom/features/bookings/lib/handleNewBooking")).default;
          const booker = getBooker({
            email: "booker@example.com",
            name: "Booker",
          });

          const organizer = getOrganizer({
            name: "Organizer",
            email: "organizer@example.com",
            id: 101,
            schedules: [TestData.schedules.IstWorkHours],
            credentials: [],
            selectedCalendars: [TestData.selectedCalendars.google],
          });

          const { req } = createMockNextJsRequest({
            method: "POST",
            body: getMockRequestDataForBooking({
              data: {
                eventTypeId: 1,
                responses: {
                  email: booker.email,
                  name: booker.name,
                },
              },
            }),
          });

          const scenarioData = getScenarioData({
            webhooks: [
              {
                userId: organizer.id,
                eventTriggers: ["BOOKING_CREATED"],
                subscriberUrl: "http://my-webhook.example.com",
                active: true,
                eventTypeId: 1,
                appId: null,
              },
            ],
            eventTypes: [
              {
                id: 1,
                slotInterval: 30,
                length: 30,
                users: [
                  {
                    id: 101,
                  },
                ],
                locations: [{ type: "inPerson", address: "Seoul" }],
              },
            ],
            organizer,
            apps: [TestData.apps["daily-video"]],
          });
          await createBookingScenario(scenarioData);
          const createdBooking = await handleNewBooking(req);
          expect(createdBooking).toEqual(
            expect.objectContaining({
              location: "Seoul",
            })
          );
          const iCalUID = expectICalUIDAsString(createdBooking.iCalUID);
          expectSuccessfulBookingCreationEmails({
            booking: {
              uid: createdBooking.uid!,
            },
            booker,
            organizer,
            emails,
            iCalUID,
          });
          expectBookingCreatedWebhookToHaveBeenFired({
            booker,
            organizer,
            location: "Seoul",
            subscriberUrl: "http://my-webhook.example.com",
          });
        },
        timeout
      );
      test(
        `should create a successful booking with organizer default conferencing app when event's location is not set`,
        async ({ emails }) => {
          const handleNewBooking = (await import("@calcom/features/bookings/lib/handleNewBooking")).default;
          const booker = getBooker({
            email: "booker@example.com",
            name: "Booker",
          });

          const organizer = getOrganizer({
            name: "Organizer",
            email: "organizer@example.com",
            id: 101,
            schedules: [TestData.schedules.IstWorkHours],
            credentials: [getZoomAppCredential()],
            selectedCalendars: [TestData.selectedCalendars.google],
            metadata: {
              defaultConferencingApp: {
                appSlug: "zoom",
              },
            },
          });

          const { req } = createMockNextJsRequest({
            method: "POST",
            body: getMockRequestDataForBooking({
              data: {
                eventTypeId: 1,
                responses: {
                  email: booker.email,
                  name: booker.name,
                },
              },
            }),
          });

          const scenarioData = getScenarioData({
            webhooks: [
              {
                userId: organizer.id,
                eventTriggers: ["BOOKING_CREATED"],
                subscriberUrl: "http://my-webhook.example.com",
                active: true,
                eventTypeId: 1,
                appId: null,
              },
            ],
            eventTypes: [
              {
                id: 1,
                slotInterval: 30,
                length: 30,
                users: [
                  {
                    id: 101,
                  },
                ],
              },
            ],
            organizer,
            apps: [TestData.apps["zoomvideo"], TestData.apps["daily-video"]],
          });
<<<<<<< HEAD

          expectWorkflowToBeTriggered({ emailsToReceive: [organizer.email], emails });
          expectSuccessfulCalendarEventCreationInCalendar(calendarMock, {
            calendarId: "organizer@google-calendar.com",
            videoCallUrl: "http://mock-dailyvideo.example.com/meeting-1",
=======
          mockSuccessfulVideoMeetingCreation({
            metadataLookupKey: "zoomvideo",
>>>>>>> 2fb1408d
          });
          await createBookingScenario(scenarioData);
          const createdBooking = await handleNewBooking(req);
          expect(createdBooking).toEqual(
            expect.objectContaining({
              location: BookingLocations.ZoomVideo,
            })
          );
          const iCalUID = expectICalUIDAsString(createdBooking.iCalUID);
          expectSuccessfulBookingCreationEmails({
            booking: {
              uid: createdBooking.uid!,
            },
            booker,
            organizer,
            emails,
            iCalUID,
          });
          expectBookingCreatedWebhookToHaveBeenFired({
            booker,
            organizer,
            location: BookingLocations.ZoomVideo,
            subscriberUrl: "http://my-webhook.example.com",
            videoCallUrl: "http://mock-zoomvideo.example.com",
          });
        },
        timeout
      );
    });

    describe("Video Meeting Creation", () => {
      test(
        `should create a successful booking with Zoom if used`,
        async ({ emails }) => {
          const handleNewBooking = (await import("@calcom/features/bookings/lib/handleNewBooking")).default;
          const subscriberUrl = "http://my-webhook.example.com";
          const booker = getBooker({
            email: "booker@example.com",
            name: "Booker",
          });

          const organizer = getOrganizer({
            name: "Organizer",
            email: "organizer@example.com",
            id: 101,
            schedules: [TestData.schedules.IstWorkHours],
            credentials: [getZoomAppCredential()],
            selectedCalendars: [TestData.selectedCalendars.google],
          });
          await createBookingScenario(
            getScenarioData({
              organizer,
              eventTypes: [
                {
                  id: 1,
                  slotInterval: 30,
                  length: 30,
                  users: [
                    {
                      id: 101,
                    },
                  ],
                },
              ],
              apps: [TestData.apps["zoomvideo"]],
              webhooks: [
                {
                  userId: organizer.id,
                  eventTriggers: ["BOOKING_CREATED"],
                  subscriberUrl,
                  active: true,
                  eventTypeId: 1,
                  appId: null,
                },
              ],
            })
          );
          mockSuccessfulVideoMeetingCreation({
            metadataLookupKey: "zoomvideo",
          });

          const { req } = createMockNextJsRequest({
            method: "POST",
            body: getMockRequestDataForBooking({
              data: {
                eventTypeId: 1,
                responses: {
                  email: booker.email,
                  name: booker.name,
                  location: { optionValue: "", value: BookingLocations.ZoomVideo },
                },
              },
            }),
          });
          const createdBooking = await handleNewBooking(req);

          const iCalUID = expectICalUIDAsString(createdBooking.iCalUID);

          expectSuccessfulBookingCreationEmails({
            booking: {
              uid: createdBooking.uid!,
            },
            booker,
            organizer,
            emails,
            iCalUID,
          });

          expectBookingCreatedWebhookToHaveBeenFired({
            booker,
            organizer,
            location: BookingLocations.ZoomVideo,
            subscriberUrl,
            videoCallUrl: "http://mock-zoomvideo.example.com",
          });
        },
        timeout
      );

      test(
        `Booking should still be created using calvideo, if error occurs with zoom`,
        async ({ emails }) => {
          const handleNewBooking = (await import("@calcom/features/bookings/lib/handleNewBooking")).default;
          const subscriberUrl = "http://my-webhook.example.com";
          const booker = getBooker({
            email: "booker@example.com",
            name: "Booker",
          });

          const organizer = getOrganizer({
            name: "Organizer",
            email: "organizer@example.com",
            id: 101,
            schedules: [TestData.schedules.IstWorkHours],
            credentials: [getZoomAppCredential()],
            selectedCalendars: [TestData.selectedCalendars.google],
          });
          await createBookingScenario(
            getScenarioData({
              organizer,
              eventTypes: [
                {
                  id: 1,
                  slotInterval: 30,
                  length: 30,
                  users: [
                    {
                      id: 101,
                    },
                  ],
                },
              ],
              apps: [TestData.apps["zoomvideo"], TestData.apps["daily-video"]],
              webhooks: [
                {
                  userId: organizer.id,
                  eventTriggers: ["BOOKING_CREATED"],
                  subscriberUrl,
                  active: true,
                  eventTypeId: 1,
                  appId: null,
                },
              ],
            })
          );

          mockVideoAppToCrashOnCreateMeeting({
            metadataLookupKey: "zoomvideo",
          });

          mockSuccessfulVideoMeetingCreation({
            metadataLookupKey: "dailyvideo",
            videoMeetingData: {
              id: "MOCK_ID",
              password: "MOCK_PASS",
              url: `http://mock-dailyvideo.example.com/meeting-1`,
            },
          });

          const { req } = createMockNextJsRequest({
            method: "POST",
            body: getMockRequestDataForBooking({
              data: {
                eventTypeId: 1,
                responses: {
                  email: booker.email,
                  name: booker.name,
                  location: { optionValue: "", value: BookingLocations.ZoomVideo },
                },
              },
            }),
          });
          const createdBooking = await handleNewBooking(req);

          expect(createdBooking).toEqual(
            expect.objectContaining({
              location: BookingLocations.CalVideo,
            })
          );
          expectBrokenIntegrationEmails({ organizer, emails });
          expectBookingCreatedWebhookToHaveBeenFired({
            booker,
            organizer,
            location: BookingLocations.CalVideo,
            subscriberUrl,
            videoCallUrl: `${WEBAPP_URL}/video/${createdBooking.uid}`,
          });
        },
        timeout
      );
    });

    describe("Event length check during booking", () => {
      test(
        `should fail if the time difference between a booking's start and end times is not equal to the event length.`,
        async () => {
          const handleNewBooking = (await import("@calcom/features/bookings/lib/handleNewBooking")).default;

          const booker = getBooker({
            email: "booker@example.com",
            name: "Booker",
          });

          const organizer = getOrganizer({
            name: "Organizer",
            email: "organizer@example.com",
            id: 101,
            schedules: [TestData.schedules.IstWorkHours],
          });

          await createBookingScenario(
            getScenarioData({
              eventTypes: [
                {
                  id: 1,
                  slotInterval: 30,
                  length: 30,
                  users: [
                    {
                      id: 101,
                    },
                  ],
                },
              ],
              organizer,
            })
          );

          const mockBookingData = getMockRequestDataForBooking({
            data: {
              start: `${getDate({ dateIncrement: 1 }).dateString}T05:00:00.000Z`,
              end: `${getDate({ dateIncrement: 1 }).dateString}T05:15:00.000Z`,
              eventTypeId: 1,
              responses: {
                email: booker.email,
                name: booker.name,
                location: { optionValue: "", value: "New York" },
              },
            },
          });

          const { req } = createMockNextJsRequest({
            method: "POST",
            body: mockBookingData,
          });

          await expect(async () => await handleNewBooking(req)).rejects.toThrowError("Invalid event length");
        },
        timeout
      );
    });

    describe(
      "Availability Check during booking",
      () => {
        test(
          `should fail a booking if there is already a Cal.com booking overlapping the time`,
          async ({}) => {
            const handleNewBooking = (await import("@calcom/features/bookings/lib/handleNewBooking")).default;

            const booker = getBooker({
              email: "booker@example.com",
              name: "Booker",
            });

            const organizer = getOrganizer({
              name: "Organizer",
              email: "organizer@example.com",
              id: 101,
              schedules: [TestData.schedules.IstWorkHours],
              // credentials: [getGoogleCalendarCredential()],
              // selectedCalendars: [TestData.selectedCalendars.google],
            });

            const { dateString: plus1DateString } = getDate({ dateIncrement: 1 });
            const uidOfOverlappingBooking = "harWv3eHgconAED2j4gcVhP";
            await createBookingScenario(
              getScenarioData({
                eventTypes: [
                  {
                    id: 1,
                    slotInterval: 30,
                    length: 30,
                    users: [
                      {
                        id: 101,
                      },
                    ],
                  },
                ],
                bookings: [
                  {
                    uid: uidOfOverlappingBooking,
                    eventTypeId: 1,
                    userId: 101,
                    status: BookingStatus.ACCEPTED,
                    startTime: `${plus1DateString}T05:00:00.000Z`,
                    endTime: `${plus1DateString}T05:30:00.000Z`,
                  },
                ],
                organizer,
              })
            );

            const mockBookingData = getMockRequestDataForBooking({
              data: {
                start: `${getDate({ dateIncrement: 1 }).dateString}T05:00:00.000Z`,
                end: `${getDate({ dateIncrement: 1 }).dateString}T05:30:00.000Z`,
                eventTypeId: 1,
                responses: {
                  email: booker.email,
                  name: booker.name,
                  location: { optionValue: "", value: "New York" },
                },
              },
            });

            const { req } = createMockNextJsRequest({
              method: "POST",
              body: mockBookingData,
            });

            await expect(async () => await handleNewBooking(req)).rejects.toThrowError(
              ErrorCode.NoAvailableUsersFound
            );
          },
          timeout
        );

        test(
          `should fail a booking if there is already a booking in the organizer's selectedCalendars(Single Calendar) with the overlapping time`,
          async () => {
            const handleNewBooking = (await import("@calcom/features/bookings/lib/handleNewBooking")).default;
            const organizerId = 101;
            const booker = getBooker({
              email: "booker@example.com",
              name: "Booker",
            });

            const organizer = getOrganizer({
              name: "Organizer",
              email: "organizer@example.com",
              id: organizerId,
              schedules: [TestData.schedules.IstWorkHours],
              credentials: [getGoogleCalendarCredential()],
              selectedCalendars: [TestData.selectedCalendars.google],
            });
            const { dateString: plus1DateString } = getDate({ dateIncrement: 1 });

            await createBookingScenario(
              getScenarioData({
                webhooks: [
                  {
                    userId: organizer.id,
                    eventTriggers: ["BOOKING_CREATED"],
                    subscriberUrl: "http://my-webhook.example.com",
                    active: true,
                    eventTypeId: 1,
                    appId: null,
                  },
                ],
                eventTypes: [
                  {
                    id: 1,
                    slotInterval: 30,
                    length: 30,
                    users: [
                      {
                        id: 101,
                      },
                    ],
                  },
                ],
                organizer,
                apps: [TestData.apps["google-calendar"]],
              })
            );

            const _calendarMock = mockCalendar("googlecalendar", {
              create: {
                uid: "MOCK_ID",
                iCalUID: "MOCKED_GOOGLE_CALENDAR_ICS_ID",
              },
              busySlots: [
                {
                  start: `${plus1DateString}T05:00:00.000Z`,
                  end: `${plus1DateString}T05:15:00.000Z`,
                },
              ],
            });

            const mockBookingData = getMockRequestDataForBooking({
              data: {
                start: `${getDate({ dateIncrement: 1 }).dateString}T05:00:00.000Z`,
                end: `${getDate({ dateIncrement: 1 }).dateString}T05:30:00.000Z`,
                eventTypeId: 1,
                responses: {
                  email: booker.email,
                  name: booker.name,
                  location: { optionValue: "", value: "New York" },
                },
              },
            });

            const { req } = createMockNextJsRequest({
              method: "POST",
              body: mockBookingData,
            });

            await expect(async () => await handleNewBooking(req)).rejects.toThrowError(
              ErrorCode.NoAvailableUsersFound
            );
          },
          timeout
        );
      },
      timeout
    );

    describe("Event Type that requires confirmation", () => {
      test(
        `should create a booking request for event that requires confirmation
            1. Should create a booking in the database with status PENDING
            2. Should send emails to the booker as well as organizer for booking request and awaiting approval
            3. Should trigger BOOKING_REQUESTED webhook
    `,
        async ({ emails }) => {
          const handleNewBooking = (await import("@calcom/features/bookings/lib/handleNewBooking")).default;
          const subscriberUrl = "http://my-webhook.example.com";
          const booker = getBooker({
            email: "booker@example.com",
            name: "Booker",
          });

          const organizer = getOrganizer({
            name: "Organizer",
            email: "organizer@example.com",
            id: 101,
            schedules: [TestData.schedules.IstWorkHours],
            credentials: [getGoogleCalendarCredential()],
            selectedCalendars: [TestData.selectedCalendars.google],
          });
          const scenarioData = getScenarioData({
            webhooks: [
              {
                userId: organizer.id,
                eventTriggers: ["BOOKING_CREATED"],
                subscriberUrl,
                active: true,
                eventTypeId: 1,
                appId: null,
              },
            ],
            workflows: [
              {
                userId: organizer.id,
                trigger: "NEW_EVENT",
                action: "EMAIL_HOST",
                template: "REMINDER",
                activeOn: [1],
              },
            ],
            eventTypes: [
              {
                id: 1,
                slotInterval: 30,
                requiresConfirmation: true,
                length: 30,
                users: [
                  {
                    id: 101,
                  },
                ],
              },
            ],
            organizer,
            apps: [TestData.apps["google-calendar"], TestData.apps["daily-video"]],
          });
          await createBookingScenario(scenarioData);

          mockSuccessfulVideoMeetingCreation({
            metadataLookupKey: "dailyvideo",
          });

          mockCalendarToHaveNoBusySlots("googlecalendar", {
            create: {
              iCalUID: "MOCKED_GOOGLE_CALENDAR_ICS_ID",
            },
          });

          const mockBookingData = getMockRequestDataForBooking({
            data: {
              eventTypeId: 1,
              responses: {
                email: booker.email,
                name: booker.name,
                location: { optionValue: "", value: BookingLocations.CalVideo },
              },
            },
          });

          const { req } = createMockNextJsRequest({
            method: "POST",
            body: mockBookingData,
          });

          const createdBooking = await handleNewBooking(req);
          expect(createdBooking.responses).toEqual(
            expect.objectContaining({
              email: booker.email,
              name: booker.name,
            })
          );

          expect(createdBooking).toEqual(
            expect.objectContaining({
              location: BookingLocations.CalVideo,
            })
          );

          await expectBookingToBeInDatabase({
            description: "",
            // eslint-disable-next-line @typescript-eslint/no-non-null-assertion
            uid: createdBooking.uid!,
            eventTypeId: mockBookingData.eventTypeId,
            status: BookingStatus.PENDING,
          });

          expectWorkflowToBeNotTriggered({ emailsToReceive: [organizer.email], emails });

          expectBookingRequestedEmails({
            booker,
            organizer,
            emails,
          });

          expectBookingRequestedWebhookToHaveBeenFired({
            booker,
            organizer,
            location: BookingLocations.CalVideo,
            subscriberUrl,
            eventType: scenarioData.eventTypes[0],
          });
        },
        timeout
      );

      /**
       * NOTE: We might want to think about making the bookings get ACCEPTED automatically if the booker is the organizer of the event-type. This is a design decision it seems for now.
       */
      test(
        `should make a fresh booking in PENDING state even when the booker is the organizer of the event-type
        1. Should create a booking in the database with status PENDING
        2. Should send emails to the booker as well as organizer for booking request and awaiting approval
        3. Should trigger BOOKING_REQUESTED webhook
    `,
        async ({ emails }) => {
          const handleNewBooking = (await import("@calcom/features/bookings/lib/handleNewBooking")).default;
          const subscriberUrl = "http://my-webhook.example.com";
          const booker = getBooker({
            email: "booker@example.com",
            name: "Booker",
          });

          const organizer = getOrganizer({
            name: "Organizer",
            email: "organizer@example.com",
            id: 101,
            schedules: [TestData.schedules.IstWorkHours],
            credentials: [getGoogleCalendarCredential()],
            selectedCalendars: [TestData.selectedCalendars.google],
          });
          const scenarioData = getScenarioData({
            webhooks: [
              {
                userId: organizer.id,
                eventTriggers: ["BOOKING_CREATED"],
                subscriberUrl,
                active: true,
                eventTypeId: 1,
                appId: null,
              },
            ],
            workflows: [
              {
                userId: organizer.id,
                trigger: "NEW_EVENT",
                action: "EMAIL_HOST",
                template: "REMINDER",
                activeOn: [1],
              },
            ],
            eventTypes: [
              {
                id: 1,
                slotInterval: 30,
                requiresConfirmation: true,
                length: 30,
                users: [
                  {
                    id: 101,
                  },
                ],
              },
            ],
            organizer,
            apps: [TestData.apps["google-calendar"], TestData.apps["daily-video"]],
          });
          await createBookingScenario(scenarioData);

          mockSuccessfulVideoMeetingCreation({
            metadataLookupKey: "dailyvideo",
          });

          mockCalendarToHaveNoBusySlots("googlecalendar", {
            create: {
              iCalUID: "MOCKED_GOOGLE_CALENDAR_ICS_ID",
            },
          });

          const mockBookingData = getMockRequestDataForBooking({
            data: {
              eventTypeId: 1,
              responses: {
                email: booker.email,
                name: booker.name,
                location: { optionValue: "", value: BookingLocations.CalVideo },
              },
            },
          });

          const { req } = createMockNextJsRequest({
            method: "POST",
            body: mockBookingData,
          });

          req.userId = organizer.id;

          const createdBooking = await handleNewBooking(req);

          await expectBookingToBeInDatabase({
            description: "",
            // eslint-disable-next-line @typescript-eslint/no-non-null-assertion
            uid: createdBooking.uid!,
            eventTypeId: mockBookingData.eventTypeId,
            status: BookingStatus.PENDING,
            location: BookingLocations.CalVideo,
            responses: expect.objectContaining({
              email: booker.email,
              name: booker.name,
            }),
          });

          expectWorkflowToBeNotTriggered({ emailsToReceive: [organizer.email], emails });

          expectBookingRequestedEmails({
            booker,
            organizer,
            emails,
          });

          expectBookingRequestedWebhookToHaveBeenFired({
            booker,
            organizer,
            location: BookingLocations.CalVideo,
            subscriberUrl,
            eventType: scenarioData.eventTypes[0],
          });
        },
        timeout
      );

      test(
        `should create a booking for event that requires confirmation based on a booking notice duration threshold, if threshold is not met
            1. Should create a booking in the database with status ACCEPTED
            2. Should send emails to the booker as well as organizer
            3. Should trigger BOOKING_CREATED webhook
    `,
        async ({ emails }) => {
          const handleNewBooking = (await import("@calcom/features/bookings/lib/handleNewBooking")).default;
          const booker = getBooker({
            email: "booker@example.com",
            name: "Booker",
          });
          const subscriberUrl = "http://my-webhook.example.com";

          const organizer = getOrganizer({
            name: "Organizer",
            email: "organizer@example.com",
            id: 101,
            schedules: [TestData.schedules.IstWorkHours],
            credentials: [getGoogleCalendarCredential()],
            selectedCalendars: [TestData.selectedCalendars.google],
          });

          await createBookingScenario(
            getScenarioData({
              webhooks: [
                {
                  userId: organizer.id,
                  eventTriggers: ["BOOKING_CREATED"],
                  subscriberUrl,
                  active: true,
                  eventTypeId: 1,
                  appId: null,
                },
              ],
              workflows: [
                {
                  userId: organizer.id,
                  trigger: "NEW_EVENT",
                  action: "EMAIL_HOST",
                  template: "REMINDER",
                  activeOn: [1],
                },
              ],
              eventTypes: [
                {
                  id: 1,
                  slotInterval: 30,
                  requiresConfirmation: true,
                  metadata: {
                    requiresConfirmationThreshold: {
                      time: 30,
                      unit: "minutes",
                    },
                  },
                  length: 30,
                  users: [
                    {
                      id: 101,
                    },
                  ],
                },
              ],
              organizer,
              apps: [TestData.apps["google-calendar"], TestData.apps["daily-video"]],
            })
          );

          mockSuccessfulVideoMeetingCreation({
            metadataLookupKey: "dailyvideo",
          });

          mockCalendarToHaveNoBusySlots("googlecalendar", {});

          const mockBookingData = getMockRequestDataForBooking({
            data: {
              eventTypeId: 1,
              responses: {
                email: booker.email,
                name: booker.name,
                location: { optionValue: "", value: BookingLocations.CalVideo },
              },
            },
          });

          const { req } = createMockNextJsRequest({
            method: "POST",
            body: mockBookingData,
          });

          const createdBooking = await handleNewBooking(req);
          expect(createdBooking.responses).toEqual(
            expect.objectContaining({
              email: booker.email,
              name: booker.name,
            })
          );

          expect(createdBooking).toEqual(
            expect.objectContaining({
              location: BookingLocations.CalVideo,
            })
          );

          await expectBookingToBeInDatabase({
            description: "",
            // eslint-disable-next-line @typescript-eslint/no-non-null-assertion
            uid: createdBooking.uid!,
            eventTypeId: mockBookingData.eventTypeId,
            status: BookingStatus.ACCEPTED,
            iCalUID: createdBooking.iCalUID,
          });

          expectWorkflowToBeTriggered({ emailsToReceive: [organizer.email], emails });

          const iCalUID = expectICalUIDAsString(createdBooking.iCalUID);

          expectSuccessfulBookingCreationEmails({
            booking: {
              uid: createdBooking.uid!,
            },
            booker,
            organizer,
            emails,
            iCalUID,
          });

          expectBookingCreatedWebhookToHaveBeenFired({
            booker,
            organizer,
            location: BookingLocations.CalVideo,
            subscriberUrl,
            videoCallUrl: `${WEBAPP_URL}/video/${createdBooking.uid}`,
          });
        },
        timeout
      );

      test(
        `should create a booking for event that requires confirmation based on a booking notice duration threshold, if threshold IS MET
            1. Should create a booking in the database with status PENDING
            2. Should send emails to the booker as well as organizer for booking request and awaiting approval
            3. Should trigger BOOKING_REQUESTED webhook
    `,
        async ({ emails }) => {
          const handleNewBooking = (await import("@calcom/features/bookings/lib/handleNewBooking")).default;
          const subscriberUrl = "http://my-webhook.example.com";
          const booker = getBooker({
            email: "booker@example.com",
            name: "Booker",
          });

          const organizer = getOrganizer({
            name: "Organizer",
            email: "organizer@example.com",
            id: 101,
            schedules: [TestData.schedules.IstWorkHours],
            credentials: [getGoogleCalendarCredential()],
            selectedCalendars: [TestData.selectedCalendars.google],
          });
          const scenarioData = getScenarioData({
            webhooks: [
              {
                userId: organizer.id,
                eventTriggers: ["BOOKING_CREATED"],
                subscriberUrl,
                active: true,
                eventTypeId: 1,
                appId: null,
              },
            ],
            workflows: [
              {
                userId: organizer.id,
                trigger: "NEW_EVENT",
                action: "EMAIL_HOST",
                template: "REMINDER",
                activeOn: [1],
              },
            ],
            eventTypes: [
              {
                id: 1,
                slotInterval: 30,
                requiresConfirmation: true,
                metadata: {
                  requiresConfirmationThreshold: {
                    time: 120,
                    unit: "hours",
                  },
                },
                length: 30,
                users: [
                  {
                    id: 101,
                  },
                ],
              },
            ],
            organizer,
            apps: [TestData.apps["google-calendar"], TestData.apps["daily-video"]],
          });

          await createBookingScenario(scenarioData);

          mockSuccessfulVideoMeetingCreation({
            metadataLookupKey: "dailyvideo",
          });

          mockCalendarToHaveNoBusySlots("googlecalendar", {});

          const mockBookingData = getMockRequestDataForBooking({
            data: {
              eventTypeId: 1,
              responses: {
                email: booker.email,
                name: booker.name,
                location: { optionValue: "", value: BookingLocations.CalVideo },
              },
            },
          });

          const { req } = createMockNextJsRequest({
            method: "POST",
            body: mockBookingData,
          });

          const createdBooking = await handleNewBooking(req);
          expect(createdBooking.responses).toEqual(
            expect.objectContaining({
              email: booker.email,
              name: booker.name,
            })
          );

          expect(createdBooking).toEqual(
            expect.objectContaining({
              location: BookingLocations.CalVideo,
            })
          );

          await expectBookingToBeInDatabase({
            description: "",
            // eslint-disable-next-line @typescript-eslint/no-non-null-assertion
            uid: createdBooking.uid!,
            eventTypeId: mockBookingData.eventTypeId,
            status: BookingStatus.PENDING,
            iCalUID: createdBooking.iCalUID,
          });

          expectWorkflowToBeNotTriggered({ emailsToReceive: [organizer.email], emails });

          expectBookingRequestedEmails({ booker, organizer, emails });

          expectBookingRequestedWebhookToHaveBeenFired({
            booker,
            organizer,
            location: BookingLocations.CalVideo,
            subscriberUrl,
            eventType: scenarioData.eventTypes[0],
          });
        },
        timeout
      );
    });

    // FIXME: We shouldn't throw error here, the behaviour should be fixed.
    test(
      `if booking with Cal Video(Daily Video) fails, booking creation fails with uncaught error`,
      async ({}) => {
        const handleNewBooking = (await import("@calcom/features/bookings/lib/handleNewBooking")).default;
        const booker = getBooker({
          email: "booker@example.org",
          name: "Booker",
        });
        const organizer = TestData.users.example;

        await createBookingScenario({
          eventTypes: [
            {
              id: 1,
              slotInterval: 30,
              length: 30,
              users: [
                {
                  id: 101,
                },
              ],
            },
          ],
          users: [
            {
              ...organizer,
              id: 101,
              schedules: [TestData.schedules.IstWorkHours],
              credentials: [getGoogleCalendarCredential()],
              selectedCalendars: [TestData.selectedCalendars.google],
            },
          ],
          apps: [TestData.apps["google-calendar"], TestData.apps["daily-video"]],
        });

        mockErrorOnVideoMeetingCreation({
          metadataLookupKey: "dailyvideo",
        });

        mockCalendarToHaveNoBusySlots("googlecalendar");

        const { req } = createMockNextJsRequest({
          method: "POST",
          body: getMockRequestDataForBooking({
            data: {
              eventTypeId: 1,
              responses: {
                email: booker.email,
                name: booker.name,
                location: { optionValue: "", value: BookingLocations.CalVideo },
              },
            },
          }),
        });

        try {
          await handleNewBooking(req);
        } catch (e) {
          expect(e).toBeInstanceOf(MockError);
          expect((e as { message: string }).message).toBe("Error creating Video meeting");
        }
      },
      timeout
    );

    test(
      `should create a successful booking when location is provided as label of an option(Done for Organizer Address)
      1. Should create a booking in the database
      2. Should send emails to the booker as well as organizer
      3. Should trigger BOOKING_CREATED webhook
    `,
      async ({ emails }) => {
        const handleNewBooking = (await import("@calcom/features/bookings/lib/handleNewBooking")).default;
        const booker = getBooker({
          email: "booker@example.com",
          name: "Booker",
        });

        const organizer = getOrganizer({
          name: "Organizer",
          email: "organizer@example.com",
          id: 101,
          schedules: [TestData.schedules.IstWorkHours],
          credentials: [getGoogleCalendarCredential()],
          selectedCalendars: [TestData.selectedCalendars.google],
        });

        const mockBookingData = getMockRequestDataForBooking({
          data: {
            user: organizer.username,
            eventTypeId: 1,
            responses: {
              email: booker.email,
              name: booker.name,
              location: { optionValue: "", value: "New York" },
            },
          },
        });

        const { req } = createMockNextJsRequest({
          method: "POST",
          body: mockBookingData,
        });

        const scenarioData = getScenarioData({
          webhooks: [
            {
              userId: organizer.id,
              eventTriggers: ["BOOKING_CREATED"],
              subscriberUrl: "http://my-webhook.example.com",
              active: true,
              eventTypeId: 1,
              appId: null,
            },
          ],
          workflows: [
            {
              userId: organizer.id,
              trigger: "NEW_EVENT",
              action: "EMAIL_HOST",
              template: "REMINDER",
              activeOn: [1],
            },
          ],
          eventTypes: [
            {
              id: 1,
              slotInterval: 30,
              length: 30,
              users: [
                {
                  id: 101,
                },
              ],
            },
          ],
          organizer,
          apps: [TestData.apps["google-calendar"], TestData.apps["daily-video"]],
        });

        mockCalendarToHaveNoBusySlots("googlecalendar", {});
        await createBookingScenario(scenarioData);

        const createdBooking = await handleNewBooking(req);
        expect(createdBooking.responses).toEqual(
          expect.objectContaining({
            email: booker.email,
            name: booker.name,
          })
        );

        expect(createdBooking).toEqual(
          expect.objectContaining({
            location: "New York",
          })
        );

        await expectBookingToBeInDatabase({
          description: "",
          // eslint-disable-next-line @typescript-eslint/no-non-null-assertion
          uid: createdBooking.uid!,
          eventTypeId: mockBookingData.eventTypeId,
          status: BookingStatus.ACCEPTED,
          iCalUID: createdBooking.iCalUID,
        });

        expectWorkflowToBeTriggered({ emailsToReceive: [organizer.email], emails });

        const iCalUID = expectICalUIDAsString(createdBooking.iCalUID);

        expectSuccessfulBookingCreationEmails({
          booking: {
            uid: createdBooking.uid!,
          },
          booker,
          organizer,
          emails,
          iCalUID,
        });
        expectBookingCreatedWebhookToHaveBeenFired({
          booker,
          organizer,
          location: "New York",
          subscriberUrl: "http://my-webhook.example.com",
        });
      },
      timeout
    );

    describe("Paid Events", () => {
      test(
        `Event Type that doesn't require confirmation
            1. Should create a booking in the database with status PENDING
            2. Should send email to the booker for Payment request
            3. Should trigger BOOKING_PAYMENT_INITIATED webhook
            4. Once payment is successful, should trigger BOOKING_CREATED webhook
            5. Workflow should not trigger before payment is made
            6. Workflow triggers once payment is successful
      `,
        async ({ emails }) => {
          const handleNewBooking = (await import("@calcom/features/bookings/lib/handleNewBooking")).default;
          const booker = getBooker({
            email: "booker@example.com",
            name: "Booker",
          });

          const organizer = getOrganizer({
            name: "Organizer",
            email: "organizer@example.com",
            id: 101,
            schedules: [TestData.schedules.IstWorkHours],
            credentials: [getGoogleCalendarCredential(), getStripeAppCredential()],
            selectedCalendars: [TestData.selectedCalendars.google],
          });
          const scenarioData = getScenarioData({
            webhooks: [
              {
                userId: organizer.id,
                eventTriggers: ["BOOKING_CREATED"],
                subscriberUrl: "http://my-webhook.example.com",
                active: true,
                eventTypeId: 1,
                appId: null,
              },
            ],
            workflows: [
              {
                userId: organizer.id,
                trigger: "NEW_EVENT",
                action: "EMAIL_HOST",
                template: "REMINDER",
                activeOn: [1],
              },
            ],
            eventTypes: [
              {
                id: 1,
                title: "Paid Event",
                description: "It's a test Paid Event",
                slotInterval: 30,
                requiresConfirmation: false,
                metadata: {
                  apps: {
                    // EventType is connected to stripe.
                    stripe: {
                      price: 100,
                      enabled: true,
                      currency: "inr" /*, credentialId: 57*/,
                    },
                  },
                },
                length: 30,
                users: [
                  {
                    id: 101,
                  },
                ],
              },
            ],
            organizer,
            apps: [
              TestData.apps["google-calendar"],
              TestData.apps["daily-video"],
              TestData.apps["stripe-payment"],
            ],
          });
          await createBookingScenario(scenarioData);
          mockSuccessfulVideoMeetingCreation({
            metadataLookupKey: "dailyvideo",
          });
          const { paymentUid, externalId } = mockPaymentApp({
            metadataLookupKey: "stripe",
            appStoreLookupKey: "stripepayment",
          });
          mockCalendarToHaveNoBusySlots("googlecalendar");
          const mockBookingData = getMockRequestDataForBooking({
            data: {
              eventTypeId: 1,
              responses: {
                email: booker.email,
                name: booker.name,
                location: { optionValue: "", value: BookingLocations.CalVideo },
              },
            },
          });

          const { req } = createMockNextJsRequest({
            method: "POST",
            body: mockBookingData,
          });
          const createdBooking = await handleNewBooking(req);

          expect(createdBooking).toEqual(
            expect.objectContaining({
              location: BookingLocations.CalVideo,
              paymentUid: paymentUid,
            })
          );

          await expectBookingToBeInDatabase({
            description: "",
            location: BookingLocations.CalVideo,
            // eslint-disable-next-line @typescript-eslint/no-non-null-assertion
            uid: createdBooking.uid!,
            eventTypeId: mockBookingData.eventTypeId,
            status: BookingStatus.PENDING,
            responses: expect.objectContaining({
              email: booker.email,
              name: booker.name,
            }),
          });

          expectWorkflowToBeNotTriggered({ emailsToReceive: [organizer.email], emails });

          expectAwaitingPaymentEmails({ organizer, booker, emails });

          expectBookingPaymentIntiatedWebhookToHaveBeenFired({
            booker,
            organizer,
            location: BookingLocations.CalVideo,
            subscriberUrl: "http://my-webhook.example.com",
            // eslint-disable-next-line @typescript-eslint/no-non-null-assertion
            paymentId: createdBooking.paymentId!,
          });

          const { webhookResponse } = await mockPaymentSuccessWebhookFromStripe({ externalId });

          expect(webhookResponse?.statusCode).toBe(200);
          await expectBookingToBeInDatabase({
            description: "",
            // eslint-disable-next-line @typescript-eslint/no-non-null-assertion
            uid: createdBooking.uid!,
            eventTypeId: mockBookingData.eventTypeId,
            status: BookingStatus.ACCEPTED,
          });

          expectWorkflowToBeTriggered({ emailsToReceive: [organizer.email], emails });

          expectBookingCreatedWebhookToHaveBeenFired({
            booker,
            organizer,
            location: BookingLocations.CalVideo,
            subscriberUrl: "http://my-webhook.example.com",
            videoCallUrl: `${WEBAPP_URL}/video/${createdBooking.uid}`,
            paidEvent: true,
          });
        },
        timeout
      );
      // TODO: We should introduce a new state BOOKING.PAYMENT_PENDING that can clearly differentiate b/w pending confirmation(stuck on Organizer) and pending payment(stuck on booker)
      test(
        `Event Type that requires confirmation
            1. Should create a booking in the database with status PENDING
            2. Should send email to the booker for Payment request
            3. Should trigger BOOKING_PAYMENT_INITIATED webhook
            4. Once payment is successful, should trigger BOOKING_REQUESTED webhook
            5. Booking should still stay in pending state
      `,
        async ({ emails }) => {
          const handleNewBooking = (await import("@calcom/features/bookings/lib/handleNewBooking")).default;
          const subscriberUrl = "http://my-webhook.example.com";
          const booker = getBooker({
            email: "booker@example.com",
            name: "Booker",
          });

          const organizer = getOrganizer({
            name: "Organizer",
            email: "organizer@example.com",
            id: 101,
            schedules: [TestData.schedules.IstWorkHours],
            credentials: [getGoogleCalendarCredential(), getStripeAppCredential()],
            selectedCalendars: [TestData.selectedCalendars.google],
          });

          const scenarioData = getScenarioData({
            webhooks: [
              {
                userId: organizer.id,
                eventTriggers: ["BOOKING_CREATED"],
                subscriberUrl,
                active: true,
                eventTypeId: 1,
                appId: null,
              },
            ],
            workflows: [
              {
                userId: organizer.id,
                trigger: "NEW_EVENT",
                action: "EMAIL_HOST",
                template: "REMINDER",
                activeOn: [1],
              },
            ],
            eventTypes: [
              {
                id: 1,
                slotInterval: 30,
                requiresConfirmation: true,
                metadata: {
                  apps: {
                    stripe: {
                      price: 100,
                      enabled: true,
                      currency: "inr" /*, credentialId: 57*/,
                    },
                  },
                },
                length: 30,
                users: [
                  {
                    id: 101,
                  },
                ],
              },
            ],
            organizer,
            apps: [
              TestData.apps["google-calendar"],
              TestData.apps["daily-video"],
              TestData.apps["stripe-payment"],
            ],
          });
          await createBookingScenario(scenarioData);
          mockSuccessfulVideoMeetingCreation({
            metadataLookupKey: "dailyvideo",
          });
          const { paymentUid, externalId } = mockPaymentApp({
            metadataLookupKey: "stripe",
            appStoreLookupKey: "stripepayment",
          });
          mockCalendarToHaveNoBusySlots("googlecalendar");

          const mockBookingData = getMockRequestDataForBooking({
            data: {
              eventTypeId: 1,
              responses: {
                email: booker.email,
                name: booker.name,
                location: { optionValue: "", value: BookingLocations.CalVideo },
              },
            },
          });
          const { req } = createMockNextJsRequest({
            method: "POST",
            body: mockBookingData,
          });
          const createdBooking = await handleNewBooking(req);

          expect(createdBooking.responses).toEqual(
            expect.objectContaining({
              email: booker.email,
              name: booker.name,
            })
          );
          expect(createdBooking).toEqual(
            expect.objectContaining({
              location: BookingLocations.CalVideo,
              paymentUid: paymentUid,
            })
          );
          await expectBookingToBeInDatabase({
            description: "",
            // eslint-disable-next-line @typescript-eslint/no-non-null-assertion
            uid: createdBooking.uid!,
            eventTypeId: mockBookingData.eventTypeId,
            status: BookingStatus.PENDING,
          });

          expectWorkflowToBeNotTriggered({ emailsToReceive: [organizer.email], emails });

          expectAwaitingPaymentEmails({
            organizer,
            booker,
            emails,
            subject: "complete_your_booking_subject",
          });
          expectBookingPaymentIntiatedWebhookToHaveBeenFired({
            booker,
            organizer,
            location: BookingLocations.CalVideo,
            subscriberUrl: "http://my-webhook.example.com",
            // eslint-disable-next-line @typescript-eslint/no-non-null-assertion
            paymentId: createdBooking.paymentId!,
          });

          // FIXME: Right now we need to reset the test Emails because email expects only tests first email content for an email address
          // Reset Test Emails to test for more Emails
          resetTestEmails();
          const { webhookResponse } = await mockPaymentSuccessWebhookFromStripe({ externalId });

          expect(webhookResponse?.statusCode).toBe(200);
          await expectBookingToBeInDatabase({
            description: "",
            // eslint-disable-next-line @typescript-eslint/no-non-null-assertion
            uid: createdBooking.uid!,
            eventTypeId: mockBookingData.eventTypeId,
            status: BookingStatus.PENDING,
          });

          expectBookingRequestedEmails({
            booker,
            organizer,
            emails,
          });
          expectBookingRequestedWebhookToHaveBeenFired({
            booker,
            organizer,
            location: BookingLocations.CalVideo,
            subscriberUrl,
            paidEvent: true,
            eventType: scenarioData.eventTypes[0],
          });
        },
        timeout
      );
      test(
        `cannot book same slot multiple times `,
        async ({ emails }) => {
          const handleNewBooking = (await import("@calcom/features/bookings/lib/handleNewBooking")).default;
          const booker = getBooker({
            email: "booker@example.com",
            name: "Booker",
          });

          const organizerOtherEmail = "organizer2@example.com";
          const organizerDestinationCalendarEmailOnEventType = "organizerEventTypeEmail@example.com";

          const organizer = getOrganizer({
            name: "Organizer",
            email: "organizer@example.com",
            id: 101,
            schedules: [TestData.schedules.IstWorkHours],
            credentials: [getGoogleCalendarCredential()],
            selectedCalendars: [TestData.selectedCalendars.google],
            destinationCalendar: {
              integration: "google_calendar",
              externalId: "organizer@google-calendar.com",
              primaryEmail: organizerOtherEmail,
            },
          });

          await createBookingScenario(
            getScenarioData({
              eventTypes: [
                {
                  id: 1,
                  slotInterval: 30,
                  length: 30,
                  useEventTypeDestinationCalendarEmail: true,
                  users: [
                    {
                      id: 101,
                    },
                  ],
                  destinationCalendar: {
                    integration: "google_calendar",
                    externalId: "event-type-1@google-calendar.com",
                    primaryEmail: organizerDestinationCalendarEmailOnEventType,
                  },
                },
              ],
              organizer,
              apps: [TestData.apps["google-calendar"], TestData.apps["daily-video"]],
            })
          );

          mockSuccessfulVideoMeetingCreation({
            metadataLookupKey: "dailyvideo",
            videoMeetingData: {
              id: "MOCK_ID",
              password: "MOCK_PASS",
              url: `http://mock-dailyvideo.example.com/meeting-1`,
            },
          });

          const calendarMock = mockCalendarToHaveNoBusySlots("googlecalendar", {
            create: {
              id: "MOCKED_GOOGLE_CALENDAR_EVENT_ID",
            },
          });

          const mockBookingData = getMockRequestDataForBooking({
            data: {
              user: organizer.username,
              eventTypeId: 1,
              responses: {
                email: booker.email,
                name: booker.name,
                location: { optionValue: "", value: BookingLocations.CalVideo },
              },
            },
          });

          const { req } = createMockNextJsRequest({
            method: "POST",
            body: mockBookingData,
          });

          const createdBooking = await handleNewBooking(req);

<<<<<<< HEAD
          expect(createdBooking.responses).toContain({
            email: booker.email,
            name: booker.name,
          });

          expect(createdBooking).toContain({
            location: BookingLocations.CalVideo,
          });
=======
          expect(createdBooking.responses).toEqual(
            expect.objectContaining({
              email: booker.email,
              name: booker.name,
            })
          );

          expect(createdBooking).toEqual(
            expect.objectContaining({
              location: BookingLocations.CalVideo,
            })
          );
>>>>>>> 2fb1408d

          await expectBookingToBeInDatabase({
            description: "",
            // eslint-disable-next-line @typescript-eslint/no-non-null-assertion
            uid: createdBooking.uid!,
            eventTypeId: mockBookingData.eventTypeId,
            status: BookingStatus.ACCEPTED,
            references: [
              {
                type: appStoreMetadata.dailyvideo.type,
                uid: "MOCK_ID",
                meetingId: "MOCK_ID",
                meetingPassword: "MOCK_PASS",
                meetingUrl: "http://mock-dailyvideo.example.com/meeting-1",
              },
              {
                type: appStoreMetadata.googlecalendar.type,
                uid: "MOCKED_GOOGLE_CALENDAR_EVENT_ID",
                meetingId: "MOCKED_GOOGLE_CALENDAR_EVENT_ID",
                meetingPassword: "MOCK_PASSWORD",
                meetingUrl: "https://UNUSED_URL",
              },
            ],
            iCalUID: createdBooking.iCalUID,
          });

          expectSuccessfulCalendarEventCreationInCalendar(calendarMock, {
            calendarId: "event-type-1@google-calendar.com",
            videoCallUrl: "http://mock-dailyvideo.example.com/meeting-1",
          });

          const iCalUID = expectICalUIDAsString(createdBooking.iCalUID);

          expectSuccessfulBookingCreationEmails({
            booking: {
              uid: createdBooking.uid!,
              urlOrigin: WEBSITE_URL,
            },
            booker,
            organizer,
            emails,
            iCalUID,
            destinationEmail: organizerDestinationCalendarEmailOnEventType,
          });

          await expect(async () => await handleNewBooking(req)).rejects.toThrowError(
            ErrorCode.NoAvailableUsersFound
          );
        },
        timeout
      );
    });
  });

  test.todo("CRM calendar events creation verification");
});<|MERGE_RESOLUTION|>--- conflicted
+++ resolved
@@ -1275,16 +1275,8 @@
             organizer,
             apps: [TestData.apps["zoomvideo"], TestData.apps["daily-video"]],
           });
-<<<<<<< HEAD
-
-          expectWorkflowToBeTriggered({ emailsToReceive: [organizer.email], emails });
-          expectSuccessfulCalendarEventCreationInCalendar(calendarMock, {
-            calendarId: "organizer@google-calendar.com",
-            videoCallUrl: "http://mock-dailyvideo.example.com/meeting-1",
-=======
           mockSuccessfulVideoMeetingCreation({
             metadataLookupKey: "zoomvideo",
->>>>>>> 2fb1408d
           });
           await createBookingScenario(scenarioData);
           const createdBooking = await handleNewBooking(req);
@@ -2846,16 +2838,6 @@
 
           const createdBooking = await handleNewBooking(req);
 
-<<<<<<< HEAD
-          expect(createdBooking.responses).toContain({
-            email: booker.email,
-            name: booker.name,
-          });
-
-          expect(createdBooking).toContain({
-            location: BookingLocations.CalVideo,
-          });
-=======
           expect(createdBooking.responses).toEqual(
             expect.objectContaining({
               email: booker.email,
@@ -2868,7 +2850,6 @@
               location: BookingLocations.CalVideo,
             })
           );
->>>>>>> 2fb1408d
 
           await expectBookingToBeInDatabase({
             description: "",
