<<<<<<< HEAD
import { createOrganization } from "@calcom/web/test/utils/bookingScenario/bookingScenario";
=======
>>>>>>> 2fb1408d
import {
  createBookingScenario,
  createOrganization,
  getGoogleCalendarCredential,
  TestData,
  getOrganizer,
  getBooker,
  getScenarioData,
  mockSuccessfulVideoMeetingCreation,
  mockCalendarToHaveNoBusySlots,
  Timezones,
  getDate,
  getExpectedCalEventForBookingRequest,
  BookingLocations,
  getZoomAppCredential,
  getDefaultBookingFields,
} from "@calcom/web/test/utils/bookingScenario/bookingScenario";
import { createMockNextJsRequest } from "@calcom/web/test/utils/bookingScenario/createMockNextJsRequest";
import {
  // expectWorkflowToBeTriggered,
  expectSuccessfulBookingCreationEmails,
  expectBookingToBeInDatabase,
  expectBookingCreatedWebhookToHaveBeenFired,
  expectSuccessfulCalendarEventCreationInCalendar,
  expectSuccessfulVideoMeetingCreation,
  expectSMSToBeTriggered,
  expectBookingRequestedEmails,
  expectBookingRequestedWebhookToHaveBeenFired,
} from "@calcom/web/test/utils/bookingScenario/expects";
import { getMockRequestDataForBooking } from "@calcom/web/test/utils/bookingScenario/getMockRequestDataForBooking";
import { setupAndTeardown } from "@calcom/web/test/utils/bookingScenario/setupAndTeardown";

import type { Request, Response } from "express";
import type { NextApiRequest, NextApiResponse } from "next";
<<<<<<< HEAD
import { describe, expect } from "vitest";
=======
import { describe, expect, beforeEach } from "vitest";
>>>>>>> 2fb1408d

import { appStoreMetadata } from "@calcom/app-store/appStoreMetaData";
import { OrganizerDefaultConferencingAppType } from "@calcom/app-store/locations";
import { WEBAPP_URL, WEBSITE_URL } from "@calcom/lib/constants";
<<<<<<< HEAD
import { ErrorCode } from "@calcom/lib/errorCodes";
=======
import { contructEmailFromPhoneNumber } from "@calcom/lib/contructEmailFromPhoneNumber";
import { ErrorCode } from "@calcom/lib/errorCodes";
import { resetTestSMS } from "@calcom/lib/testSMS";
>>>>>>> 2fb1408d
import { SchedulingType } from "@calcom/prisma/enums";
import { BookingStatus } from "@calcom/prisma/enums";
import { test } from "@calcom/web/test/fixtures/fixtures";

export type CustomNextApiRequest = NextApiRequest & Request;

export type CustomNextApiResponse = NextApiResponse & Response;
// Local test runs sometime gets too slow
const timeout = process.env.CI ? 5000 : 20000;
describe("handleNewBooking", () => {
  setupAndTeardown();

  beforeEach(() => {
    resetTestSMS();
  });

  describe("Team Events", () => {
    describe("Collective Assignment", () => {
      describe("When there is no schedule set on eventType - Hosts schedules would be used", () => {
        test(
          `succesfully creates a booking when all the hosts are free as per their schedules
          - Destination calendars for event-type and non-first hosts are used to create calendar events
        `,
          async ({ emails }) => {
            const handleNewBooking = (await import("@calcom/features/bookings/lib/handleNewBooking")).default;
            const booker = getBooker({
              email: "booker@example.com",
              name: "Booker",
            });

            const otherTeamMembers = [
              {
                name: "Other Team Member 1",
                username: "other-team-member-1",
                timeZone: Timezones["+5:30"],
                // So, that it picks the first schedule from the list
                defaultScheduleId: null,
                email: "other-team-member-1@example.com",
                id: 102,
                // Has Evening shift
                schedules: [TestData.schedules.IstEveningShift],
                credentials: [getGoogleCalendarCredential()],
                selectedCalendars: [TestData.selectedCalendars.google],
                destinationCalendar: {
                  integration: TestData.apps["google-calendar"].type,
                  externalId: "other-team-member-1@google-calendar.com",
                },
              },
            ];

            const organizer = getOrganizer({
              name: "Organizer",
              email: "organizer@example.com",
              id: 101,
              // So, that it picks the first schedule from the list
              defaultScheduleId: null,
              // Has morning shift with some overlap with morning shift
              schedules: [TestData.schedules.IstMorningShift],
              credentials: [getGoogleCalendarCredential()],
              selectedCalendars: [TestData.selectedCalendars.google],
              destinationCalendar: {
                integration: TestData.apps["google-calendar"].type,
                externalId: "organizer@google-calendar.com",
              },
            });

            await createBookingScenario(
              getScenarioData({
                webhooks: [
                  {
                    userId: organizer.id,
                    eventTriggers: ["BOOKING_CREATED"],
                    subscriberUrl: "http://my-webhook.example.com",
                    active: true,
                    eventTypeId: 1,
                    appId: null,
                  },
                ],
                eventTypes: [
                  {
                    id: 1,
                    slotInterval: 15,
                    schedulingType: SchedulingType.COLLECTIVE,
                    length: 15,
                    users: [
                      {
                        id: 101,
                      },
                      {
                        id: 102,
                      },
                    ],
                    destinationCalendar: {
                      integration: TestData.apps["google-calendar"].type,
                      externalId: "event-type-1@google-calendar.com",
                    },
                  },
                ],
                organizer,
                usersApartFromOrganizer: otherTeamMembers,
                apps: [TestData.apps["google-calendar"], TestData.apps["daily-video"]],
              })
            );

            mockSuccessfulVideoMeetingCreation({
              metadataLookupKey: appStoreMetadata.dailyvideo.dirName,
              videoMeetingData: {
                id: "MOCK_ID",
                password: "MOCK_PASS",
                url: `http://mock-dailyvideo.example.com/meeting-1`,
              },
            });

            const calendarMock = mockCalendarToHaveNoBusySlots("googlecalendar", {
              create: {
                id: "MOCKED_GOOGLE_CALENDAR_EVENT_ID",
                iCalUID: "MOCKED_GOOGLE_CALENDAR_ICS_ID",
              },
            });

            const mockBookingData = getMockRequestDataForBooking({
              data: {
                // Try booking the first available free timeslot in both the users' schedules
                start: `${getDate({ dateIncrement: 1 }).dateString}T11:30:00.000Z`,
                end: `${getDate({ dateIncrement: 1 }).dateString}T11:45:00.000Z`,
                eventTypeId: 1,
                responses: {
                  email: booker.email,
                  name: booker.name,
                  location: { optionValue: "", value: BookingLocations.CalVideo },
                },
              },
            });

            const { req } = createMockNextJsRequest({
              method: "POST",
              body: mockBookingData,
            });

            const createdBooking = await handleNewBooking(req);

            await expectBookingToBeInDatabase({
              description: "",
              location: BookingLocations.CalVideo,
              responses: expect.objectContaining({
                email: booker.email,
                name: booker.name,
              }),
              // eslint-disable-next-line @typescript-eslint/no-non-null-assertion
              uid: createdBooking.uid!,
              eventTypeId: mockBookingData.eventTypeId,
              status: BookingStatus.ACCEPTED,
              references: [
                {
                  type: appStoreMetadata.dailyvideo.type,
                  uid: "MOCK_ID",
                  meetingId: "MOCK_ID",
                  meetingPassword: "MOCK_PASS",
                  meetingUrl: "http://mock-dailyvideo.example.com/meeting-1",
                },
                {
                  type: TestData.apps["google-calendar"].type,
                  uid: "MOCKED_GOOGLE_CALENDAR_EVENT_ID",
                  meetingId: "MOCKED_GOOGLE_CALENDAR_EVENT_ID",
                  meetingPassword: "MOCK_PASSWORD",
                  meetingUrl: "https://UNUSED_URL",
                },
              ],
            });

            // expectWorkflowToBeTriggered();
            expectSuccessfulCalendarEventCreationInCalendar(calendarMock, {
              destinationCalendars: [
                {
                  integration: TestData.apps["google-calendar"].type,
                  externalId: "event-type-1@google-calendar.com",
                },
                {
                  integration: TestData.apps["google-calendar"].type,
                  externalId: "other-team-member-1@google-calendar.com",
                },
              ],
              videoCallUrl: "http://mock-dailyvideo.example.com/meeting-1",
            });

            expectSuccessfulBookingCreationEmails({
              booking: {
                uid: createdBooking.uid!,
              },
              booker,
              organizer,
              otherTeamMembers,
              emails,
              iCalUID: "MOCKED_GOOGLE_CALENDAR_ICS_ID",
            });

            expectBookingCreatedWebhookToHaveBeenFired({
              booker,
              organizer,
              location: BookingLocations.CalVideo,
              subscriberUrl: "http://my-webhook.example.com",
              videoCallUrl: `${WEBAPP_URL}/video/${createdBooking.uid}`,
            });
          },
          timeout
        );

        test(
          `rejects a booking when even one of the hosts is busy`,
          async ({}) => {
            const handleNewBooking = (await import("@calcom/features/bookings/lib/handleNewBooking")).default;
            const booker = getBooker({
              email: "booker@example.com",
              name: "Booker",
            });

            const otherTeamMembers = [
              {
                name: "Other Team Member 1",
                username: "other-team-member-1",
                timeZone: Timezones["+5:30"],
                // So, that it picks the first schedule from the list
                defaultScheduleId: null,
                email: "other-team-member-1@example.com",
                id: 102,
                // Has Evening shift
                schedules: [TestData.schedules.IstEveningShift],
                credentials: [getGoogleCalendarCredential()],
                selectedCalendars: [TestData.selectedCalendars.google],
                destinationCalendar: {
                  integration: TestData.apps["google-calendar"].type,
                  externalId: "other-team-member-1@google-calendar.com",
                },
              },
            ];

            const organizer = getOrganizer({
              name: "Organizer",
              email: "organizer@example.com",
              id: 101,
              // So, that it picks the first schedule from the list
              defaultScheduleId: null,
              // Has morning shift with some overlap with morning shift
              schedules: [TestData.schedules.IstMorningShift],
              credentials: [getGoogleCalendarCredential()],
              selectedCalendars: [TestData.selectedCalendars.google],
              destinationCalendar: {
                integration: TestData.apps["google-calendar"].type,
                externalId: "organizer@google-calendar.com",
              },
            });

            await createBookingScenario(
              getScenarioData({
                webhooks: [
                  {
                    userId: organizer.id,
                    eventTriggers: ["BOOKING_CREATED"],
                    subscriberUrl: "http://my-webhook.example.com",
                    active: true,
                    eventTypeId: 1,
                    appId: null,
                  },
                ],
                eventTypes: [
                  {
                    id: 1,
                    slotInterval: 15,
                    schedulingType: SchedulingType.COLLECTIVE,
                    length: 15,
                    users: [
                      {
                        id: 101,
                      },
                      {
                        id: 102,
                      },
                    ],
                    destinationCalendar: {
                      integration: TestData.apps["google-calendar"].type,
                      externalId: "event-type-1@google-calendar.com",
                    },
                  },
                ],
                organizer,
                usersApartFromOrganizer: otherTeamMembers,
                apps: [TestData.apps["google-calendar"], TestData.apps["daily-video"]],
              })
            );

            mockSuccessfulVideoMeetingCreation({
              metadataLookupKey: appStoreMetadata.dailyvideo.dirName,
              videoMeetingData: {
                id: "MOCK_ID",
                password: "MOCK_PASS",
                url: `http://mock-dailyvideo.example.com/meeting-1`,
              },
            });

            const calendarMock = mockCalendarToHaveNoBusySlots("googlecalendar", {
              create: {
                id: "MOCKED_GOOGLE_CALENDAR_EVENT_ID",
                iCalUID: "MOCKED_GOOGLE_CALENDAR_ICS_ID",
              },
            });

            const mockBookingData = getMockRequestDataForBooking({
              data: {
                // Try booking the first available free timeslot in both the users' schedules
                start: `${getDate({ dateIncrement: 1 }).dateString}T09:00:00.000Z`,
                end: `${getDate({ dateIncrement: 1 }).dateString}T09:15:00.000Z`,
                eventTypeId: 1,
                responses: {
                  email: booker.email,
                  name: booker.name,
                  location: { optionValue: "", value: BookingLocations.CalVideo },
                },
              },
            });

            const { req } = createMockNextJsRequest({
              method: "POST",
              body: mockBookingData,
            });

            await expect(async () => {
              await handleNewBooking(req);
            }).rejects.toThrowError(ErrorCode.HostsUnavailableForBooking);
          },
          timeout
        );
      });

      describe("When there is a schedule set on eventType - Event Type common schedule would be used", () => {
        test(
          `succesfully creates a booking when the users are available as per the common schedule selected in the event-type
          - Destination calendars for event-type and non-first hosts are used to create calendar events
        `,
          async ({ emails }) => {
            const handleNewBooking = (await import("@calcom/features/bookings/lib/handleNewBooking")).default;
            const booker = getBooker({
              email: "booker@example.com",
              name: "Booker",
            });
            const otherTeamMembers = [
              {
                name: "Other Team Member 1",
                username: "other-team-member-1",
                timeZone: Timezones["+5:30"],
                defaultScheduleId: null,
                email: "other-team-member-1@example.com",
                id: 102,
                // No user schedules are here
                schedules: [],
                credentials: [getGoogleCalendarCredential()],
                selectedCalendars: [TestData.selectedCalendars.google],
                destinationCalendar: {
                  integration: TestData.apps["google-calendar"].type,
                  externalId: "other-team-member-1@google-calendar.com",
                },
              },
            ];
            const organizer = getOrganizer({
              name: "Organizer",
              email: "organizer@example.com",
              id: 101,
              defaultScheduleId: null,
              // No user schedules are here
              schedules: [],
              credentials: [getGoogleCalendarCredential()],
              selectedCalendars: [TestData.selectedCalendars.google],
              destinationCalendar: {
                integration: TestData.apps["google-calendar"].type,
                externalId: "organizer@google-calendar.com",
              },
            });
            await createBookingScenario(
              getScenarioData({
                webhooks: [
                  {
                    userId: organizer.id,
                    eventTriggers: ["BOOKING_CREATED"],
                    subscriberUrl: "http://my-webhook.example.com",
                    active: true,
                    eventTypeId: 1,
                    appId: null,
                  },
                ],
                eventTypes: [
                  {
                    id: 1,
                    slotInterval: 15,
                    schedulingType: SchedulingType.COLLECTIVE,
                    length: 15,
                    users: [
                      {
                        id: 101,
                      },
                      {
                        id: 102,
                      },
                    ],
                    // Common schedule is the morning shift
                    schedule: TestData.schedules.IstMorningShift,
                    destinationCalendar: {
                      integration: TestData.apps["google-calendar"].type,
                      externalId: "event-type-1@google-calendar.com",
                    },
                  },
                ],
                organizer,
                usersApartFromOrganizer: otherTeamMembers,
                apps: [TestData.apps["google-calendar"], TestData.apps["daily-video"]],
              })
            );

            mockSuccessfulVideoMeetingCreation({
              metadataLookupKey: appStoreMetadata.dailyvideo.dirName,
              videoMeetingData: {
                id: "MOCK_ID",
                password: "MOCK_PASS",
                url: `http://mock-dailyvideo.example.com/meeting-1`,
              },
            });
            const calendarMock = mockCalendarToHaveNoBusySlots("googlecalendar", {
              create: {
                id: "MOCKED_GOOGLE_CALENDAR_EVENT_ID",
                iCalUID: "MOCKED_GOOGLE_CALENDAR_ICS_ID",
              },
            });
            const mockBookingData = getMockRequestDataForBooking({
              data: {
                // Try booking the first available free timeslot in both the users' schedules
                start: `${getDate({ dateIncrement: 1 }).dateString}T11:30:00.000Z`,
                end: `${getDate({ dateIncrement: 1 }).dateString}T11:45:00.000Z`,
                eventTypeId: 1,
                responses: {
                  email: booker.email,
                  name: booker.name,
                  location: { optionValue: "", value: BookingLocations.CalVideo },
                },
              },
            });
            const { req } = createMockNextJsRequest({
              method: "POST",
              body: mockBookingData,
            });
            const createdBooking = await handleNewBooking(req);
            await expectBookingToBeInDatabase({
              description: "",
              location: BookingLocations.CalVideo,
              responses: expect.objectContaining({
                email: booker.email,
                name: booker.name,
              }),
              // eslint-disable-next-line @typescript-eslint/no-non-null-assertion
              uid: createdBooking.uid!,
              eventTypeId: mockBookingData.eventTypeId,
              status: BookingStatus.ACCEPTED,
              references: [
                {
                  type: appStoreMetadata.dailyvideo.type,
                  uid: "MOCK_ID",
                  meetingId: "MOCK_ID",
                  meetingPassword: "MOCK_PASS",
                  meetingUrl: "http://mock-dailyvideo.example.com/meeting-1",
                },
                {
                  type: TestData.apps["google-calendar"].type,
                  uid: "MOCKED_GOOGLE_CALENDAR_EVENT_ID",
                  meetingId: "MOCKED_GOOGLE_CALENDAR_EVENT_ID",
                  meetingPassword: "MOCK_PASSWORD",
                  meetingUrl: "https://UNUSED_URL",
                },
              ],
            });
            // expectWorkflowToBeTriggered();
            expectSuccessfulCalendarEventCreationInCalendar(calendarMock, {
              destinationCalendars: [
                {
                  integration: TestData.apps["google-calendar"].type,
                  externalId: "event-type-1@google-calendar.com",
                },
                {
                  integration: TestData.apps["google-calendar"].type,
                  externalId: "other-team-member-1@google-calendar.com",
                },
              ],
              videoCallUrl: "http://mock-dailyvideo.example.com/meeting-1",
            });
            expectSuccessfulBookingCreationEmails({
              booking: {
                uid: createdBooking.uid!,
              },
              booker,
              organizer,
              otherTeamMembers,
              emails,
              iCalUID: "MOCKED_GOOGLE_CALENDAR_ICS_ID",
            });
            expectBookingCreatedWebhookToHaveBeenFired({
              booker,
              organizer,
              location: BookingLocations.CalVideo,
              subscriberUrl: "http://my-webhook.example.com",
              videoCallUrl: `${WEBAPP_URL}/video/${createdBooking.uid}`,
            });
          },
          timeout
        );
        test(
          `[Event Type with both Attendee Phone number and Email as required fields] succesfully creates a booking when the users are available as per the common schedule selected in the event-type
          - Destination calendars for event-type and non-first hosts are used to create calendar events
        `,
          async ({ emails, sms }) => {
            const handleNewBooking = (await import("@calcom/features/bookings/lib/handleNewBooking")).default;
            const org = await createOrganization({
              name: "Test Org",
              slug: "testorg",
            });
            const TEST_ATTENDEE_NUMBER = "+918888888888";
            const booker = getBooker({
              email: "booker@example.com",
              name: "Booker",
              attendeePhoneNumber: TEST_ATTENDEE_NUMBER,
            });

            const otherTeamMembers = [
              {
                name: "Other Team Member 1",
                username: "other-team-member-1",
                timeZone: Timezones["+5:30"],
                defaultScheduleId: null,
                email: "other-team-member-1@example.com",
                id: 102,
                schedules: [TestData.schedules.IstEveningShift],
                credentials: [getGoogleCalendarCredential()],
                selectedCalendars: [TestData.selectedCalendars.google],
                destinationCalendar: {
                  integration: TestData.apps["google-calendar"].type,
                  externalId: "other-team-member-1@google-calendar.com",
                },
              },
            ];

            const organizer = getOrganizer({
              name: "Organizer",
              email: "organizer@example.com",
              id: 101,
              defaultScheduleId: null,
              organizationId: org.id,
              schedules: [TestData.schedules.IstMorningShift],
              credentials: [getGoogleCalendarCredential()],
              selectedCalendars: [TestData.selectedCalendars.google],
              destinationCalendar: {
                integration: TestData.apps["google-calendar"].type,
                externalId: "organizer@google-calendar.com",
              },
              teams: [
                {
                  membership: {
                    accepted: true,
                  },
                  team: {
                    id: 1,
                    name: "Team 1",
                    slug: "team-1",
                    parentId: org.id,
                  },
                },
              ],
            });

            await createBookingScenario(
              getScenarioData(
                {
                  webhooks: [
                    {
                      userId: organizer.id,
                      eventTriggers: ["BOOKING_CREATED"],
                      subscriberUrl: "http://my-webhook.example.com",
                      active: true,
                      eventTypeId: 1,
                      appId: null,
                    },
                  ],
                  eventTypes: [
                    {
                      id: 1,
                      teamId: 1,
                      slotInterval: 15,
                      schedulingType: SchedulingType.COLLECTIVE,
                      length: 15,
                      users: [
                        {
                          id: 101,
                        },
                        {
                          id: 102,
                        },
                      ],
                      // Both Email and Attendee Phone Number Fields are required
                      bookingFields: getDefaultBookingFields({
                        emailField: {
                          name: "email",
                          type: "email",
                          label: "",
                          hidden: false,
                          sources: [{ id: "default", type: "default", label: "Default" }],
                          editable: "system-but-optional",
                          required: true,
                          placeholder: "",
                          defaultLabel: "email_address",
                        },
                        bookingFields: [
                          {
                            name: "attendeePhoneNumber",
                            type: "phone",
                            hidden: false,
                            sources: [{ id: "default", type: "default", label: "Default" }],
                            editable: "system-but-optional",
                            required: true,
                            defaultLabel: "phone_number",
                          },
                        ],
                      }),
                      // Common schedule is the morning shift
                      schedule: TestData.schedules.IstMorningShift,
                      destinationCalendar: {
                        integration: TestData.apps["google-calendar"].type,
                        externalId: "event-type-1@google-calendar.com",
                      },
                    },
                  ],
                  organizer,
                  usersApartFromOrganizer: otherTeamMembers,
                  apps: [TestData.apps["google-calendar"], TestData.apps["daily-video"]],
                },
                { id: org.id }
              )
            );

            mockSuccessfulVideoMeetingCreation({
              metadataLookupKey: appStoreMetadata.dailyvideo.dirName,
              videoMeetingData: {
                id: "MOCK_ID",
                password: "MOCK_PASS",
                url: `http://mock-dailyvideo.example.com/meeting-1`,
              },
            });

            const calendarMock = mockCalendarToHaveNoBusySlots("googlecalendar", {
              create: {
                id: "MOCKED_GOOGLE_CALENDAR_EVENT_ID",
                iCalUID: "MOCKED_GOOGLE_CALENDAR_ICS_ID",
              },
            });

            const mockBookingData = getMockRequestDataForBooking({
              data: {
                // Try booking the first available free timeslot in both the users' schedules
                start: `${getDate({ dateIncrement: 1 }).dateString}T11:30:00.000Z`,
                end: `${getDate({ dateIncrement: 1 }).dateString}T11:45:00.000Z`,
                eventTypeId: 1,
                responses: {
                  email: booker.email,
                  name: booker.name,
                  attendeePhoneNumber: booker.attendeePhoneNumber,
                  location: { optionValue: "", value: BookingLocations.CalVideo },
                },
              },
            });

            const { req } = createMockNextJsRequest({
              method: "POST",
              body: mockBookingData,
            });

            const createdBooking = await handleNewBooking(req);

            await expectBookingToBeInDatabase({
              description: "",
              location: BookingLocations.CalVideo,
              responses: expect.objectContaining({
                email: booker.email,
                name: booker.name,
              }),
              // eslint-disable-next-line @typescript-eslint/no-non-null-assertion
              uid: createdBooking.uid!,
              eventTypeId: mockBookingData.eventTypeId,
              status: BookingStatus.ACCEPTED,
              references: [
                {
                  type: appStoreMetadata.dailyvideo.type,
                  uid: "MOCK_ID",
                  meetingId: "MOCK_ID",
                  meetingPassword: "MOCK_PASS",
                  meetingUrl: "http://mock-dailyvideo.example.com/meeting-1",
                },
                {
                  type: TestData.apps["google-calendar"].type,
                  uid: "MOCKED_GOOGLE_CALENDAR_EVENT_ID",
                  meetingId: "MOCKED_GOOGLE_CALENDAR_EVENT_ID",
                  meetingPassword: "MOCK_PASSWORD",
                  meetingUrl: "https://UNUSED_URL",
                },
              ],
            });

            // expectWorkflowToBeTriggered();
            expectSuccessfulCalendarEventCreationInCalendar(calendarMock, {
              destinationCalendars: [
                {
                  integration: TestData.apps["google-calendar"].type,
                  externalId: "event-type-1@google-calendar.com",
                },
                {
                  integration: TestData.apps["google-calendar"].type,
                  externalId: "other-team-member-1@google-calendar.com",
                },
              ],
              videoCallUrl: "http://mock-dailyvideo.example.com/meeting-1",
            });
            const WEBSITE_PROTOCOL = new URL(WEBSITE_URL).protocol;
            expectSuccessfulBookingCreationEmails({
              booking: {
                uid: createdBooking.uid!,
                urlOrigin: `${WEBSITE_PROTOCOL}//team-1.cal.local:3000`,
              },
              booker,
              organizer,
              otherTeamMembers,
              emails,
              iCalUID: "MOCKED_GOOGLE_CALENDAR_ICS_ID",
            });

            expectBookingCreatedWebhookToHaveBeenFired({
              booker,
              organizer,
              location: BookingLocations.CalVideo,
              subscriberUrl: "http://my-webhook.example.com",
              videoCallUrl: `${WEBAPP_URL}/video/${createdBooking.uid}`,
            });

            expectSMSToBeTriggered({ sms, toNumber: TEST_ATTENDEE_NUMBER });
          },
          timeout
        );

        test(
          `[Event Type with only Attendee Phone number as required field and Email as hidden field] succesfully creates a booking when the users are available as per the common schedule selected in the event-type
          - Destination calendars for event-type and non-first hosts are used to create calendar events
        `,
          async ({ emails, sms }) => {
            const handleNewBooking = (await import("@calcom/features/bookings/lib/handleNewBooking")).default;
            const org = await createOrganization({
              name: "Test Org",
              slug: "testorg",
            });

            const TEST_ATTENDEE_NUMBER = "+918888888888";
            const booker = getBooker({
              email: "booker@example.com",
              name: "Booker",
              attendeePhoneNumber: TEST_ATTENDEE_NUMBER,
            });

            const otherTeamMembers = [
              {
                name: "Other Team Member 1",
                username: "other-team-member-1",
                timeZone: Timezones["+5:30"],
                defaultScheduleId: null,
                email: "other-team-member-1@example.com",
                id: 102,
                schedules: [TestData.schedules.IstEveningShift],
                credentials: [getGoogleCalendarCredential()],
                selectedCalendars: [TestData.selectedCalendars.google],
                destinationCalendar: {
                  integration: TestData.apps["google-calendar"].type,
                  externalId: "other-team-member-1@google-calendar.com",
                },
              },
            ];

            const organizer = getOrganizer({
              name: "Organizer",
              email: "organizer@example.com",
              id: 101,
              defaultScheduleId: null,
              organizationId: org.id,
              schedules: [TestData.schedules.IstMorningShift],
              credentials: [getGoogleCalendarCredential()],
              selectedCalendars: [TestData.selectedCalendars.google],
              destinationCalendar: {
                integration: TestData.apps["google-calendar"].type,
                externalId: "organizer@google-calendar.com",
              },
              teams: [
                {
                  membership: {
                    accepted: true,
                  },
                  team: {
                    id: 1,
                    name: "Team 1",
                    slug: "team-1",
                    parentId: org.id,
                  },
                },
              ],
            });

            await createBookingScenario(
              getScenarioData(
                {
                  webhooks: [
                    {
                      userId: organizer.id,
                      eventTriggers: ["BOOKING_CREATED"],
                      subscriberUrl: "http://my-webhook.example.com",
                      active: true,
                      eventTypeId: 1,
                      appId: null,
                    },
                  ],
                  eventTypes: [
                    {
                      id: 1,
                      teamId: 1,
                      slotInterval: 15,
                      schedulingType: SchedulingType.COLLECTIVE,
                      length: 15,
                      users: [
                        {
                          id: 101,
                        },
                        {
                          id: 102,
                        },
                      ],
                      // Both Email and Attendee Phone Number Fields are required
                      bookingFields: getDefaultBookingFields({
                        emailField: {
                          name: "email",
                          type: "email",
                          label: "",
                          hidden: true,
                          sources: [{ id: "default", type: "default", label: "Default" }],
                          editable: "system-but-optional",
                          required: false,
                          placeholder: "",
                          defaultLabel: "email_address",
                        },
                        bookingFields: [
                          {
                            name: "attendeePhoneNumber",
                            type: "phone",
                            hidden: false,
                            sources: [{ id: "default", type: "default", label: "Default" }],
                            editable: "system-but-optional",
                            required: true,
                            defaultLabel: "phone_number",
                          },
                        ],
                      }),
                      // Common schedule is the morning shift
                      schedule: TestData.schedules.IstMorningShift,
                      destinationCalendar: {
                        integration: TestData.apps["google-calendar"].type,
                        externalId: "event-type-1@google-calendar.com",
                      },
                    },
                  ],
                  organizer,
                  usersApartFromOrganizer: otherTeamMembers,
                  apps: [TestData.apps["google-calendar"], TestData.apps["daily-video"]],
                },
                { id: org.id }
              )
            );

            mockSuccessfulVideoMeetingCreation({
              metadataLookupKey: appStoreMetadata.dailyvideo.dirName,
              videoMeetingData: {
                id: "MOCK_ID",
                password: "MOCK_PASS",
                url: `http://mock-dailyvideo.example.com/meeting-1`,
              },
            });

            const calendarMock = mockCalendarToHaveNoBusySlots("googlecalendar", {
              create: {
                id: "MOCKED_GOOGLE_CALENDAR_EVENT_ID",
                iCalUID: "MOCKED_GOOGLE_CALENDAR_ICS_ID",
              },
            });

            const mockBookingData = getMockRequestDataForBooking({
              data: {
                // Try booking the first available free timeslot in both the users' schedules
                start: `${getDate({ dateIncrement: 1 }).dateString}T09:00:00.000Z`,
                end: `${getDate({ dateIncrement: 1 }).dateString}T09:15:00.000Z`,
                eventTypeId: 1,
                responses: {
                  email: booker.email,
                  name: booker.name,
                  attendeePhoneNumber: booker.attendeePhoneNumber,
                  location: { optionValue: "", value: BookingLocations.CalVideo },
                },
              },
            });

            const { req } = createMockNextJsRequest({
              method: "POST",
              body: mockBookingData,
            });

            const createdBooking = await handleNewBooking(req);

            await expectBookingToBeInDatabase({
              description: "",
              location: BookingLocations.CalVideo,
              responses: expect.objectContaining({
                attendeePhoneNumber: booker.attendeePhoneNumber,
                name: booker.name,
              }),
              // eslint-disable-next-line @typescript-eslint/no-non-null-assertion
              uid: createdBooking.uid!,
              eventTypeId: mockBookingData.eventTypeId,
              status: BookingStatus.ACCEPTED,
              references: [
                {
                  type: appStoreMetadata.dailyvideo.type,
                  uid: "MOCK_ID",
                  meetingId: "MOCK_ID",
                  meetingPassword: "MOCK_PASS",
                  meetingUrl: "http://mock-dailyvideo.example.com/meeting-1",
                },
                {
                  type: TestData.apps["google-calendar"].type,
                  uid: "MOCKED_GOOGLE_CALENDAR_EVENT_ID",
                  meetingId: "MOCKED_GOOGLE_CALENDAR_EVENT_ID",
                  meetingPassword: "MOCK_PASSWORD",
                  meetingUrl: "https://UNUSED_URL",
                },
              ],
            });

            expectSuccessfulCalendarEventCreationInCalendar(calendarMock, {
              destinationCalendars: [
                {
                  integration: TestData.apps["google-calendar"].type,
                  externalId: "event-type-1@google-calendar.com",
                },
                {
                  integration: TestData.apps["google-calendar"].type,
                  externalId: "other-team-member-1@google-calendar.com",
                },
              ],
              videoCallUrl: "http://mock-dailyvideo.example.com/meeting-1",
            });

            const WEBSITE_PROTOCOL = new URL(WEBSITE_URL).protocol;
            expectSuccessfulBookingCreationEmails({
              booking: {
                uid: createdBooking.uid!,
                urlOrigin: `${WEBSITE_PROTOCOL}//team-1.cal.local:3000`,
              },
              booker: { email: contructEmailFromPhoneNumber(TEST_ATTENDEE_NUMBER), name: booker.name },
              organizer,
              otherTeamMembers,
              emails,
              iCalUID: "MOCKED_GOOGLE_CALENDAR_ICS_ID",
            });

            expectBookingCreatedWebhookToHaveBeenFired({
              booker: { email: contructEmailFromPhoneNumber(TEST_ATTENDEE_NUMBER), name: booker.name },
              organizer,
              location: BookingLocations.CalVideo,
              subscriberUrl: "http://my-webhook.example.com",
              videoCallUrl: `${WEBAPP_URL}/video/${createdBooking.uid}`,
              isEmailHidden: true,
              isAttendeePhoneNumberHidden: false,
            });

            expectSMSToBeTriggered({ sms, toNumber: TEST_ATTENDEE_NUMBER });
          },
          timeout
        );
        test(
          `[Event Type that requires confirmation with only Attendee Phone number as required field and Email as optional field] succesfully creates a booking when the users are available as per the common schedule selected in the event-type
          - Destination calendars for event-type and non-first hosts are used to create calendar events
        `,
          async ({ emails, sms }) => {
            const handleNewBooking = (await import("@calcom/features/bookings/lib/handleNewBooking")).default;
            const org = await createOrganization({
              name: "Test Org",
              slug: "testorg",
            });
            const subscriberUrl = "http://my-webhook.example.com";
            const TEST_ATTENDEE_NUMBER = "+918888888888";

            const booker = getBooker({
              email: "booker@example.com",
              name: "Booker",
              attendeePhoneNumber: TEST_ATTENDEE_NUMBER,
            });

            const otherTeamMembers = [
              {
                name: "Other Team Member 1",
                username: "other-team-member-1",
                timeZone: Timezones["+5:30"],
                defaultScheduleId: null,
                email: "other-team-member-1@example.com",
                id: 102,
                schedules: [TestData.schedules.IstEveningShift],
                credentials: [getGoogleCalendarCredential()],
                selectedCalendars: [TestData.selectedCalendars.google],
                destinationCalendar: {
                  integration: TestData.apps["google-calendar"].type,
                  externalId: "other-team-member-1@google-calendar.com",
                },
              },
            ];

            const organizer = getOrganizer({
              name: "Organizer",
              email: "organizer@example.com",
              id: 101,
              defaultScheduleId: null,
              organizationId: org.id,
              schedules: [TestData.schedules.IstMorningShift],
              credentials: [getGoogleCalendarCredential()],
              selectedCalendars: [TestData.selectedCalendars.google],
              destinationCalendar: {
                integration: TestData.apps["google-calendar"].type,
                externalId: "organizer@google-calendar.com",
              },
              teams: [
                {
                  membership: {
                    accepted: true,
                  },
                  team: {
                    id: 1,
                    name: "Team 1",
                    slug: "team-1",
                    parentId: org.id,
                  },
                },
              ],
            });

            const scenarioData = getScenarioData(
              {
                webhooks: [
                  {
                    userId: organizer.id,
                    eventTriggers: ["BOOKING_CREATED"],
                    subscriberUrl: "http://my-webhook.example.com",
                    active: true,
                    eventTypeId: 1,
                    appId: null,
                  },
                ],
                eventTypes: [
                  {
                    id: 1,
                    teamId: 1,
                    slotInterval: 15,
                    requiresConfirmation: true,
                    schedulingType: SchedulingType.COLLECTIVE,
                    length: 15,
                    users: [
                      {
                        id: 101,
                      },
                      {
                        id: 102,
                      },
                    ],
                    // Both Email and Attendee Phone Number Fields are required
                    bookingFields: getDefaultBookingFields({
                      emailField: {
                        name: "email",
                        type: "email",
                        label: "",
                        hidden: true,
                        sources: [{ id: "default", type: "default", label: "Default" }],
                        editable: "system-but-optional",
                        required: false,
                        placeholder: "",
                        defaultLabel: "email_address",
                      },
                      bookingFields: [
                        {
                          name: "attendeePhoneNumber",
                          type: "phone",
                          hidden: false,
                          sources: [{ id: "default", type: "default", label: "Default" }],
                          editable: "system-but-optional",
                          required: true,
                          defaultLabel: "phone_number",
                        },
                      ],
                    }),
                    // Common schedule is the morning shift
                    schedule: TestData.schedules.IstMorningShift,
                    destinationCalendar: {
                      integration: TestData.apps["google-calendar"].type,
                      externalId: "event-type-1@google-calendar.com",
                    },
                  },
                ],
                organizer,
                usersApartFromOrganizer: otherTeamMembers,
                apps: [TestData.apps["google-calendar"], TestData.apps["daily-video"]],
              },
              { id: org.id }
            );
            await createBookingScenario(scenarioData);

            mockSuccessfulVideoMeetingCreation({
              metadataLookupKey: appStoreMetadata.dailyvideo.dirName,
              videoMeetingData: {
                id: "MOCK_ID",
                password: "MOCK_PASS",
                url: `http://mock-dailyvideo.example.com/meeting-1`,
              },
            });

            mockCalendarToHaveNoBusySlots("googlecalendar", {
              create: {
                id: "MOCKED_GOOGLE_CALENDAR_EVENT_ID",
                iCalUID: "MOCKED_GOOGLE_CALENDAR_ICS_ID",
              },
            });

            const mockBookingData = getMockRequestDataForBooking({
              data: {
                // Try booking the first available free timeslot in both the users' schedules
                start: `${getDate({ dateIncrement: 1 }).dateString}T11:30:00.000Z`,
                end: `${getDate({ dateIncrement: 1 }).dateString}T11:45:00.000Z`,
                eventTypeId: 1,
                // No Email Passed
                responses: {
                  name: booker.name,
                  email: "",
                  attendeePhoneNumber: booker.attendeePhoneNumber,
                  location: { optionValue: "", value: BookingLocations.CalVideo },
                },
              },
            });

            const { req } = createMockNextJsRequest({
              method: "POST",
              body: mockBookingData,
            });

            const createdBooking = await handleNewBooking(req);

            await expectBookingToBeInDatabase({
              description: "",
              location: BookingLocations.CalVideo,
              responses: expect.objectContaining({
                attendeePhoneNumber: booker.attendeePhoneNumber,
                name: booker.name,
              }),
              // eslint-disable-next-line @typescript-eslint/no-non-null-assertion
              uid: createdBooking.uid!,
              eventTypeId: mockBookingData.eventTypeId,
              status: BookingStatus.PENDING,
            });

            expectBookingRequestedEmails({
              organizer,
              emails,
            });

            expectBookingRequestedWebhookToHaveBeenFired({
              booker: { name: booker.name, email: contructEmailFromPhoneNumber(TEST_ATTENDEE_NUMBER) },
              organizer,
              location: BookingLocations.CalVideo,
              subscriberUrl,
              eventType: scenarioData.eventTypes[0],
              isEmailHidden: true,
            });

            expectSMSToBeTriggered({ sms, toNumber: TEST_ATTENDEE_NUMBER });
          },
          timeout
        );

        test(
          `rejects a booking when the timeslot isn't within the common schedule`,
          async ({}) => {
            const handleNewBooking = (await import("@calcom/features/bookings/lib/handleNewBooking")).default;
            const booker = getBooker({
              email: "booker@example.com",
              name: "Booker",
            });
            const otherTeamMembers = [
              {
                name: "Other Team Member 1",
                username: "other-team-member-1",
                timeZone: Timezones["+5:30"],
                // So, that it picks the first schedule from the list
                defaultScheduleId: null,
                email: "other-team-member-1@example.com",
                id: 102,
                schedules: [],
                credentials: [getGoogleCalendarCredential()],
                selectedCalendars: [TestData.selectedCalendars.google],
                destinationCalendar: {
                  integration: TestData.apps["google-calendar"].type,
                  externalId: "other-team-member-1@google-calendar.com",
                },
              },
            ];
            const organizer = getOrganizer({
              name: "Organizer",
              email: "organizer@example.com",
              id: 101,
              // So, that it picks the first schedule from the list
              defaultScheduleId: null,
              schedules: [],
              credentials: [getGoogleCalendarCredential()],
              selectedCalendars: [TestData.selectedCalendars.google],
              destinationCalendar: {
                integration: TestData.apps["google-calendar"].type,
                externalId: "organizer@google-calendar.com",
              },
            });
            await createBookingScenario(
              getScenarioData({
                webhooks: [
                  {
                    userId: organizer.id,
                    eventTriggers: ["BOOKING_CREATED"],
                    subscriberUrl: "http://my-webhook.example.com",
                    active: true,
                    eventTypeId: 1,
                    appId: null,
                  },
                ],
                eventTypes: [
                  {
                    id: 1,
                    slotInterval: 15,
                    schedulingType: SchedulingType.COLLECTIVE,
                    length: 15,
                    schedule: TestData.schedules.IstMorningShift,
                    users: [
                      {
                        id: 101,
                      },
                      {
                        id: 102,
                      },
                    ],
                    destinationCalendar: {
                      integration: TestData.apps["google-calendar"].type,
                      externalId: "event-type-1@google-calendar.com",
                    },
                  },
                ],
                organizer,
                usersApartFromOrganizer: otherTeamMembers,
                apps: [TestData.apps["google-calendar"], TestData.apps["daily-video"]],
              })
            );
            mockSuccessfulVideoMeetingCreation({
              metadataLookupKey: appStoreMetadata.dailyvideo.dirName,
              videoMeetingData: {
                id: "MOCK_ID",
                password: "MOCK_PASS",
                url: `http://mock-dailyvideo.example.com/meeting-1`,
              },
            });
            mockCalendarToHaveNoBusySlots("googlecalendar", {
              create: {
                id: "MOCKED_GOOGLE_CALENDAR_EVENT_ID",
                iCalUID: "MOCKED_GOOGLE_CALENDAR_ICS_ID",
              },
            });
            const mockBookingData = getMockRequestDataForBooking({
              data: {
                start: `${getDate({ dateIncrement: 1 }).dateString}T03:30:00.000Z`,
                end: `${getDate({ dateIncrement: 1 }).dateString}T03:45:00.000Z`,
                eventTypeId: 1,
                responses: {
                  email: booker.email,
                  name: booker.name,
                  location: { optionValue: "", value: BookingLocations.CalVideo },
                },
              },
            });
            const { req } = createMockNextJsRequest({
              method: "POST",
              body: mockBookingData,
            });
            await expect(async () => {
              await handleNewBooking(req);
            }).rejects.toThrowError(ErrorCode.NoAvailableUsersFound);
          },
          timeout
        );
      });

      test(
        `When Cal Video is the location, it uses global instance credentials and createMeeting is called for it`,
        async ({ emails }) => {
          const handleNewBooking = (await import("@calcom/features/bookings/lib/handleNewBooking")).default;
          const booker = getBooker({
            email: "booker@example.com",
            name: "Booker",
          });
          const otherTeamMembers = [
            {
              name: "Other Team Member 1",
              username: "other-team-member-1",
              timeZone: Timezones["+5:30"],
              defaultScheduleId: 1001,
              email: "other-team-member-1@example.com",
              id: 102,
              schedules: [{ ...TestData.schedules.IstWorkHours, id: 1001 }],
              credentials: [getGoogleCalendarCredential()],
              selectedCalendars: [TestData.selectedCalendars.google],
              destinationCalendar: {
                integration: TestData.apps["google-calendar"].type,
                externalId: "other-team-member-1@google-calendar.com",
              },
            },
          ];
          const organizer = getOrganizer({
            name: "Organizer",
            email: "organizer@example.com",
            id: 101,
            schedules: [TestData.schedules.IstWorkHours],
            // Even though Daily Video credential isn't here, it would still work because it's a globally installed app and credentials are available on instance level
            credentials: [getGoogleCalendarCredential()],
            selectedCalendars: [TestData.selectedCalendars.google],
            destinationCalendar: {
              integration: TestData.apps["google-calendar"].type,
              externalId: "organizer@google-calendar.com",
            },
          });
          const { eventTypes } = await createBookingScenario(
            getScenarioData({
              webhooks: [
                {
                  userId: organizer.id,
                  eventTriggers: ["BOOKING_CREATED"],
                  subscriberUrl: "http://my-webhook.example.com",
                  active: true,
                  eventTypeId: 1,
                  appId: null,
                },
              ],
              eventTypes: [
                {
                  id: 1,
                  slotInterval: 30,
                  schedulingType: SchedulingType.COLLECTIVE,
                  length: 30,
                  users: [
                    {
                      id: 101,
                    },
                    {
                      id: 102,
                    },
                  ],
                  destinationCalendar: {
                    integration: TestData.apps["google-calendar"].type,
                    externalId: "event-type-1@google-calendar.com",
                  },
                },
              ],
              organizer,
              usersApartFromOrganizer: otherTeamMembers,
              apps: [TestData.apps["google-calendar"], TestData.apps["daily-video"]],
            })
          );
          const videoMock = mockSuccessfulVideoMeetingCreation({
            metadataLookupKey: appStoreMetadata.dailyvideo.dirName,
            videoMeetingData: {
              id: "MOCK_ID",
              password: "MOCK_PASS",
              url: `http://mock-dailyvideo.example.com/meeting-1`,
            },
          });
          const calendarMock = mockCalendarToHaveNoBusySlots("googlecalendar", {
            create: {
              id: "MOCKED_GOOGLE_CALENDAR_EVENT_ID",
              iCalUID: "MOCKED_GOOGLE_CALENDAR_ICS_ID",
            },
          });
          const mockBookingData = getMockRequestDataForBooking({
            data: {
              start: `${getDate({ dateIncrement: 1 }).dateString}T05:00:00.000Z`,
              end: `${getDate({ dateIncrement: 1 }).dateString}T05:30:00.000Z`,
              eventTypeId: 1,
              responses: {
                email: booker.email,
                name: booker.name,
                location: { optionValue: "", value: BookingLocations.CalVideo },
              },
            },
          });
          const { req } = createMockNextJsRequest({
            method: "POST",
            body: mockBookingData,
          });
          const createdBooking = await handleNewBooking(req);
          await expectBookingToBeInDatabase({
            description: "",
            location: BookingLocations.CalVideo,
            responses: expect.objectContaining({
              email: booker.email,
              name: booker.name,
            }),
            // eslint-disable-next-line @typescript-eslint/no-non-null-assertion
            uid: createdBooking.uid!,
            eventTypeId: mockBookingData.eventTypeId,
            status: BookingStatus.ACCEPTED,
            references: [
              {
                type: appStoreMetadata.dailyvideo.type,
                uid: "MOCK_ID",
                meetingId: "MOCK_ID",
                meetingPassword: "MOCK_PASS",
                meetingUrl: "http://mock-dailyvideo.example.com/meeting-1",
              },
              {
                type: appStoreMetadata.googlecalendar.type,
                uid: "MOCKED_GOOGLE_CALENDAR_EVENT_ID",
                meetingId: "MOCKED_GOOGLE_CALENDAR_EVENT_ID",
                meetingPassword: "MOCK_PASSWORD",
                meetingUrl: "https://UNUSED_URL",
              },
            ],
          });
          // expectWorkflowToBeTriggered();
          expectSuccessfulCalendarEventCreationInCalendar(calendarMock, {
            destinationCalendars: [
              {
                integration: TestData.apps["google-calendar"].type,
                externalId: "event-type-1@google-calendar.com",
              },
              {
                integration: TestData.apps["google-calendar"].type,
                externalId: "other-team-member-1@google-calendar.com",
              },
            ],
            videoCallUrl: "http://mock-dailyvideo.example.com/meeting-1",
          });
          expectSuccessfulVideoMeetingCreation(videoMock, {
            credential: expect.objectContaining({
              appId: "daily-video",
              key: {
                apikey: "MOCK_DAILY_API_KEY",
              },
            }),
            calEvent: expect.objectContaining(
              getExpectedCalEventForBookingRequest({
                bookingRequest: mockBookingData,
                eventType: eventTypes[0],
              })
            ),
          });
          expectSuccessfulBookingCreationEmails({
            booking: {
              uid: createdBooking.uid!,
            },
            booker,
            organizer,
            otherTeamMembers,
            emails,
            iCalUID: "MOCKED_GOOGLE_CALENDAR_ICS_ID",
          });
          expectBookingCreatedWebhookToHaveBeenFired({
            booker,
            organizer,
            location: BookingLocations.CalVideo,
            subscriberUrl: "http://my-webhook.example.com",
            videoCallUrl: `${WEBAPP_URL}/video/${createdBooking.uid}`,
          });
        },
        timeout
      );

      test(
        `When Zoom is the location, it uses credentials of the first host and createMeeting is called for it.`,
        async ({ emails }) => {
          const handleNewBooking = (await import("@calcom/features/bookings/lib/handleNewBooking")).default;
          const booker = getBooker({
            email: "booker@example.com",
            name: "Booker",
          });
          const otherTeamMembers = [
            {
              name: "Other Team Member 1",
              username: "other-team-member-1",
              timeZone: Timezones["+5:30"],
              defaultScheduleId: 1001,
              email: "other-team-member-1@example.com",
              id: 102,
              schedules: [
                {
                  ...TestData.schedules.IstWorkHours,
                  // Specify an ID directly here because we want to be able to use that ID in defaultScheduleId above.
                  id: 1001,
                },
              ],
              credentials: [getGoogleCalendarCredential()],
              selectedCalendars: [TestData.selectedCalendars.google],
              destinationCalendar: {
                integration: TestData.apps["google-calendar"].type,
                externalId: "other-team-member-1@google-calendar.com",
              },
            },
          ];
          const organizer = getOrganizer({
            name: "Organizer",
            email: "organizer@example.com",
            id: 101,
            schedules: [TestData.schedules.IstWorkHours],
            credentials: [
              {
                id: 2,
                ...getGoogleCalendarCredential(),
              },
              {
                id: 1,
                ...getZoomAppCredential(),
              },
            ],
            selectedCalendars: [TestData.selectedCalendars.google],
            destinationCalendar: {
              integration: TestData.apps["google-calendar"].type,
              externalId: "organizer@google-calendar.com",
            },
          });
          const { eventTypes } = await createBookingScenario(
            getScenarioData({
              webhooks: [
                {
                  userId: organizer.id,
                  eventTriggers: ["BOOKING_CREATED"],
                  subscriberUrl: "http://my-webhook.example.com",
                  active: true,
                  eventTypeId: 1,
                  appId: null,
                },
              ],
              eventTypes: [
                {
                  id: 1,
                  slotInterval: 30,
                  schedulingType: SchedulingType.COLLECTIVE,
                  length: 30,
                  users: [
                    {
                      id: 101,
                    },
                    {
                      id: 102,
                    },
                  ],
                  locations: [
                    {
                      type: BookingLocations.ZoomVideo,
                      credentialId: 1,
                    },
                  ],
                  destinationCalendar: {
                    integration: TestData.apps["google-calendar"].type,
                    externalId: "event-type-1@google-calendar.com",
                  },
                },
              ],
              organizer,
              usersApartFromOrganizer: otherTeamMembers,
              apps: [TestData.apps["google-calendar"], TestData.apps["zoomvideo"]],
            })
          );
          const videoMock = mockSuccessfulVideoMeetingCreation({
            metadataLookupKey: "zoomvideo",
            videoMeetingData: {
              id: "MOCK_ID",
              password: "MOCK_PASS",
              url: `http://mock-zoomvideo.example.com/meeting-1`,
            },
          });
          const calendarMock = mockCalendarToHaveNoBusySlots("googlecalendar", {
            create: {
              id: "MOCKED_GOOGLE_CALENDAR_EVENT_ID",
              iCalUID: "MOCKED_GOOGLE_CALENDAR_ICS_ID",
            },
          });
          const mockBookingData = getMockRequestDataForBooking({
            data: {
              start: `${getDate({ dateIncrement: 1 }).dateString}T05:00:00.000Z`,
              end: `${getDate({ dateIncrement: 1 }).dateString}T05:30:00.000Z`,
              eventTypeId: 1,
              responses: {
                email: booker.email,
                name: booker.name,
                location: { optionValue: "", value: BookingLocations.ZoomVideo },
              },
            },
          });
          const { req } = createMockNextJsRequest({
            method: "POST",
            body: mockBookingData,
          });
          const createdBooking = await handleNewBooking(req);
          await expectBookingToBeInDatabase({
            description: "",
            location: BookingLocations.ZoomVideo,
            responses: expect.objectContaining({
              email: booker.email,
              name: booker.name,
            }),
            // eslint-disable-next-line @typescript-eslint/no-non-null-assertion
            uid: createdBooking.uid!,
            eventTypeId: mockBookingData.eventTypeId,
            status: BookingStatus.ACCEPTED,
            references: [
              {
                type: TestData.apps.zoomvideo.type,
                meetingId: "MOCK_ID",
                meetingPassword: "MOCK_PASS",
                meetingUrl: "http://mock-zoomvideo.example.com/meeting-1",
              },
              {
                type: TestData.apps["google-calendar"].type,
                uid: "MOCKED_GOOGLE_CALENDAR_EVENT_ID",
                meetingId: "MOCKED_GOOGLE_CALENDAR_EVENT_ID",
                meetingPassword: "MOCK_PASSWORD",
                meetingUrl: "https://UNUSED_URL",
              },
            ],
          });
          // expectWorkflowToBeTriggered();
          expectSuccessfulCalendarEventCreationInCalendar(calendarMock, {
            destinationCalendars: [
              {
                integration: TestData.apps["google-calendar"].type,
                externalId: "event-type-1@google-calendar.com",
              },
              {
                integration: TestData.apps["google-calendar"].type,
                externalId: "other-team-member-1@google-calendar.com",
              },
            ],
            videoCallUrl: "http://mock-zoomvideo.example.com/meeting-1",
          });
          expectSuccessfulVideoMeetingCreation(videoMock, {
            credential: expect.objectContaining({
              appId: TestData.apps.zoomvideo.slug,
              key: expect.objectContaining({
                access_token: "ACCESS_TOKEN",
                refresh_token: "REFRESH_TOKEN",
                token_type: "Bearer",
              }),
            }),
            calEvent: expect.objectContaining(
              getExpectedCalEventForBookingRequest({
                bookingRequest: mockBookingData,
                eventType: eventTypes[0],
              })
            ),
          });
          expectSuccessfulBookingCreationEmails({
            booking: {
              uid: createdBooking.uid!,
            },
            booker,
            organizer,
            otherTeamMembers,
            emails,
            iCalUID: "MOCKED_GOOGLE_CALENDAR_ICS_ID",
          });
          expectBookingCreatedWebhookToHaveBeenFired({
            booker,
            organizer,
            location: BookingLocations.ZoomVideo,
            subscriberUrl: "http://my-webhook.example.com",
            videoCallUrl: `http://mock-zoomvideo.example.com/meeting-1`,
          });
        },
        timeout
      );

      test(
        `When event type location is Organizer Default App and user metadata is empty, default to Cal Video`,
        async ({ emails }) => {
          const handleNewBooking = (await import("@calcom/features/bookings/lib/handleNewBooking")).default;
          const booker = getBooker({
            email: "booker@example.com",
            name: "Booker",
          });
          const otherTeamMembers = [
            {
              name: "Other Team Member 1",
              username: "other-team-member-1",
              timeZone: Timezones["+5:30"],
              defaultScheduleId: 1001,
              email: "other-team-member-1@example.com",
              id: 102,
              schedules: [
                {
                  ...TestData.schedules.IstWorkHours,
                  // Specify an ID directly here because we want to be able to use that ID in defaultScheduleId above.
                  id: 1001,
                },
              ],
              credentials: [getGoogleCalendarCredential()],
              selectedCalendars: [TestData.selectedCalendars.google],
              destinationCalendar: {
                integration: TestData.apps["google-calendar"].type,
                externalId: "other-team-member-1@google-calendar.com",
              },
            },
          ];
          const organizer = getOrganizer({
            name: "Organizer",
            email: "organizer@example.com",
            id: 101,
            schedules: [TestData.schedules.IstWorkHours],
            credentials: [
              {
                id: 2,
                ...getGoogleCalendarCredential(),
              },
              {
                id: 1,
                ...getZoomAppCredential(),
              },
            ],
            metadata: {},
            selectedCalendars: [TestData.selectedCalendars.google],
            destinationCalendar: {
              integration: TestData.apps["google-calendar"].type,
              externalId: "organizer@google-calendar.com",
            },
          });
          const { eventTypes } = await createBookingScenario(
            getScenarioData({
              webhooks: [
                {
                  userId: organizer.id,
                  eventTriggers: ["BOOKING_CREATED"],
                  subscriberUrl: "http://my-webhook.example.com",
                  active: true,
                  eventTypeId: 1,
                  appId: null,
                },
              ],
              eventTypes: [
                {
                  id: 1,
                  slotInterval: 30,
                  schedulingType: SchedulingType.COLLECTIVE,
                  length: 30,
                  users: [
                    {
                      id: 101,
                    },
                    {
                      id: 102,
                    },
                  ],
                  locations: [
                    {
                      type: "conferencing",
                    },
                  ],
                  destinationCalendar: {
                    integration: TestData.apps["google-calendar"].type,
                    externalId: "event-type-1@google-calendar.com",
                  },
                },
              ],
              organizer,
              usersApartFromOrganizer: otherTeamMembers,
              apps: [
                TestData.apps["google-calendar"],
                TestData.apps["daily-video"],
                TestData.apps["zoomvideo"],
              ],
            })
          );
          mockSuccessfulVideoMeetingCreation({
            metadataLookupKey: appStoreMetadata.dailyvideo.dirName,
            videoMeetingData: {
              id: "MOCK_ID",
              password: "MOCK_PASS",
              url: `http://mock-dailyvideo.example.com/meeting-1`,
            },
          });
          const calendarMock = mockCalendarToHaveNoBusySlots("googlecalendar", {
            create: {
              id: "MOCKED_GOOGLE_CALENDAR_EVENT_ID",
              iCalUID: "MOCKED_GOOGLE_CALENDAR_ICS_ID",
            },
          });
          const mockBookingData = getMockRequestDataForBooking({
            data: {
              start: `${getDate({ dateIncrement: 1 }).dateString}T05:00:00.000Z`,
              end: `${getDate({ dateIncrement: 1 }).dateString}T05:30:00.000Z`,
              eventTypeId: 1,
              responses: {
                email: booker.email,
                name: booker.name,
                location: { optionValue: "", value: OrganizerDefaultConferencingAppType },
              },
            },
          });
          const { req } = createMockNextJsRequest({
            method: "POST",
            body: mockBookingData,
          });
          const createdBooking = await handleNewBooking(req);
          await expectBookingToBeInDatabase({
            description: "",
            location: BookingLocations.CalVideo,
            responses: expect.objectContaining({
              email: booker.email,
              name: booker.name,
            }),
            // eslint-disable-next-line @typescript-eslint/no-non-null-assertion
            uid: createdBooking.uid!,
            eventTypeId: mockBookingData.eventTypeId,
            status: BookingStatus.ACCEPTED,
            references: [
              {
                type: appStoreMetadata.dailyvideo.type,
                uid: "MOCK_ID",
                meetingId: "MOCK_ID",
                meetingPassword: "MOCK_PASS",
                meetingUrl: "http://mock-dailyvideo.example.com/meeting-1",
              },
              {
                type: TestData.apps["google-calendar"].type,
                uid: "MOCKED_GOOGLE_CALENDAR_EVENT_ID",
                meetingId: "MOCKED_GOOGLE_CALENDAR_EVENT_ID",
                meetingPassword: "MOCK_PASSWORD",
                meetingUrl: "https://UNUSED_URL",
              },
            ],
          });

          expectSuccessfulCalendarEventCreationInCalendar(calendarMock, {
            destinationCalendars: [
              {
                integration: TestData.apps["google-calendar"].type,
                externalId: "event-type-1@google-calendar.com",
              },
              {
                integration: TestData.apps["google-calendar"].type,
                externalId: "other-team-member-1@google-calendar.com",
              },
            ],
            videoCallUrl: "http://mock-dailyvideo.example.com/meeting-1",
          });
          expectSuccessfulBookingCreationEmails({
            booking: {
              uid: createdBooking.uid!,
            },
            booker,
            organizer,
            otherTeamMembers,
            emails,
            iCalUID: "MOCKED_GOOGLE_CALENDAR_ICS_ID",
          });
          expectBookingCreatedWebhookToHaveBeenFired({
            booker,
            organizer,
            location: BookingLocations.CalVideo,
            subscriberUrl: "http://my-webhook.example.com",
            videoCallUrl: `${WEBAPP_URL}/video/${createdBooking.uid}`,
          });
        },
        timeout
      );

      describe("Team(T1) not part of any org but the organizer is part of an organization(O1)", () => {
        test(
          `succesfully creates a booking when all the hosts are free as per their schedules
          - Destination calendars for event-type and non-first hosts are used to create calendar events
          - Reschedule and Cancel link in email are not of the org domain because the team is not part of any org
        `,
          async ({ emails }) => {
            const handleNewBooking = (await import("@calcom/features/bookings/lib/handleNewBooking")).default;
            const org = await createOrganization({
              name: "Test Org",
              slug: "testorg",
            });
            const booker = getBooker({
              email: "booker@example.com",
              name: "Booker",
            });
            const otherTeamMembers = [
              {
                name: "Other Team Member 1",
                username: "other-team-member-1",
                timeZone: Timezones["+5:30"],
                // So, that it picks the first schedule from the list
                defaultScheduleId: null,
                email: "other-team-member-1@example.com",
                id: 102,
                // Has Evening shift
                schedules: [TestData.schedules.IstEveningShift],
                credentials: [getGoogleCalendarCredential()],
                selectedCalendars: [TestData.selectedCalendars.google],
                destinationCalendar: {
                  integration: TestData.apps["google-calendar"].type,
                  externalId: "other-team-member-1@google-calendar.com",
                },
              },
            ];
            const organizer = getOrganizer({
              name: "Organizer",
              email: "organizer@example.com",
              id: 101,
              // So, that it picks the first schedule from the list
              defaultScheduleId: null,
              organizationId: org.id,
              teams: [
                {
                  membership: {
                    accepted: true,
                  },
                  team: {
                    id: 1,
                    name: "Team 1",
                    slug: "team-1",
                  },
                },
              ],
              // Has morning shift with some overlap with morning shift
              schedules: [TestData.schedules.IstMorningShift],
              credentials: [getGoogleCalendarCredential()],
              selectedCalendars: [TestData.selectedCalendars.google],
              destinationCalendar: {
                integration: TestData.apps["google-calendar"].type,
                externalId: "organizer@google-calendar.com",
              },
            });
            await createBookingScenario(
              getScenarioData({
                webhooks: [
                  {
                    userId: organizer.id,
                    eventTriggers: ["BOOKING_CREATED"],
                    subscriberUrl: "http://my-webhook.example.com",
                    active: true,
                    eventTypeId: 1,
                    appId: null,
                  },
                ],
                eventTypes: [
                  {
                    id: 1,
                    slotInterval: 15,
                    schedulingType: SchedulingType.COLLECTIVE,
                    length: 15,
                    users: [
                      {
                        id: 101,
                      },
                      {
                        id: 102,
                      },
                    ],
                    // It is a team event but that team isn't part of any org
                    teamId: 1,
                    destinationCalendar: {
                      integration: TestData.apps["google-calendar"].type,
                      externalId: "event-type-1@google-calendar.com",
                    },
                  },
                ],
                organizer,
                usersApartFromOrganizer: otherTeamMembers,
                apps: [TestData.apps["google-calendar"], TestData.apps["daily-video"]],
              })
            );
            mockSuccessfulVideoMeetingCreation({
              metadataLookupKey: appStoreMetadata.dailyvideo.dirName,
              videoMeetingData: {
                id: "MOCK_ID",
                password: "MOCK_PASS",
                url: `http://mock-dailyvideo.example.com/meeting-1`,
              },
            });
            const calendarMock = mockCalendarToHaveNoBusySlots("googlecalendar", {
              create: {
                id: "MOCKED_GOOGLE_CALENDAR_EVENT_ID",
                iCalUID: "MOCKED_GOOGLE_CALENDAR_ICS_ID",
              },
            });
            const mockBookingData = getMockRequestDataForBooking({
              data: {
                // Try booking the first available free timeslot in both the users' schedules
                start: `${getDate({ dateIncrement: 1 }).dateString}T11:30:00.000Z`,
                end: `${getDate({ dateIncrement: 1 }).dateString}T11:45:00.000Z`,
                eventTypeId: 1,
                responses: {
                  email: booker.email,
                  name: booker.name,
                  location: { optionValue: "", value: BookingLocations.CalVideo },
                },
              },
            });
            const { req } = createMockNextJsRequest({
              method: "POST",
              body: mockBookingData,
            });
            const createdBooking = await handleNewBooking(req);
            await expectBookingToBeInDatabase({
              description: "",
              location: BookingLocations.CalVideo,
              responses: expect.objectContaining({
                email: booker.email,
                name: booker.name,
              }),
              // eslint-disable-next-line @typescript-eslint/no-non-null-assertion
              uid: createdBooking.uid!,
              eventTypeId: mockBookingData.eventTypeId,
              status: BookingStatus.ACCEPTED,
              references: [
                {
                  type: appStoreMetadata.dailyvideo.type,
                  uid: "MOCK_ID",
                  meetingId: "MOCK_ID",
                  meetingPassword: "MOCK_PASS",
                  meetingUrl: "http://mock-dailyvideo.example.com/meeting-1",
                },
                {
                  type: TestData.apps["google-calendar"].type,
                  uid: "MOCKED_GOOGLE_CALENDAR_EVENT_ID",
                  meetingId: "MOCKED_GOOGLE_CALENDAR_EVENT_ID",
                  meetingPassword: "MOCK_PASSWORD",
                  meetingUrl: "https://UNUSED_URL",
                },
              ],
            });
            // expectWorkflowToBeTriggered();
            expectSuccessfulCalendarEventCreationInCalendar(calendarMock, {
              destinationCalendars: [
                {
                  integration: TestData.apps["google-calendar"].type,
                  externalId: "event-type-1@google-calendar.com",
                },
                {
                  integration: TestData.apps["google-calendar"].type,
                  externalId: "other-team-member-1@google-calendar.com",
                },
              ],
              videoCallUrl: "http://mock-dailyvideo.example.com/meeting-1",
            });
            expectSuccessfulBookingCreationEmails({
              booking: {
                uid: createdBooking.uid!,
                // All booking links are of WEBAPP_URL and not of the org because the team isn't part of the org
                urlOrigin: WEBSITE_URL,
              },
              booker,
              organizer,
              otherTeamMembers,
              emails,
              iCalUID: "MOCKED_GOOGLE_CALENDAR_ICS_ID",
            });
            expectBookingCreatedWebhookToHaveBeenFired({
              booker,
              organizer,
              location: BookingLocations.CalVideo,
              subscriberUrl: "http://my-webhook.example.com",
              videoCallUrl: `${WEBAPP_URL}/video/${createdBooking.uid}`,
            });
          },
          timeout
        );
      });
    });

    describe("Round Robin Assignment", () => {
      test(`successfully books contact owner if rr lead skip is enabled`, async ({ emails }) => {
        const handleNewBooking = (await import("@calcom/features/bookings/lib/handleNewBooking")).default;
        const booker = getBooker({
          email: "booker@example.com",
          name: "Booker",
        });

        const otherTeamMembers = [
          {
            name: "Other Team Member 1",
            username: "other-team-member-1",
            timeZone: Timezones["+5:30"],
            defaultScheduleId: 1001,
            email: "other-team-member-1@example.com",
            id: 102,
            schedules: [{ ...TestData.schedules.IstWorkHours, id: 1001 }],
          },
        ];

        const organizer = getOrganizer({
          name: "Organizer",
          email: "organizer@example.com",
          id: 101,
          schedules: [TestData.schedules.IstWorkHours],
        });

        mockSuccessfulVideoMeetingCreation({
          metadataLookupKey: appStoreMetadata.dailyvideo.dirName,
          videoMeetingData: {
            id: "MOCK_ID",
            password: "MOCK_PASS",
            url: `http://mock-dailyvideo.example.com/meeting-1`,
          },
        });

        const { eventTypes } = await createBookingScenario(
          getScenarioData({
            webhooks: [
              {
                userId: organizer.id,
                eventTriggers: ["BOOKING_CREATED"],
                subscriberUrl: "http://my-webhook.example.com",
                active: true,
                eventTypeId: 1,
                appId: null,
              },
            ],
            eventTypes: [
              {
                id: 1,
                slotInterval: 30,
                schedulingType: SchedulingType.ROUND_ROBIN,
                length: 30,
                metadata: {
                  apps: {
                    salesforce: {
                      enabled: true,
                      appCategories: ["crm"],
                      roundRobinLeadSkip: true,
                    },
                  },
                },
                users: [
                  {
                    id: 101,
                  },
                  {
                    id: 102,
                  },
                ],
              },
            ],
            organizer,
            usersApartFromOrganizer: otherTeamMembers,
          })
        );

        const bookingData = {
          eventTypeId: 1,
          teamMemberEmail: otherTeamMembers[0].email,
          responses: {
            email: booker.email,
            name: booker.name,
            location: { optionValue: "", value: OrganizerDefaultConferencingAppType },
          },
        };

        const mockBookingData1 = getMockRequestDataForBooking({
          data: {
            ...bookingData,
            start: `${getDate({ dateIncrement: 1 }).dateString}T05:00:00.000Z`,
            end: `${getDate({ dateIncrement: 1 }).dateString}T05:30:00.000Z`,
          },
        });

        const mockBookingData2 = getMockRequestDataForBooking({
          data: {
            ...bookingData,
            start: `${getDate({ dateIncrement: 2 }).dateString}T05:00:00.000Z`,
            end: `${getDate({ dateIncrement: 2 }).dateString}T05:30:00.000Z`,
          },
        });

        const { req: req1 } = createMockNextJsRequest({
          method: "POST",
          body: mockBookingData1,
        });

        const { req: req2 } = createMockNextJsRequest({
          method: "POST",
          body: mockBookingData2,
        });

        const createdBooking1 = await handleNewBooking(req1);

        expect(createdBooking1.userId).toBe(102);

        const createdBooking2 = await handleNewBooking(req2);
        expect(createdBooking2.userId).toBe(102);
      });
    });
  });

  describe("Team Plus Paid Events", () => {
    test.todo("Collective event booking");
    test.todo("Round Robin booking");
  });
  test.todo("Calendar and video Apps installed on a Team  Account");
});<|MERGE_RESOLUTION|>--- conflicted
+++ resolved
@@ -1,7 +1,3 @@
-<<<<<<< HEAD
-import { createOrganization } from "@calcom/web/test/utils/bookingScenario/bookingScenario";
-=======
->>>>>>> 2fb1408d
 import {
   createBookingScenario,
   createOrganization,
@@ -36,22 +32,14 @@
 
 import type { Request, Response } from "express";
 import type { NextApiRequest, NextApiResponse } from "next";
-<<<<<<< HEAD
-import { describe, expect } from "vitest";
-=======
 import { describe, expect, beforeEach } from "vitest";
->>>>>>> 2fb1408d
 
 import { appStoreMetadata } from "@calcom/app-store/appStoreMetaData";
 import { OrganizerDefaultConferencingAppType } from "@calcom/app-store/locations";
 import { WEBAPP_URL, WEBSITE_URL } from "@calcom/lib/constants";
-<<<<<<< HEAD
-import { ErrorCode } from "@calcom/lib/errorCodes";
-=======
 import { contructEmailFromPhoneNumber } from "@calcom/lib/contructEmailFromPhoneNumber";
 import { ErrorCode } from "@calcom/lib/errorCodes";
 import { resetTestSMS } from "@calcom/lib/testSMS";
->>>>>>> 2fb1408d
 import { SchedulingType } from "@calcom/prisma/enums";
 import { BookingStatus } from "@calcom/prisma/enums";
 import { test } from "@calcom/web/test/fixtures/fixtures";
