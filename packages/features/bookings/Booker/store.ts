--- conflicted
+++ resolved
@@ -149,11 +149,8 @@
 
   org?: string | null;
   setOrg: (org: string | null | undefined) => void;
-<<<<<<< HEAD
-=======
 
   teamMemberEmail?: string | null;
->>>>>>> 2fb1408d
 };
 
 /**
@@ -355,10 +352,7 @@
   selectedTimeslot: getQueryParam("slot") || null,
   setSelectedTimeslot: (selectedTimeslot: string | null) => {
     set({ selectedTimeslot });
-<<<<<<< HEAD
     document.cookie = `selectedTime=${selectedTimeslot};path=/;max-age=3600;SameSite=Lax`;
-=======
->>>>>>> 2fb1408d
     updateQueryParam("slot", selectedTimeslot ?? "", false);
   },
   formValues: {},
