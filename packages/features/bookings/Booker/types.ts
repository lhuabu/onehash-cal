--- conflicted
+++ resolved
@@ -88,14 +88,11 @@
   hashedLink?: string | null;
   isInstantMeeting?: boolean;
   teamMemberEmail?: string | null;
-<<<<<<< HEAD
   billingAddressRequired?: boolean;
-=======
   crmOwnerRecordType?: string | null;
   crmAppSlug?: string | null;
   areInstantMeetingParametersSet?: boolean | null;
   userLocale?: string | null;
->>>>>>> 931f3d33
 }
 
 export type WrappedBookerPropsMain = {
