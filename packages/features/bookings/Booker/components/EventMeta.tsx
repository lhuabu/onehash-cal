--- conflicted
+++ resolved
@@ -29,10 +29,6 @@
   isPlatform = true,
   classNames,
 }: {
-<<<<<<< HEAD
-  event: useEventReturnType["data"];
-  isPending: useEventReturnType["isPending"];
-=======
   event?: Pick<
     BookerEvent,
     | "lockTimeZoneToggleOnBookingPage"
@@ -54,7 +50,6 @@
     | "isDynamic"
   > | null;
   isPending: boolean;
->>>>>>> 2fb1408d
   isPlatform?: boolean;
   classNames?: {
     eventMetaContainer?: string;
@@ -170,11 +165,7 @@
                     event.lockTimeZoneToggleOnBookingPage ? "cursor-not-allowed" : ""
                   }`}>
                   <TimezoneSelect
-<<<<<<< HEAD
-                    menuPosition="fixed"
-=======
                     menuPosition="absolute"
->>>>>>> 2fb1408d
                     timezoneSelectCustomClassname={classNames?.eventMetaTimezoneSelect}
                     classNames={{
                       control: () => "!min-h-0 p-0 w-full border-0 bg-transparent focus-within:ring-0",
