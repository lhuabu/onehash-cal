--- conflicted
+++ resolved
@@ -2,11 +2,7 @@
 
 import dayjs from "@calcom/dayjs";
 import { AvailableTimes, AvailableTimesSkeleton } from "@calcom/features/bookings";
-<<<<<<< HEAD
-import type { useEventReturnType } from "@calcom/features/bookings/Booker/utils/event";
-=======
 import type { BookerEvent } from "@calcom/features/bookings/types";
->>>>>>> 2fb1408d
 import { useNonEmptyScheduleDays } from "@calcom/features/schedules";
 import { useSlotsForAvailableDates } from "@calcom/features/schedules/lib/use-schedule/useSlotsForDate";
 import { classNames } from "@calcom/lib";
@@ -23,13 +19,9 @@
   isLoading: boolean;
   seatsPerTimeSlot?: number | null;
   showAvailableSeatsCount?: boolean | null;
-<<<<<<< HEAD
-  event: useEventReturnType;
-=======
   event: {
     data?: Pick<BookerEvent, "length"> | null;
   };
->>>>>>> 2fb1408d
   customClassNames?: {
     availableTimeSlotsContainer?: string;
     availableTimeSlotsTitle?: string;
@@ -111,13 +103,8 @@
                 availableTimeSlotsTitle: customClassNames?.availableTimeSlotsTitle,
                 availableTimeSlotsTimeFormatToggle: customClassNames?.availableTimeSlotsTimeFormatToggle,
               }}
-<<<<<<< HEAD
-              key={schedule.date}
-              date={dayjs(schedule.date)}
-=======
               key={slots.date}
               date={dayjs(slots.date)}
->>>>>>> 2fb1408d
               showTimeFormatToggle={!isColumnView}
               availableMonth={
                 dayjs(selectedDate).format("MM") !== dayjs(schedule.date).format("MM")
@@ -139,15 +126,9 @@
         {isLoading && // Shows exact amount of days as skeleton.
           Array.from({ length: 1 + (extraDays ?? 0) }).map((_, i) => <AvailableTimesSkeleton key={i} />)}
         {!isLoading &&
-<<<<<<< HEAD
-          currentSchedule.length > 0 &&
-          currentSchedule.map((schedule) => (
-            <div key={schedule.date} className="scroll-bar h-full w-full overflow-y-auto overflow-x-hidden">
-=======
           slotsPerDay.length > 0 &&
           slotsPerDay.map((slots) => (
             <div key={slots.date} className="scroll-bar h-full w-full overflow-y-auto overflow-x-hidden">
->>>>>>> 2fb1408d
               <AvailableTimes
                 className={customClassNames?.availableTimeSlotsContainer}
                 customClassNames={customClassNames?.availableTimes}
