--- conflicted
+++ resolved
@@ -9,10 +9,7 @@
 import { useBookerStore } from "@calcom/features/bookings/Booker/store";
 import { updateQueryParam, getQueryParam } from "@calcom/features/bookings/Booker/utils/query-param";
 import { createBooking, createRecurringBooking, createInstantBooking } from "@calcom/features/bookings/lib";
-<<<<<<< HEAD
-=======
 import type { BookerEvent } from "@calcom/features/bookings/types";
->>>>>>> 2fb1408d
 import { getFullName } from "@calcom/features/form-builder/utils";
 import { useBookingSuccessRedirect } from "@calcom/lib/bookingSuccessRedirect";
 import { useLocale } from "@calcom/lib/hooks/useLocale";
@@ -50,11 +47,7 @@
   hashedLink?: string | null;
   bookingForm: UseBookingFormReturnType["bookingForm"];
   metadata: Record<string, string>;
-<<<<<<< HEAD
-  teamMemberEmail?: string;
-=======
   teamMemberEmail?: string | null;
->>>>>>> 2fb1408d
 }
 
 const getBookingSuccessfulEventPayload = (booking: {
@@ -143,13 +136,8 @@
 
   const createBookingMutation = useMutation({
     mutationFn: createBooking,
-<<<<<<< HEAD
-    onSuccess: (responseData) => {
-      const { uid, paymentUid, paymentLink } = responseData;
-=======
     onSuccess: (booking) => {
-      const { uid, paymentUid } = booking;
->>>>>>> 2fb1408d
+      const { uid, paymentUid, paymentLink } = booking;
       const fullName = getFullName(bookingForm.getValues("responses.name"));
 
       const users = !!event.data?.hosts?.length
@@ -162,13 +150,13 @@
         ? duration
         : event.data?.length;
       const eventPayload = {
-        uid: responseData.uid,
-        title: responseData.title,
-        startTime: responseData.startTime,
-        endTime: responseData.endTime,
-        eventTypeId: responseData.eventTypeId,
-        status: responseData.status,
-        paymentRequired: responseData.paymentRequired,
+        uid: booking.uid,
+        title: booking.title,
+        startTime: booking.startTime,
+        endTime: booking.endTime,
+        eventTypeId: booking.eventTypeId,
+        status: booking.status,
+        paymentRequired: booking.paymentRequired,
       };
       if (isRescheduling) {
         sdkActionManager?.fire("rescheduleBookingSuccessful", {
@@ -183,9 +171,6 @@
           },
           confirmed: !(booking.status === BookingStatus.PENDING && event.data?.requiresConfirmation),
         });
-<<<<<<< HEAD
-        sdkActionManager?.fire("rescheduleBookingSuccessfulV2", eventPayload);
-=======
         sdkActionManager?.fire(
           "rescheduleBookingSuccessfulV2",
           getRescheduleBookingSuccessfulEventPayload({
@@ -193,7 +178,6 @@
             isRecurring: false,
           })
         );
->>>>>>> 2fb1408d
       } else {
         sdkActionManager?.fire("bookingSuccessful", {
           booking: booking,
@@ -208,9 +192,6 @@
           confirmed: !(booking.status === BookingStatus.PENDING && event.data?.requiresConfirmation),
         });
 
-<<<<<<< HEAD
-        sdkActionManager?.fire("bookingSuccessfulV2", eventPayload);
-=======
         sdkActionManager?.fire(
           "bookingSuccessfulV2",
           getBookingSuccessfulEventPayload({
@@ -218,7 +199,6 @@
             isRecurring: false,
           })
         );
->>>>>>> 2fb1408d
       }
 
       if (paymentUid) {
@@ -256,11 +236,7 @@
       bookingSuccessRedirect({
         successRedirectUrl: event?.data?.successRedirectUrl || "",
         query,
-<<<<<<< HEAD
-        booking: responseData,
-=======
         booking: booking,
->>>>>>> 2fb1408d
         forwardParamsSuccessRedirect:
           event?.data?.forwardParamsSuccessRedirect === undefined
             ? true
@@ -347,10 +323,6 @@
     bookingForm,
     hashedLink,
     metadata,
-<<<<<<< HEAD
-    teamMemberEmail,
-=======
->>>>>>> 2fb1408d
     handleInstantBooking: createInstantBookingMutation.mutate,
     handleRecBooking: createRecurringBookingMutation.mutate,
     handleBooking: createBookingMutation.mutate,
