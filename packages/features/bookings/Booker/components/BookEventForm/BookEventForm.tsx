import type { TFunction } from "next-i18next";
import { Trans } from "next-i18next";
import Link from "next/link";
import { useMemo, useState } from "react";
import type { FieldError } from "react-hook-form";

import type { BookerEvent } from "@calcom/features/bookings/types";
import { WEBSITE_PRIVACY_POLICY_URL, WEBSITE_TERMS_URL } from "@calcom/lib/constants";
import getPaymentAppData from "@calcom/lib/getPaymentAppData";
import { useLocale } from "@calcom/lib/hooks/useLocale";
import { Alert, Button, EmptyScreen, Form } from "@calcom/ui";

import { useBookerStore } from "../../store";
import type { UseBookingFormReturnType } from "../hooks/useBookingForm";
import type { IUseBookingErrors, IUseBookingLoadingStates } from "../hooks/useBookings";
import { BookingFields } from "./BookingFields";
import { FormSkeleton } from "./Skeleton";

type BookEventFormProps = {
  onCancel?: () => void;
  onSubmit: () => void;
  errorRef: React.RefObject<HTMLDivElement>;
  errors: UseBookingFormReturnType["errors"] & IUseBookingErrors;
  loadingStates: IUseBookingLoadingStates;
  children?: React.ReactNode;
  bookingForm: UseBookingFormReturnType["bookingForm"];
  renderConfirmNotVerifyEmailButtonCond: boolean;
  extraOptions: Record<string, string | string[]>;
  isPlatform?: boolean;
<<<<<<< HEAD
=======
  isVerificationCodeSending: boolean;
>>>>>>> 2fb1408d
};

export const BookEventForm = ({
  onCancel,
  eventQuery,
  rescheduleUid,
  onSubmit,
  errorRef,
  errors,
  loadingStates,
  renderConfirmNotVerifyEmailButtonCond,
  bookingForm,
  children,
  extraOptions,
<<<<<<< HEAD
=======
  isVerificationCodeSending,
>>>>>>> 2fb1408d
  isPlatform = false,
}: Omit<BookEventFormProps, "event"> & {
  eventQuery: {
    isError: boolean;
    isPending: boolean;
    data?: Pick<BookerEvent, "price" | "currency" | "metadata" | "bookingFields" | "locations"> | null;
  };
  rescheduleUid: string | null;
}) => {
  const eventType = eventQuery.data;
  const setFormValues = useBookerStore((state) => state.setFormValues);
  const bookingData = useBookerStore((state) => state.bookingData);
  const timeslot = useBookerStore((state) => state.selectedTimeslot);
  const username = useBookerStore((state) => state.username);
  const isInstantMeeting = useBookerStore((state) => state.isInstantMeeting);

  const [responseVercelIdHeader] = useState<string | null>(null);
  const { t } = useLocale();

  const isPaidEvent = useMemo(() => {
    if (!eventType?.price) return false;
    const paymentAppData = getPaymentAppData(eventType);
    return eventType?.price > 0 && !Number.isNaN(paymentAppData.price) && paymentAppData.price > 0;
  }, [eventType]);

  if (eventQuery.isError) return <Alert severity="warning" message={t("error_booking_event")} />;
  if (eventQuery.isPending || !eventQuery.data) return <FormSkeleton />;
  if (!timeslot)
    return (
      <EmptyScreen
        headline={t("timeslot_missing_title")}
        description={t("timeslot_missing_description")}
        Icon="calendar"
        buttonText={t("timeslot_missing_cta")}
        buttonOnClick={onCancel}
      />
    );

  if (!eventType) {
    console.warn("No event type found for event", extraOptions);
    return <Alert severity="warning" message={t("error_booking_event")} />;
  }

  return (
    <div className="flex h-full flex-col">
      <Form
        className="flex h-full flex-col"
        onChange={() => {
          // Form data is saved in store. This way when user navigates back to
          // still change the timeslot, and comes back to the form, all their values
          // still exist. This gets cleared when the form is submitted.
          const values = bookingForm.getValues();
          setFormValues(values);
        }}
        form={bookingForm}
        handleSubmit={onSubmit}
        noValidate>
        <BookingFields
          isDynamicGroupBooking={!!(username && username.indexOf("+") > -1)}
          fields={eventType.bookingFields}
          locations={eventType.locations}
          rescheduleUid={rescheduleUid || undefined}
          bookingData={bookingData}
        />
        {(errors.hasFormErrors || errors.hasDataErrors) && (
          <div data-testid="booking-fail">
            <Alert
              ref={errorRef}
              className="my-2"
              severity="info"
              title={rescheduleUid ? t("reschedule_fail") : t("booking_fail")}
              message={getError(errors.formErrors, errors.dataErrors, t, responseVercelIdHeader)}
            />
          </div>
        )}
<<<<<<< HEAD
        {!isPlatform && IS_CALCOM && (
=======
        {!isPlatform && (
>>>>>>> 2fb1408d
          <div className="text-subtle my-3 w-full text-xs opacity-80">
            <Trans
              i18nKey="signing_up_terms"
              components={[
                <Link
                  className="text-emphasis hover:underline"
                  key="terms"
<<<<<<< HEAD
                  href={`${WEBSITE_URL}/terms`}
=======
                  href={`${WEBSITE_TERMS_URL}`}
>>>>>>> 2fb1408d
                  target="_blank">
                  Terms
                </Link>,
                <Link
                  className="text-emphasis hover:underline"
                  key="privacy"
<<<<<<< HEAD
                  href={`${WEBSITE_URL}/privacy`}
=======
                  href={`${WEBSITE_PRIVACY_POLICY_URL}`}
>>>>>>> 2fb1408d
                  target="_blank">
                  Privacy Policy.
                </Link>,
              ]}
            />
          </div>
        )}
        <div className="modalsticky mt-auto flex justify-end space-x-2 rtl:space-x-reverse">
          {isInstantMeeting ? (
            <Button type="submit" color="primary" loading={loadingStates.creatingInstantBooking}>
              {isPaidEvent ? t("pay_and_book") : t("confirm")}
            </Button>
          ) : (
            <>
              {!!onCancel && (
                <Button color="minimal" type="button" onClick={onCancel} data-testid="back">
                  {t("back")}
                </Button>
              )}
              <Button
                type="submit"
                color="primary"
                loading={
                  loadingStates.creatingBooking ||
                  loadingStates.creatingRecurringBooking ||
                  isVerificationCodeSending
                }
                data-testid={
                  rescheduleUid && bookingData ? "confirm-reschedule-button" : "confirm-book-button"
                }>
                {rescheduleUid && bookingData
                  ? t("reschedule")
                  : renderConfirmNotVerifyEmailButtonCond
                  ? isPaidEvent
                    ? t("pay_and_book")
                    : t("confirm")
                  : t("verify_email_email_button")}
              </Button>
            </>
          )}
        </div>
      </Form>
      {children}
    </div>
  );
};

const getError = (
  globalError: FieldError | undefined,
  // It feels like an implementation detail to reimplement the types of useMutation here.
  // Since they don't matter for this function, I'd rather disable them then giving you
  // the cognitive overload of thinking to update them here when anything changes.
  // eslint-disable-next-line @typescript-eslint/no-explicit-any
  dataError: any,
  t: TFunction,
  responseVercelIdHeader: string | null
) => {
  if (globalError) return globalError?.message;

  const error = dataError;

  return error?.message ? (
    <>
      {responseVercelIdHeader ?? ""} {t(error.message)}
    </>
  ) : (
    <>{t("can_you_try_again")}</>
  );
};<|MERGE_RESOLUTION|>--- conflicted
+++ resolved
@@ -27,10 +27,7 @@
   renderConfirmNotVerifyEmailButtonCond: boolean;
   extraOptions: Record<string, string | string[]>;
   isPlatform?: boolean;
-<<<<<<< HEAD
-=======
   isVerificationCodeSending: boolean;
->>>>>>> 2fb1408d
 };
 
 export const BookEventForm = ({
@@ -45,10 +42,7 @@
   bookingForm,
   children,
   extraOptions,
-<<<<<<< HEAD
-=======
   isVerificationCodeSending,
->>>>>>> 2fb1408d
   isPlatform = false,
 }: Omit<BookEventFormProps, "event"> & {
   eventQuery: {
@@ -124,11 +118,7 @@
             />
           </div>
         )}
-<<<<<<< HEAD
-        {!isPlatform && IS_CALCOM && (
-=======
         {!isPlatform && (
->>>>>>> 2fb1408d
           <div className="text-subtle my-3 w-full text-xs opacity-80">
             <Trans
               i18nKey="signing_up_terms"
@@ -136,22 +126,14 @@
                 <Link
                   className="text-emphasis hover:underline"
                   key="terms"
-<<<<<<< HEAD
-                  href={`${WEBSITE_URL}/terms`}
-=======
                   href={`${WEBSITE_TERMS_URL}`}
->>>>>>> 2fb1408d
                   target="_blank">
                   Terms
                 </Link>,
                 <Link
                   className="text-emphasis hover:underline"
                   key="privacy"
-<<<<<<< HEAD
-                  href={`${WEBSITE_URL}/privacy`}
-=======
                   href={`${WEBSITE_PRIVACY_POLICY_URL}`}
->>>>>>> 2fb1408d
                   target="_blank">
                   Privacy Policy.
                 </Link>,
