--- conflicted
+++ resolved
@@ -84,13 +84,7 @@
         }
 
         if (field.name === SystemField.Enum.location) {
-<<<<<<< HEAD
-          if (locationResponse?.value === "attendeeInPerson" || locationResponse?.value === "phone") {
-            readOnly = false;
-          }
-=======
           readOnly = false;
->>>>>>> 2fb1408d
         }
 
         // Dynamically populate location field options
