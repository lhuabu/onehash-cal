--- conflicted
+++ resolved
@@ -1,10 +1,7 @@
 import { AnimatePresence, LazyMotion, m } from "framer-motion";
 import dynamic from "next/dynamic";
 import { useEffect, useMemo, useRef } from "react";
-<<<<<<< HEAD
-=======
 import { Toaster } from "react-hot-toast";
->>>>>>> 2fb1408d
 import StickyBox from "react-sticky-box";
 import { shallow } from "zustand/shallow";
 
@@ -34,7 +31,7 @@
 import type { BookerProps, WrappedBookerProps } from "./types";
 
 const loadFramerFeatures = () => import("./framer-features").then((res) => res.default);
-const PoweredBy = dynamic(() => import("@calcom/features/oe/components/PoweredBy"));
+const PoweredBy = dynamic(() => import("@calcom/ee/components/PoweredBy"));
 const UnpublishedEntity = dynamic(() =>
   import("@calcom/ui/components/unpublished-entity/UnpublishedEntity").then((mod) => mod.UnpublishedEntity)
 );
@@ -176,16 +173,10 @@
         eventQuery={event}
         extraOptions={extraOptions}
         rescheduleUid={rescheduleUid}
-<<<<<<< HEAD
-        isPlatform={isPlatform}>
-        <>
-          {verifyCode ? (
-=======
         isVerificationCodeSending={isVerificationCodeSending}
         isPlatform={isPlatform}>
         <>
           {verifyCode && formEmail ? (
->>>>>>> 2fb1408d
             <VerifyCodeDialog
               isOpenDialog={isEmailVerificationModalVisible}
               setIsOpenDialog={setEmailVerificationModalVisible}
@@ -266,6 +257,7 @@
   if (bookerState === "loading") {
     return null;
   }
+
   return (
     <>
       {event.data && !isPlatform ? <BookingPageTagManager eventType={event.data} /> : <></>}
@@ -282,20 +274,12 @@
           data-testid="booker-container"
           className={classNames(
             ...getBookerSizeClassNames(layout, bookerState, hideEventTypeDetails),
-<<<<<<< HEAD
-            `bg-default dark:bg-muted grid max-w-full items-start sm:transition-[width] sm:duration-300 sm:motion-reduce:transition-none md:mt-16 md:flex-row dark:[color-scheme:dark]`,
-=======
             `bg-default dark:bg-muted grid max-w-full items-start dark:[color-scheme:dark] sm:transition-[width] sm:duration-300 sm:motion-reduce:transition-none md:flex-row`,
->>>>>>> 2fb1408d
             // We remove border only when the content covers entire viewport. Because in embed, it can almost never be the case that it covers entire viewport, we show the border there
             (layout === BookerLayouts.MONTH_VIEW || isEmbed) && "border-subtle rounded-md",
             !isEmbed && "sm:transition-[width] sm:duration-300",
             isEmbed && layout === BookerLayouts.MONTH_VIEW && "border-booker sm:border-booker-width",
-<<<<<<< HEAD
-            !isEmbed && layout === BookerLayouts.MONTH_VIEW && `border-subtle`,
-=======
             !isEmbed && layout === BookerLayouts.MONTH_VIEW && `border-subtle border`,
->>>>>>> 2fb1408d
             `${customClassNames?.bookerContainer}`
           )}>
           <AnimatePresence>
@@ -307,13 +291,9 @@
                   (layout === BookerLayouts.COLUMN_VIEW || layout === BookerLayouts.WEEK_VIEW) &&
                     "bg-default dark:bg-muted sticky top-0 z-10"
                 )}>
-<<<<<<< HEAD
-                {!isPlatform ? (
-=======
                 {isPlatform && layout === BookerLayouts.MONTH_VIEW ? (
                   <></>
                 ) : (
->>>>>>> 2fb1408d
                   <Header
                     isMyLink={Boolean(username === sessionUsername)}
                     eventSlug={eventSlug}
@@ -343,11 +323,6 @@
                       )
                     }
                   />
-<<<<<<< HEAD
-                ) : (
-                  <></>
-=======
->>>>>>> 2fb1408d
                 )}
               </BookerSection>
             )}
@@ -408,8 +383,6 @@
                   datePickerDatesActive: customClassNames?.datePickerCustomClassNames?.datePickerDatesActive,
                   datePickerToggle: customClassNames?.datePickerCustomClassNames?.datePickerToggle,
                 }}
-<<<<<<< HEAD
-=======
                 event={event}
                 schedule={schedule}
                 scrollToTimeSlots={scrollToTimeSlots}
@@ -426,29 +399,9 @@
                 extraDays={extraDays}
                 schedule={schedule.data}
                 isLoading={schedule.isPending}
->>>>>>> 2fb1408d
                 event={event}
-                schedule={schedule}
-                scrollToTimeSlots={scrollToTimeSlots}
               />
             </BookerSection>
-<<<<<<< HEAD
-            {layout === BookerLayouts.WEEK_VIEW && (
-              <BookerSection
-                key="large-calendar"
-                area="main"
-                className="border-subtle sticky top-0 ml-[-1px] h-full md:border-l"
-                {...fadeInLeft}>
-                <LargeCalendar
-                  extraDays={extraDays}
-                  schedule={schedule.data}
-                  isLoading={schedule.isPending}
-                  event={event}
-                />
-              </BookerSection>
-            )}
-=======
->>>>>>> 2fb1408d
             <BookerSection
               key="timeslots"
               area={{ default: "main", month_view: "timeslots" }}
@@ -457,7 +410,7 @@
                 layout === BookerLayouts.COLUMN_VIEW
               }
               className={classNames(
-                "border-subtle rtl:border-default flex h-full w-full flex-col overflow-x-auto px-5 py-3 pb-0 ltr:md:border-l rtl:border-r",
+                "border-subtle rtl:border-default flex h-full w-full flex-col overflow-x-auto px-5 py-3 pb-0 rtl:border-r ltr:md:border-l",
                 layout === BookerLayouts.MONTH_VIEW &&
                   "h-full overflow-hidden md:w-[var(--booker-timeslots-width)]",
                 layout !== BookerLayouts.MONTH_VIEW && "sticky top-0"
@@ -486,11 +439,7 @@
           }}
         />
 
-<<<<<<< HEAD
-        {bookerState !== "booking" && event.data?.isInstantEvent && (
-=======
         {bookerState !== "booking" && event.data?.showInstantEventConnectNowModal && (
->>>>>>> 2fb1408d
           <div
             className={classNames(
               "animate-fade-in-up  z-40 my-2 opacity-0",
@@ -509,7 +458,7 @@
           <m.span
             key="logo"
             className={classNames(
-              "-z-10 mb-6 mt-auto pt-6 [&_img]:h-[32px]",
+              "mb-6 mt-auto pt-6 [&_img]:h-[15px]",
               hasDarkBackground ? "dark" : "",
               layout === BookerLayouts.MONTH_VIEW ? "block" : "hidden"
             )}>
