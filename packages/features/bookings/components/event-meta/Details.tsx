import React, { Fragment } from "react";

import { useBookerStore } from "@calcom/features/bookings/Booker/store";
import { PriceIcon } from "@calcom/features/bookings/components/event-meta/PriceIcon";
<<<<<<< HEAD
=======
import type { BookerEvent } from "@calcom/features/bookings/types";
>>>>>>> 2fb1408d
import classNames from "@calcom/lib/classNames";
import getPaymentAppData from "@calcom/lib/getPaymentAppData";
import { useLocale } from "@calcom/lib/hooks/useLocale";
import { Icon, type IconName } from "@calcom/ui";

import { EventDetailBlocks } from "../../types";
import { AvailableEventLocations } from "./AvailableEventLocations";
import { EventDuration } from "./Duration";
import { EventOccurences } from "./Occurences";
import { Price } from "./Price";

type EventDetailsPropsBase = {
  event: Pick<
    BookerEvent,
    | "currency"
    | "price"
    | "locations"
    | "requiresConfirmation"
    | "recurringEvent"
    | "length"
    | "metadata"
    | "isDynamic"
  >;
  className?: string;
};

type EventDetailDefaultBlock = {
  blocks?: EventDetailBlocks[];
};

// Rendering a custom block requires passing a name prop,
// which is used as a key for the block.
type EventDetailCustomBlock = {
  blocks?: React.FC[];
  name: string;
};

type EventDetailsProps = EventDetailsPropsBase & (EventDetailDefaultBlock | EventDetailCustomBlock);

interface EventMetaProps {
  customIcon?: React.ReactNode;
  icon?: IconName;
  iconUrl?: string;
  children: React.ReactNode;
  // Emphasises the text in the block. For now only
  // applying in dark mode.
  highlight?: boolean;
  contentClassName?: string;
  className?: string;
  isDark?: boolean;
}

/**
 * Default order in which the event details will be rendered.
 */
const defaultEventDetailsBlocks = [
  EventDetailBlocks.REQUIRES_CONFIRMATION,
  EventDetailBlocks.DURATION,
  EventDetailBlocks.OCCURENCES,
  EventDetailBlocks.LOCATION,
  EventDetailBlocks.PRICE,
];

/**
 * Helper component that ensures the meta data of an event is
 * rendered in a consistent way — adds an icon and children (text usually).
 */
export const EventMetaBlock = ({
  customIcon,
  icon,
  iconUrl,
  children,
  highlight,
  contentClassName,
  className,
  isDark,
}: EventMetaProps) => {
  if (!React.Children.count(children)) return null;

  return (
    <div
      className={classNames(
        "flex items-start justify-start text-sm",
        highlight ? "text-emphasis" : "text-text",
        className
      )}>
      {iconUrl ? (
        <img
          src={iconUrl}
          alt=""
          // @TODO: Use SVG's instead of images, so we can get rid of the filter.
          className={classNames(
            "mr-2 mt-[2px] h-4 w-4 flex-shrink-0",
            isDark === undefined && "[filter:invert(0.5)_brightness(0.5)]",
            (isDark === undefined || isDark) && "dark:[filter:invert(0.65)_brightness(0.9)]"
          )}
        />
      ) : (
        <>
          {customIcon ||
            (!!icon && (
              <Icon name={icon} className="relative z-20 mr-2 mt-[2px] h-4 w-4 flex-shrink-0 rtl:ml-2" />
            ))}
        </>
      )}
      <div className={classNames("relative z-10 max-w-full break-words", contentClassName)}>{children}</div>
    </div>
  );
};

/**
 * Component that renders event meta data in a structured way, with icons and labels.
 * The component can be configured to show only specific blocks by overriding the
 * `blocks` prop. The blocks prop takes in an array of block names, defined
 * in the `EventDetailBlocks` enum. See the `defaultEventDetailsBlocks` const
 * for the default order in which the blocks will be rendered.
 *
 * As part of the blocks array you can also decide to render a custom React Component,
 * which will then also be rendered.
 *
 * Example:
 * const MyCustomBlock = () => <div>Something nice</div>;
 * <EventDetails event={event} blocks={[EventDetailBlocks.LOCATION, MyCustomBlock]} />
 */
export const EventDetails = ({ event, blocks = defaultEventDetailsBlocks }: EventDetailsProps) => {
  const { t } = useLocale();
  const rescheduleUid = useBookerStore((state) => state.rescheduleUid);
  const isInstantMeeting = useBookerStore((store) => store.isInstantMeeting);

  return (
    <>
      {blocks.map((block) => {
        if (typeof block === "function") {
          return <Fragment key={block.name}>{block(event)}</Fragment>;
        }

        switch (block) {
          case EventDetailBlocks.DURATION:
            return (
<<<<<<< HEAD
              <EventMetaBlock key={block} icon="clock">
=======
              <EventMetaBlock key={block} icon="clock" className="items-center">
>>>>>>> 2fb1408d
                <EventDuration event={event} />
              </EventMetaBlock>
            );

          case EventDetailBlocks.LOCATION:
            if (!event?.locations?.length || isInstantMeeting) return null;
            return (
              <EventMetaBlock key={block}>
                <AvailableEventLocations locations={event.locations} />
              </EventMetaBlock>
            );

          case EventDetailBlocks.REQUIRES_CONFIRMATION:
            if (!event.requiresConfirmation) return null;

            return (
              <EventMetaBlock key={block} icon="square-check">
                {t("requires_confirmation")}
              </EventMetaBlock>
            );

          case EventDetailBlocks.OCCURENCES:
            if (!event.recurringEvent || rescheduleUid) return null;

            return (
              <EventMetaBlock key={block} icon="refresh-ccw">
                <EventOccurences event={event} />
              </EventMetaBlock>
            );

          case EventDetailBlocks.PRICE:
            const paymentAppData = getPaymentAppData(event);
            if (event.price <= 0 || paymentAppData.price <= 0) return null;

            return (
              <EventMetaBlock
                key={block}
                customIcon={
                  <PriceIcon
                    className="relative z-20 mr-2 mt-[2px] h-4 w-4 flex-shrink-0 rtl:ml-2"
                    currency={event.currency}
                  />
                }>
                <Price
                  price={paymentAppData.price}
                  currency={event.currency}
                  displayAlternateSymbol={false}
                />
              </EventMetaBlock>
            );
        }
      })}
    </>
  );
};<|MERGE_RESOLUTION|>--- conflicted
+++ resolved
@@ -2,10 +2,7 @@
 
 import { useBookerStore } from "@calcom/features/bookings/Booker/store";
 import { PriceIcon } from "@calcom/features/bookings/components/event-meta/PriceIcon";
-<<<<<<< HEAD
-=======
 import type { BookerEvent } from "@calcom/features/bookings/types";
->>>>>>> 2fb1408d
 import classNames from "@calcom/lib/classNames";
 import getPaymentAppData from "@calcom/lib/getPaymentAppData";
 import { useLocale } from "@calcom/lib/hooks/useLocale";
@@ -145,11 +142,7 @@
         switch (block) {
           case EventDetailBlocks.DURATION:
             return (
-<<<<<<< HEAD
-              <EventMetaBlock key={block} icon="clock">
-=======
               <EventMetaBlock key={block} icon="clock" className="items-center">
->>>>>>> 2fb1408d
                 <EventDuration event={event} />
               </EventMetaBlock>
             );
