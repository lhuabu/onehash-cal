import { useIsPlatform } from "@calcom/atoms/monorepo";
import { useIsEmbed } from "@calcom/embed-core/embed-iframe";
import { useBookerStore } from "@calcom/features/bookings/Booker/store";
import type { BookerEvent } from "@calcom/features/bookings/types";
import { getUserAvatarUrl } from "@calcom/lib/getAvatarUrl";
import { getBookerBaseUrlSync } from "@calcom/lib/getBookerUrl/client";
import { getTeamUrlSync } from "@calcom/lib/getBookerUrl/client";
import { SchedulingType } from "@calcom/prisma/enums";
import { AvatarGroup } from "@calcom/ui";

export interface EventMembersProps {
  /**
   * Used to determine whether all members should be shown or not.
   * In case of Round Robin type, members aren't shown.
   */
  schedulingType: BookerEvent["schedulingType"];
  users: BookerEvent["users"];
  profile: BookerEvent["profile"];
  entity: BookerEvent["entity"];
}

export const EventMembers = ({ schedulingType, users, profile, entity }: EventMembersProps) => {
  const username = useBookerStore((state) => state.username);
  const isDynamic = !!(username && username.indexOf("+") > -1);
  const isEmbed = useIsEmbed();
<<<<<<< HEAD
=======
  const isPlatform = useIsPlatform();

>>>>>>> 931f3d33
  const showMembers = schedulingType !== SchedulingType.ROUND_ROBIN;
  const shownUsers = showMembers ? users : [];
  // In some cases we don't show the user's names, but only show the profile name.
  const showOnlyProfileName =
    (profile.name && schedulingType === SchedulingType.ROUND_ROBIN) ||
    !users.length ||
    (profile.name !== users[0].name && schedulingType === SchedulingType.COLLECTIVE);

  const orgOrTeamAvatarItem =
    isDynamic || (!profile.image && !entity.logoUrl) || !entity.teamSlug
      ? []
      : [
          {
            // We don't want booker to be able to see the list of other users or teams inside the embed
            href: isEmbed
              ? null
              : entity.teamSlug
              ? getTeamUrlSync({ orgSlug: entity.orgSlug, teamSlug: entity.teamSlug })
              : getBookerBaseUrlSync(entity.orgSlug),
            image: entity.logoUrl ?? profile.image ?? "",
            alt: entity.name ?? profile.name ?? "",
            title: entity.name ?? profile.name ?? "",
          },
        ];

  return (
    <>
      <AvatarGroup
        size="sm"
        className="border-muted"
        items={[
          ...orgOrTeamAvatarItem,
          ...shownUsers.map((user) => ({
            href: isPlatform
              ? null
              : `${getBookerBaseUrlSync(user.profile?.organization?.slug ?? null)}/${
                  user.profile?.username
                }?redirect=false`,
            alt: user.name || "",
            title: user.name || "",
            image: getUserAvatarUrl(user),
          })),
        ]}
      />
      <p className="text-subtle mt-2 text-sm font-semibold">
        {showOnlyProfileName
          ? profile.name
          : shownUsers
              .map((user) => user.name)
              .filter((name) => name)
              .join(", ")}
      </p>
    </>
  );
};<|MERGE_RESOLUTION|>--- conflicted
+++ resolved
@@ -23,11 +23,8 @@
   const username = useBookerStore((state) => state.username);
   const isDynamic = !!(username && username.indexOf("+") > -1);
   const isEmbed = useIsEmbed();
-<<<<<<< HEAD
-=======
   const isPlatform = useIsPlatform();
 
->>>>>>> 931f3d33
   const showMembers = schedulingType !== SchedulingType.ROUND_ROBIN;
   const shownUsers = showMembers ? users : [];
   // In some cases we don't show the user's names, but only show the profile name.
