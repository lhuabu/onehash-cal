import dayjs from "@calcom/dayjs";
import { SENDER_ID, WEBSITE_URL } from "@calcom/lib/constants";
import logger from "@calcom/lib/logger";
import type { TimeFormat } from "@calcom/lib/timeFormat";
import type { PrismaClient } from "@calcom/prisma";
import prisma from "@calcom/prisma";
import type { Prisma } from "@calcom/prisma/client";
import { WorkflowTemplates, WorkflowActions, WorkflowMethods } from "@calcom/prisma/enums";
import { WorkflowTriggerEvents } from "@calcom/prisma/enums";
import { bookingMetadataSchema } from "@calcom/prisma/zod-utils";
import type { CalEventResponses, RecurringEvent } from "@calcom/types/Calendar";

import { getSenderId } from "../alphanumericSenderIdSupport";
import type { ScheduleReminderArgs } from "./emailReminderManager";
import * as twilio from "./providers/twilioProvider";
import type { VariablesType } from "./templates/customTemplate";
import customTemplate from "./templates/customTemplate";
import smsReminderTemplate from "./templates/smsReminderTemplate";

export enum timeUnitLowerCase {
  DAY = "day",
  MINUTE = "minute",
  YEAR = "year",
}
const log = logger.getSubLogger({ prefix: ["[smsReminderManager]"] });

export type AttendeeInBookingInfo = {
  id?: number;
  name: string;
  firstName?: string;
  lastName?: string;
  email: string;
  phoneNumber?: string | null;
  timeZone: string;
  language: { locale: string };
};

export type BookingInfo = {
  uid?: string | null;
  bookerUrl: string;
  attendees: AttendeeInBookingInfo[];
  organizer: {
    language: { locale: string };
    name: string;
    email: string;
    timeZone: string;
    timeFormat?: TimeFormat;
    username?: string;
  };
<<<<<<< HEAD
  eventType?: {
    slug: string;
=======
  eventType: {
    title: string;
    slug?: string;
>>>>>>> 8f2b213a
    recurringEvent?: RecurringEvent | null;
  };
  startTime: string;
  endTime: string;
  title: string;
  location?: string | null;
  additionalNotes?: string | null;
  responses?: CalEventResponses | null;
  metadata?: Prisma.JsonValue;
};

export type ScheduleTextReminderAction = Extract<
  WorkflowActions,
  "SMS_ATTENDEE" | "SMS_NUMBER" | "WHATSAPP_ATTENDEE" | "WHATSAPP_NUMBER"
>;
export interface ScheduleTextReminderArgs extends ScheduleReminderArgs {
  reminderPhone: string | null;
  message: string;
  action: ScheduleTextReminderAction;
  userId?: number | null;
  teamId?: number | null;
  isVerificationPending?: boolean;
  prisma?: PrismaClient;
}

export const scheduleSMSReminder = async (args: ScheduleTextReminderArgs) => {
  const {
    evt,
    reminderPhone,
    triggerEvent,
    action,
    timeSpan,
    message = "",
    workflowStepId,
    template,
    sender,
    userId,
    teamId,
    isVerificationPending = false,
    seatReferenceUid,
  } = args;

  const { startTime, endTime } = evt;
  const uid = evt.uid as string;
  const currentDate = dayjs();
  const timeUnit: timeUnitLowerCase | undefined = timeSpan.timeUnit?.toLocaleLowerCase() as timeUnitLowerCase;
  let scheduledDate = null;

  const senderID = getSenderId(reminderPhone, sender || SENDER_ID);

  //SMS_ATTENDEE action does not need to be verified
  //isVerificationPending is from all already existing workflows (once they edit their workflow, they will also have to verify the number)
  async function getIsNumberVerified() {
    if (action === WorkflowActions.SMS_ATTENDEE) return true;
    const verifiedNumber = await prisma.verifiedNumber.findFirst({
      where: {
        OR: [{ userId }, { teamId }],
        phoneNumber: reminderPhone || "",
      },
    });
    if (!!verifiedNumber) return true;
    return isVerificationPending;
  }
  const isNumberVerified = await getIsNumberVerified();

  let attendeeToBeUsedInSMS: AttendeeInBookingInfo | null = null;
  if (action === WorkflowActions.SMS_ATTENDEE) {
    const attendeeWithReminderPhoneAsSMSReminderNumber =
      reminderPhone && evt.attendees.find((attendee) => attendee.email === evt.responses?.email?.value);
    attendeeToBeUsedInSMS = attendeeWithReminderPhoneAsSMSReminderNumber
      ? attendeeWithReminderPhoneAsSMSReminderNumber
      : evt.attendees[0];
  } else {
    attendeeToBeUsedInSMS = evt.attendees[0];
  }

  if (triggerEvent === WorkflowTriggerEvents.BEFORE_EVENT) {
    scheduledDate = timeSpan.time && timeUnit ? dayjs(startTime).subtract(timeSpan.time, timeUnit) : null;
  } else if (triggerEvent === WorkflowTriggerEvents.AFTER_EVENT) {
    scheduledDate = timeSpan.time && timeUnit ? dayjs(endTime).add(timeSpan.time, timeUnit) : null;
  }

  const name = action === WorkflowActions.SMS_ATTENDEE ? attendeeToBeUsedInSMS.name : "";
  const attendeeName =
    action === WorkflowActions.SMS_ATTENDEE ? evt.organizer.name : attendeeToBeUsedInSMS.name;
  const timeZone =
    action === WorkflowActions.SMS_ATTENDEE ? attendeeToBeUsedInSMS.timeZone : evt.organizer.timeZone;

  const locale =
    action === WorkflowActions.SMS_ATTENDEE
      ? attendeeToBeUsedInSMS.language?.locale
      : evt.organizer.language.locale;

  let smsMessage = message;

  if (smsMessage) {
    const variables: VariablesType = {
      eventName: evt.title,
      organizerName: evt.organizer.name,
      attendeeName: attendeeToBeUsedInSMS.name,
      attendeeFirstName: attendeeToBeUsedInSMS.firstName,
      attendeeLastName: attendeeToBeUsedInSMS.lastName,
      attendeeEmail: attendeeToBeUsedInSMS.email,
      eventDate: dayjs(evt.startTime).tz(timeZone),
      eventEndTime: dayjs(evt.endTime).tz(timeZone),
      timeZone: timeZone,
      location: evt.location,
      additionalNotes: evt.additionalNotes,
      responses: evt.responses,
      meetingUrl: bookingMetadataSchema.parse(evt.metadata || {})?.videoCallUrl,
      cancelLink: `${evt.bookerUrl ?? WEBSITE_URL}/booking/${evt.uid}?cancel=true`,
      rescheduleLink: `${evt.bookerUrl ?? WEBSITE_URL}/reschedule/${evt.uid}`,
      attendeeTimezone: evt.attendees[0].timeZone,
      eventTimeInAttendeeTimezone: dayjs(evt.startTime).tz(evt.attendees[0].timeZone),
      eventEndTimeInAttendeeTimezone: dayjs(evt.endTime).tz(evt.attendees[0].timeZone),
    };
    const customMessage = customTemplate(smsMessage, variables, locale, evt.organizer.timeFormat);
    smsMessage = customMessage.text;
  } else if (template === WorkflowTemplates.REMINDER) {
    smsMessage =
      smsReminderTemplate(
        false,
        evt.organizer.language.locale,
        action,
        evt.organizer.timeFormat,
        evt.startTime,
        evt.title,
        timeZone,
        attendeeName,
        name
      ) || message;
  }

  // Allows debugging generated email content without waiting for sendgrid to send emails
  log.debug(`Sending sms for trigger ${triggerEvent}`, smsMessage);

  if (smsMessage.length > 0 && reminderPhone && isNumberVerified) {
    //send SMS when event is booked/cancelled/rescheduled
    if (
      triggerEvent === WorkflowTriggerEvents.NEW_EVENT ||
      triggerEvent === WorkflowTriggerEvents.EVENT_CANCELLED ||
      triggerEvent === WorkflowTriggerEvents.RESCHEDULE_EVENT
    ) {
      try {
        await twilio.sendSMS(reminderPhone, smsMessage, senderID, userId, teamId);
      } catch (error) {
        log.error(`Error sending SMS with error ${error}`);
      }
    } else if (
      (triggerEvent === WorkflowTriggerEvents.BEFORE_EVENT ||
        triggerEvent === WorkflowTriggerEvents.AFTER_EVENT) &&
      scheduledDate
    ) {
      // Can only schedule at least 60 minutes in advance and at most 7 days in advance
      if (
        currentDate.isBefore(scheduledDate.subtract(1, "hour")) &&
        !scheduledDate.isAfter(currentDate.add(7, "day"))
      ) {
        try {
          const scheduledSMS = await twilio.scheduleSMS(
            reminderPhone,
            smsMessage,
            scheduledDate.toDate(),
            senderID,
            userId,
            teamId
          );

          if (scheduledSMS) {
            await prisma.workflowReminder.create({
              data: {
                bookingUid: uid,
                workflowStepId: workflowStepId,
                method: WorkflowMethods.SMS,
                scheduledDate: scheduledDate.toDate(),
                scheduled: true,
                referenceId: scheduledSMS.sid,
                seatReferenceId: seatReferenceUid,
                ...(evt.attendees[0].id && { attendeeId: evt.attendees[0].id }),
              },
            });
          }
        } catch (error) {
          log.error(`Error scheduling SMS with error ${error}`);
        }
      } else if (scheduledDate.isAfter(currentDate.add(7, "day"))) {
        // Write to DB and send to CRON if scheduled reminder date is past 7 days
        await prisma.workflowReminder.create({
          data: {
            bookingUid: uid,
            workflowStepId: workflowStepId,
            method: WorkflowMethods.SMS,
            scheduledDate: scheduledDate.toDate(),
            scheduled: false,
            seatReferenceId: seatReferenceUid,
          },
        });
      }
    }
  }
};

export const deleteScheduledSMSReminder = async (reminderId: number, referenceId: string | null) => {
  try {
    //TODO:NOSHOW , We will just mark the reminder as cancelled ,and cron job will handle the cancellation
    // as now we can also reschedule the cancelled sms/whatsapp
    // if (referenceId) {
    // await twilio.cancelSMS(referenceId);
    // }

    await prisma.workflowReminder.update({
      where: {
        id: reminderId,
      },
      data: {
        cancelled: true,
      },
    });
  } catch (error) {
    log.error(`Error canceling reminder with error ${error}`);
  }
};<|MERGE_RESOLUTION|>--- conflicted
+++ resolved
@@ -47,14 +47,9 @@
     timeFormat?: TimeFormat;
     username?: string;
   };
-<<<<<<< HEAD
-  eventType?: {
-    slug: string;
-=======
   eventType: {
     title: string;
     slug?: string;
->>>>>>> 8f2b213a
     recurringEvent?: RecurringEvent | null;
   };
   startTime: string;
