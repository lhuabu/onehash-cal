--- conflicted
+++ resolved
@@ -1,10 +1,5 @@
 import type { User as UserAuth } from "next-auth";
-<<<<<<< HEAD
-import { useSession } from "next-auth/react";
-import dynamic from "next/dynamic";
-=======
 import { signOut, useSession } from "next-auth/react";
->>>>>>> 221a449b
 import Link from "next/link";
 import { usePathname, useRouter } from "next/navigation";
 import type { Dispatch, ReactElement, ReactNode, SetStateAction } from "react";
@@ -112,11 +107,9 @@
 } from "@calcom/ui/components/icon";
 import { Discord } from "@calcom/ui/components/icon/Discord";
 
-<<<<<<< HEAD
 import federatedLogout from "../auth/lib/federatedLogout";
 import { useOrgBranding } from "../ee/organizations/context/provider";
-=======
->>>>>>> 221a449b
+
 import FreshChatProvider from "../ee/support/lib/freshchat/FreshChatProvider";
 import { TeamInviteBadge } from "./TeamInviteBadge";
 
