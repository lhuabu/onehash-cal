--- conflicted
+++ resolved
@@ -16,17 +16,13 @@
   OrgUpgradeBanner,
   type OrgUpgradeBannerProps,
 } from "@calcom/features/ee/organizations/components/OrgUpgradeBanner";
+import { useOrgBranding } from "@calcom/features/ee/organizations/context/provider";
+import { getOrgFullOrigin } from "@calcom/features/ee/organizations/lib/orgDomains";
 import HelpMenuItem from "@calcom/features/ee/support/components/HelpMenuItem";
 import useIntercom, { isInterComEnabled } from "@calcom/features/ee/support/lib/intercom/useIntercom";
-<<<<<<< HEAD
-=======
 import { TeamsUpgradeBanner, type TeamsUpgradeBannerProps } from "@calcom/features/ee/teams/components";
->>>>>>> 2fb1408d
 import { useFlagMap } from "@calcom/features/flags/context/provider";
 import { KBarContent, KBarRoot, KBarTrigger } from "@calcom/features/kbar/Kbar";
-import { useOrgBranding } from "@calcom/features/oe/organizations/context/provider";
-import { getOrgFullOrigin } from "@calcom/features/oe/organizations/lib/orgDomains";
-import { TeamsUpgradeBanner, type TeamsUpgradeBannerProps } from "@calcom/features/oe/teams/components";
 import TimezoneChangeDialog from "@calcom/features/settings/TimezoneChangeDialog";
 import AdminPasswordBanner, {
   type AdminPasswordBannerProps,
@@ -46,14 +42,8 @@
   APP_NAME,
   DESKTOP_APP_LINK,
   ENABLE_PROFILE_SWITCHER,
-<<<<<<< HEAD
-  IS_VISUAL_REGRESSION_TESTING,
-  JOIN_DISCORD,
-=======
   IS_CALCOM,
   IS_VISUAL_REGRESSION_TESTING,
-  JOIN_COMMUNITY,
->>>>>>> 2fb1408d
   ROADMAP,
   TOP_BANNER_HEIGHT,
   WEBAPP_URL,
@@ -61,11 +51,8 @@
 import { getPlaceholderAvatar } from "@calcom/lib/defaultAvatarImage";
 import { useFormbricks } from "@calcom/lib/formbricks-client";
 import getBrandColours from "@calcom/lib/getBrandColours";
-<<<<<<< HEAD
-=======
 import { useBookerUrl } from "@calcom/lib/hooks/useBookerUrl";
 import { useCopy } from "@calcom/lib/hooks/useCopy";
->>>>>>> 2fb1408d
 import { useLocale } from "@calcom/lib/hooks/useLocale";
 import { ButtonState, useNotifications } from "@calcom/lib/hooks/useNotifications";
 import { useRefreshData } from "@calcom/lib/hooks/useRefreshData";
@@ -95,18 +82,11 @@
   showToast,
   SkeletonText,
   Tooltip,
-<<<<<<< HEAD
   useBrandTheme,
   PrivacyPolicy,
   TermsOfUse,
   type IconName,
 } from "@calcom/ui";
-import { Discord } from "@calcom/ui/components/icon/Discord";
-=======
-  useCalcomTheme,
-  type IconName,
-} from "@calcom/ui";
->>>>>>> 2fb1408d
 import { useGetUserAttributes } from "@calcom/web/components/settings/platform/hooks/useGetUserAttributes";
 
 import federatedLogout from "../auth/lib/federatedLogout";
@@ -241,12 +221,8 @@
 
 const Layout = (props: LayoutProps) => {
   const banners = useBanners();
-<<<<<<< HEAD
-
-=======
   const pathname = usePathname();
   const isFullPageWithoutSidebar = pathname?.startsWith("/apps/routing-forms/reporting/");
->>>>>>> 2fb1408d
   const { data: user } = trpc.viewer.me.useQuery();
   const { boot } = useIntercom();
   const pageTitle = typeof props.heading === "string" && !props.title ? props.heading : props.title;
@@ -285,11 +261,7 @@
       <TimezoneChangeDialog />
 
       <div className="flex min-h-screen flex-col">
-<<<<<<< HEAD
-        {banners && !props.isPlatformUser && (
-=======
         {banners && !props.isPlatformUser && !isFullPageWithoutSidebar && (
->>>>>>> 2fb1408d
           <div className="sticky top-0 z-10 w-full divide-y divide-black">
             {Object.keys(banners).map((key) => {
               if (key === "teamUpgradeBanner") {
@@ -418,13 +390,10 @@
   const { isPlatformUser } = useGetUserAttributes();
   const { t } = useLocale();
   const { data: user } = useMeQuery();
-<<<<<<< HEAD
-=======
   const utils = trpc.useUtils();
   const bookerUrl = useBookerUrl();
   const pathname = usePathname();
   const isPlatformPages = pathname?.startsWith("/settings/platform");
->>>>>>> 2fb1408d
   useEffect(() => {
     // eslint-disable-next-line @typescript-eslint/ban-ts-comment
     //@ts-ignore
@@ -487,11 +456,7 @@
               </span>
               <Icon
                 name="chevron-down"
-<<<<<<< HEAD
-                className="group-hover:text-subtle text-muted h-4 w-4 flex-shrink-0 rtl:mr-4"
-=======
                 className="group-hover:text-subtle text-muted h-4 w-4 flex-shrink-0 transition rtl:mr-4"
->>>>>>> 2fb1408d
                 aria-hidden="true"
               />
             </span>
@@ -512,11 +477,7 @@
               <HelpMenuItem onHelpItemSelect={() => onHelpItemSelect()} />
             ) : (
               <>
-<<<<<<< HEAD
-                {!isPlatformUser && (
-=======
                 {!isPlatformPages && (
->>>>>>> 2fb1408d
                   <>
                     <DropdownMenuItem>
                       <DropdownItem
@@ -553,19 +514,6 @@
                 )}
 
                 <DropdownMenuItem>
-                  <DropdownItem
-<<<<<<< HEAD
-                    CustomStartIcon={<Discord className="text-default h-4 w-4" />}
-=======
-                    StartIcon="messages-square"
->>>>>>> 2fb1408d
-                    target="_blank"
-                    rel="noreferrer"
-                    href={JOIN_COMMUNITY}>
-                    {t("join_our_community")}
-                  </DropdownItem>
-                </DropdownMenuItem>
-                <DropdownMenuItem>
                   <DropdownItem StartIcon="map" target="_blank" href={ROADMAP}>
                     {t("visit_roadmap")}
                   </DropdownItem>
@@ -579,11 +527,7 @@
                     {t("help")}
                   </DropdownItem>
                 </DropdownMenuItem>
-<<<<<<< HEAD
-                {!isPlatformUser && (
-=======
                 {!isPlatformPages && (
->>>>>>> 2fb1408d
                   <DropdownMenuItem className="todesktop:hidden hidden lg:flex">
                     <DropdownItem
                       StartIcon="download"
@@ -613,11 +557,7 @@
                     type="button"
                     StartIcon="log-out"
                     aria-hidden="true"
-<<<<<<< HEAD
                     onClick={() => federatedLogout()}>
-=======
-                    onClick={() => signOut({ callbackUrl: "/auth/logout" })}>
->>>>>>> 2fb1408d
                     {t("sign_out")}
                   </DropdownItem>
                 </DropdownMenuItem>
@@ -730,11 +670,7 @@
   {
     name: "insights",
     href: "/insights",
-<<<<<<< HEAD
-    icon: "bar-chart",
-=======
     icon: "chart-bar",
->>>>>>> 2fb1408d
   },
 ];
 
@@ -743,62 +679,31 @@
     name: "Dashboard",
     href: "/settings/platform/",
     icon: "layout-dashboard",
-<<<<<<< HEAD
   },
   {
     name: "Documentation",
-    //TODO:UPDATE LINK REFERENCE
-    href: "https://docs.cal.com/docs/platform",
-    icon: "bar-chart",
-    target: "_blank",
-  },
-  {
-    name: "API reference",
-    href: "https://api.cal.com/v2/docs#/",
-    icon: "terminal",
-    target: "_blank",
-  },
-  {
-    name: "Atoms",
-    //TODO:UPDATE LINK REFERENCE
-    href: "https://docs.cal.com/docs/platform#atoms",
-    icon: "atom",
-    target: "_blank",
-  },
-  {
-    name: MORE_SEPARATOR_NAME,
-    //TODO:UPDATE LINK REFERENCE
-    href: "https://docs.cal.com/docs/platform/faq",
-    icon: "ellipsis",
-    target: "_blank",
-  },
-=======
-  },
-  {
-    name: "Documentation",
-    href: "https://docs.cal.com/docs/platform",
+    href: "https://chat.onehash.ai/hc/onehash-help-center/en/categories/onehash-cal",
     icon: "chart-bar",
     target: "_blank",
   },
   {
     name: "API reference",
-    href: "https://api.cal.com/v2/docs#/",
+    href: "https://api.cal.id/docs#/",
     icon: "terminal",
     target: "_blank",
   },
-  {
-    name: "Atoms",
-    href: "https://docs.cal.com/docs/platform#atoms",
-    icon: "atom",
-    target: "_blank",
-  },
-  {
-    name: MORE_SEPARATOR_NAME,
-    href: "https://docs.cal.com/docs/platform/faq",
-    icon: "ellipsis",
-    target: "_blank",
-  },
->>>>>>> 2fb1408d
+  // {
+  //   name: "Atoms",
+  //   href: "https://docs.cal.com/docs/platform#atoms",
+  //   icon: "atom",
+  //   target: "_blank",
+  // },
+  // {
+  //   name: MORE_SEPARATOR_NAME,
+  //   href: "https://docs.cal.com/docs/platform/faq",
+  //   icon: "ellipsis",
+  //   target: "_blank",
+  // },
 ];
 
 const getDesktopNavigationItems = (isPlatformNavigation = false) => {
@@ -889,16 +794,11 @@
           aria-current={current ? "page" : undefined}>
           {item.icon && (
             <Icon
-<<<<<<< HEAD
-              name={item.icon}
-              className="todesktop:!text-blue-500 mr-2 h-4 w-4 flex-shrink-0 md:ltr:mx-auto lg:ltr:mr-2 rtl:ml-2 [&[aria-current='page']]:text-inherit"
-=======
               name={item.isLoading ? "rotate-cw" : item.icon}
               className={classNames(
                 "todesktop:!text-blue-500 mr-2 h-4 w-4 flex-shrink-0 rtl:ml-2 md:ltr:mx-auto lg:ltr:mr-2 [&[aria-current='page']]:text-inherit",
                 item.isLoading && "animate-spin"
               )}
->>>>>>> 2fb1408d
               aria-hidden="true"
               aria-current={current ? "page" : undefined}
             />
@@ -1028,12 +928,8 @@
   return <SideBar isPlatformUser={isPlatformUser} bannersHeight={bannersHeight} user={data?.user} />;
 }
 
-<<<<<<< HEAD
-function SideBar({ bannersHeight, user, isPlatformUser = false }: SideBarProps) {
-=======
 function SideBar({ bannersHeight, user }: SideBarProps) {
   const { fetchAndCopyToClipboard } = useCopy();
->>>>>>> 2fb1408d
   const { t, isLocaleReady } = useLocale();
   const orgBranding = useOrgBranding();
   const pathname = usePathname();
@@ -1105,16 +1001,11 @@
   return (
     <div className="relative">
       <aside
-<<<<<<< HEAD
-        style={!isPlatformUser ? sidebarStylingAttributes : {}}
-        className="bg-muted border-muted fixed left-0 hidden h-full max-h-screen w-14 flex-col overflow-y-auto overflow-x-hidden border-r md:sticky md:flex lg:w-56 lg:px-3">
-=======
         style={!isPlatformPages ? sidebarStylingAttributes : {}}
         className={classNames(
           "bg-muted border-muted fixed left-0 hidden h-full w-14 flex-col overflow-y-auto overflow-x-hidden border-r md:sticky md:flex lg:w-56 lg:px-3",
           !isPlatformPages && "max-h-screen"
         )}>
->>>>>>> 2fb1408d
         <div className="flex h-full flex-col justify-between py-3 lg:pt-4">
           <header className="todesktop:-mt-3 todesktop:flex-col-reverse todesktop:[-webkit-app-region:drag] items-center justify-between md:hidden lg:flex">
             {orgBranding ? (
@@ -1175,21 +1066,12 @@
           <Link href="/event-types" className="text-center md:inline lg:hidden">
             <Logo small icon />
           </Link>
-<<<<<<< HEAD
-          <Navigation isPlatformNavigation={isPlatformUser} />
+          <Navigation isPlatformNavigation={isPlatformPages} />
         </div>
 
-        {!isPlatformUser && (
+        {!isPlatformPages && (
           <div>
             {/* <Tips /> */}
-=======
-          <Navigation isPlatformNavigation={isPlatformPages} />
-        </div>
-
-        {!isPlatformPages && (
-          <div>
-            <Tips />
->>>>>>> 2fb1408d
             {bottomNavItems.map((item, index) => (
               <Tooltip side="right" content={t(item.name)} className="lg:hidden" key={item.name}>
                 <ButtonOrLink
@@ -1207,18 +1089,11 @@
                   onClick={item.onClick}>
                   {!!item.icon && (
                     <Icon
-<<<<<<< HEAD
-                      name={item.icon}
-                      className={classNames(
-                        "h-4 w-4 flex-shrink-0 [&[aria-current='page']]:text-inherit",
-                        "me-3 md:mx-auto lg:ltr:mr-2 lg:rtl:ml-2"
-=======
                       name={item.isLoading ? "rotate-cw" : item.icon}
                       className={classNames(
                         "h-4 w-4 flex-shrink-0 [&[aria-current='page']]:text-inherit",
                         "me-3 md:mx-auto lg:ltr:mr-2 lg:rtl:ml-2",
                         item.isLoading && "animate-spin"
->>>>>>> 2fb1408d
                       )}
                       aria-hidden="true"
                     />
@@ -1233,11 +1108,8 @@
                 </ButtonOrLink>
               </Tooltip>
             ))}
-<<<<<<< HEAD
             <PrivacyPolicy />
             <TermsOfUse />
-=======
->>>>>>> 2fb1408d
             {!IS_VISUAL_REGRESSION_TESTING && <Credits />}
           </div>
         )}
@@ -1280,11 +1152,11 @@
               className={classNames(props.large && "py-8", "flex w-full max-w-full items-center truncate")}>
               {props.HeadingLeftIcon && <div className="ltr:mr-4">{props.HeadingLeftIcon}</div>}
               <div
-                className={classNames("w-full truncate md:block ltr:mr-4 rtl:ml-4", props.headerClassName)}>
+                className={classNames("w-full truncate ltr:mr-4 rtl:ml-4 md:block", props.headerClassName)}>
                 {props.heading && (
                   <h3
                     className={classNames(
-                      "font-cal text-emphasis inline max-w-28 truncate text-lg font-semibold tracking-wide sm:max-w-72 sm:text-xl md:block md:max-w-80 xl:max-w-full",
+                      "font-cal text-emphasis max-w-28 sm:max-w-72 md:max-w-80 inline truncate text-lg font-semibold tracking-wide sm:text-xl md:block xl:max-w-full",
                       props.smallHeading ? "text-base" : "text-xl",
                       props.hideHeadingOnMobile && "hidden"
                     )}>
@@ -1303,7 +1175,7 @@
                   className={classNames(
                     props.backPath
                       ? "relative"
-                      : "pwa:bottom-[max(7rem,_calc(5rem_+_env(safe-area-inset-bottom)))] fixed bottom-20 z-40 md:z-auto ltr:right-4 md:ltr:right-0 rtl:left-4 md:rtl:left-0",
+                      : "pwa:bottom-[max(7rem,_calc(5rem_+_env(safe-area-inset-bottom)))] fixed bottom-20 z-40 ltr:right-4 rtl:left-4 md:z-auto md:ltr:right-0 md:rtl:left-0",
                     "flex-shrink-0 [-webkit-app-region:no-drag] md:relative md:bottom-auto md:right-auto"
                   )}>
                   {isLocaleReady && props.CTA}
@@ -1448,11 +1320,7 @@
             </span>
             <Icon
               name="chevron-down"
-<<<<<<< HEAD
-              className="group-hover:text-subtle text-muted h-4 w-4 flex-shrink-0 rtl:mr-4"
-=======
               className="group-hover:text-subtle text-muted h-4 w-4 flex-shrink-0 transition rtl:mr-4"
->>>>>>> 2fb1408d
               aria-hidden="true"
             />
           </span>
@@ -1465,7 +1333,7 @@
           onInteractOutside={() => {
             setMenuOpen(false);
           }}
-          className="hariom group min-w-56 overflow-hidden rounded-md">
+          className="hariom min-w-56 group overflow-hidden rounded-md">
           <DropdownMenuItem className="p-3 uppercase">
             <span>Switch to</span>
           </DropdownMenuItem>
