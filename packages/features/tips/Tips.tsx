--- conflicted
+++ resolved
@@ -30,21 +30,12 @@
     href: "https://go.cal.com/video",
   },
   {
-<<<<<<< HEAD
-    id: 5,
-    thumbnailUrl: "https://img.youtube.com/vi/0v_nQtpxC_4/0.jpg",
-    mediaLink: "https://go.cal.com/payments-video",
-    title: "Accept Payments",
-    description: "Charge for your time with OneHash's Stripe App",
-    href: "https://app.cal.com/apps/stripe",
-=======
     id: 9,
     thumbnailUrl: "https://img.youtube.com/vi/93iOmzHieCU/0.jpg",
     mediaLink: "https://go.cal.com/round-robin",
     title: "Round-Robin",
     description: "Create advanced group meetings with round-robin",
     href: "https://go.cal.com/round-robin",
->>>>>>> 412e7ecb
   },
   {
     id: 8,
@@ -95,14 +86,6 @@
     href: "https://cal.com/blog/cal-v-1-8",
   },
   {
-<<<<<<< HEAD
-    id: 12,
-    thumbnailUrl: "https://cal.com/og-image-cal-ai.jpg",
-    mediaLink: "https://go.cal.com/cal-ai",
-    title: "Cal.ai",
-    description: "Your personal AI scheduling assistant",
-    href: "https://go.cal.com/cal-ai",
-=======
     id: 2,
     thumbnailUrl: "https://img.youtube.com/vi/EAc46SPL6iA/0.jpg",
     mediaLink: "https://go.cal.com/teams-video",
@@ -117,7 +100,6 @@
     title: "Dynamic booking links",
     description: "Booking link that allows people to quickly schedule meetings.",
     href: "https://cal.com/blog/cal-v-1-9",
->>>>>>> 412e7ecb
   },
 ];
 
