import { calendar_v3 } from "@googleapis/calendar";
import type { Membership, Team, UserPermissionRole } from "@prisma/client";
<<<<<<< HEAD
import type { NextApiResponse } from "next";
import type { AuthOptions, Session } from "next-auth";
=======
import { waitUntil } from "@vercel/functions";
import { OAuth2Client } from "googleapis-common";
import type { AuthOptions, Session, User } from "next-auth";
>>>>>>> 931f3d33
import type { JWT } from "next-auth/jwt";
import { encode } from "next-auth/jwt";
import type { Provider } from "next-auth/providers";
import CredentialsProvider from "next-auth/providers/credentials";
import EmailProvider from "next-auth/providers/email";
import GoogleProvider from "next-auth/providers/google";
import KeyCloakProvider from "next-auth/providers/keycloak";

import { updateProfilePhotoGoogle } from "@calcom/app-store/_utils/oauth/updateProfilePhotoGoogle";
import GoogleCalendarService from "@calcom/app-store/googlecalendar/lib/CalendarService";
import { LicenseKeySingleton } from "@calcom/ee/common/server/LicenseKeyService";
import createUsersAndConnectToOrg from "@calcom/features/ee/dsync/lib/users/createUsersAndConnectToOrg";
import postHogClient from "@calcom/features/ee/event-tracking/lib/posthog/postHogClient";
import ImpersonationProvider from "@calcom/features/ee/impersonation/lib/ImpersonationProvider";
import { clientSecretVerifier, hostedCal, isSAMLLoginEnabled } from "@calcom/features/ee/sso/lib/saml";
import { getOrgFullOrigin, subdomainSuffix } from "@calcom/features/oe/organizations/lib/orgDomains";
import { checkRateLimitAndThrowError } from "@calcom/lib/checkRateLimitAndThrowError";
<<<<<<< HEAD
import { HOSTED_CAL_FEATURES } from "@calcom/lib/constants";
=======
import {
  GOOGLE_CALENDAR_SCOPES,
  GOOGLE_OAUTH_SCOPES,
  HOSTED_CAL_FEATURES,
  IS_CALCOM,
} from "@calcom/lib/constants";
>>>>>>> 931f3d33
import { ENABLE_PROFILE_SWITCHER, IS_TEAM_BILLING_ENABLED, WEBAPP_URL } from "@calcom/lib/constants";
import { symmetricDecrypt, symmetricEncrypt } from "@calcom/lib/crypto";
import { defaultCookies } from "@calcom/lib/default-cookies";
import { isENVDev } from "@calcom/lib/env";
import logger from "@calcom/lib/logger";
import { randomString } from "@calcom/lib/random";
import { safeStringify } from "@calcom/lib/safeStringify";
import { CredentialRepository } from "@calcom/lib/server/repository/credential";
import { ProfileRepository } from "@calcom/lib/server/repository/profile";
import { UserRepository } from "@calcom/lib/server/repository/user";
import slugify from "@calcom/lib/slugify";
import prisma from "@calcom/prisma";
import { IdentityProvider, MembershipRole } from "@calcom/prisma/enums";
import { teamMetadataSchema, userMetadata } from "@calcom/prisma/zod-utils";

import { KEYCLOAK_COOKIE_DOMAIN } from "./../../../lib/constants";
import { ErrorCode } from "./ErrorCode";
import { isPasswordValid } from "./isPasswordValid";
import CalComAdapter from "./next-auth-custom-adapter";
import { verifyPassword } from "./verifyPassword";

const log = logger.getSubLogger({ prefix: ["next-auth-options"] });
const GOOGLE_API_CREDENTIALS = process.env.GOOGLE_API_CREDENTIALS || "{}";
const { client_id: GOOGLE_CLIENT_ID, client_secret: GOOGLE_CLIENT_SECRET } =
  JSON.parse(GOOGLE_API_CREDENTIALS)?.web || {};
const GOOGLE_LOGIN_ENABLED = process.env.GOOGLE_LOGIN_ENABLED === "true";
const IS_GOOGLE_LOGIN_ENABLED = !!(GOOGLE_CLIENT_ID && GOOGLE_CLIENT_SECRET && GOOGLE_LOGIN_ENABLED);
const ORGANIZATIONS_AUTOLINK =
  process.env.ORGANIZATIONS_AUTOLINK === "1" || process.env.ORGANIZATIONS_AUTOLINK === "true";
//keycloak credentials
const IS_KEYCLOAK_LOGIN_ENABLED = process.env.KEYCLOAK_LOGIN_ENABLED === "true";
const KEYCLOAK_CLIENT_ID = process.env.KEYCLOAK_CLIENT_ID || "";
const KEYCLOAK_CLIENT_SECRET = process.env.KEYCLOAK_CLIENT_SECRET || "";
const KEYCLOAK_ISSUER = process.env.KEYCLOAK_ISSUER || "";
const usernameSlug = (username: string) => `${slugify(username)}-${randomString(6).toLowerCase()}`;
const getDomainFromEmail = (email: string): string => email.split("@")[1];
const getVerifiedOrganizationByAutoAcceptEmailDomain = async (domain: string) => {
  const existingOrg = await prisma.team.findFirst({
    where: {
      organizationSettings: {
        isOrganizationVerified: true,
        orgAutoAcceptEmail: domain,
      },
    },
    select: {
      id: true,
    },
  });
  return existingOrg?.id;
};
const loginWithTotp = async (email: string) =>
  `/auth/login?totp=${await (await import("./signJwt")).default({ email })}`;

type UserTeams = {
  teams: (Membership & {
    team: Pick<Team, "metadata">;
  })[];
};

export const checkIfUserBelongsToActiveTeam = <T extends UserTeams>(user: T) =>
  user.teams.some((m: { team: { metadata: unknown } }) => {
    if (!IS_TEAM_BILLING_ENABLED) {
      return true;
    }

    const metadata = teamMetadataSchema.safeParse(m.team.metadata);

    return metadata.success;
  });

const checkIfUserShouldBelongToOrg = async (idP: IdentityProvider, email: string) => {
  const [orgUsername, apexDomain] = email.split("@");
  if (!ORGANIZATIONS_AUTOLINK || idP !== "GOOGLE") return { orgUsername, orgId: undefined };
  const existingOrg = await prisma.team.findFirst({
    where: {
      organizationSettings: {
        isOrganizationVerified: true,
        orgAutoAcceptEmail: apexDomain,
      },
    },
    select: {
      id: true,
    },
  });
  return { orgUsername, orgId: existingOrg?.id };
};

const providers: Provider[] = [
  CredentialsProvider({
    id: "credentials",
    name: "OneHash",
    type: "credentials",
    credentials: {
      email: { label: "Email Address", type: "email", placeholder: "john.doe@example.com" },
      password: { label: "Password", type: "password", placeholder: "Your super secure password" },
      totpCode: { label: "Two-factor Code", type: "input", placeholder: "Code from authenticator app" },
      backupCode: { label: "Backup Code", type: "input", placeholder: "Two-factor backup code" },
    },
    async authorize(credentials) {
      if (!credentials) {
        console.error(`For some reason credentials are missing`);
        throw new Error(ErrorCode.InternalServerError);
      }

      const user = await UserRepository.findByEmailAndIncludeProfilesAndPassword({
        email: credentials.email,
      });
      // Don't leak information about it being username or password that is invalid
      if (!user) {
        throw new Error(ErrorCode.IncorrectEmailPassword);
      }

      // Locked users cannot login
      if (user.locked) {
        throw new Error(ErrorCode.UserAccountLocked);
      }

      await checkRateLimitAndThrowError({
        identifier: user.email,
      });

      if (!user.password?.hash && user.identityProvider !== IdentityProvider.CAL && !credentials.totpCode) {
        throw new Error(ErrorCode.IncorrectEmailPassword);
      }
      if (!user.password?.hash && user.identityProvider == IdentityProvider.CAL) {
        throw new Error(ErrorCode.IncorrectEmailPassword);
      }

      if (user.password?.hash && !credentials.totpCode) {
        if (!user.password?.hash) {
          throw new Error(ErrorCode.IncorrectEmailPassword);
        }
        const isCorrectPassword = await verifyPassword(credentials.password, user.password.hash);
        if (!isCorrectPassword) {
          throw new Error(ErrorCode.IncorrectEmailPassword);
        }
      }

      if (user.twoFactorEnabled && credentials.backupCode) {
        if (!process.env.CALENDSO_ENCRYPTION_KEY) {
          console.error("Missing encryption key; cannot proceed with backup code login.");
          throw new Error(ErrorCode.InternalServerError);
        }

        if (!user.backupCodes) throw new Error(ErrorCode.MissingBackupCodes);

        const backupCodes = JSON.parse(
          symmetricDecrypt(user.backupCodes, process.env.CALENDSO_ENCRYPTION_KEY)
        );

        // check if user-supplied code matches one
        const index = backupCodes.indexOf(credentials.backupCode.replaceAll("-", ""));
        if (index === -1) throw new Error(ErrorCode.IncorrectBackupCode);

        // delete verified backup code and re-encrypt remaining
        backupCodes[index] = null;
        await prisma.user.update({
          where: {
            id: user.id,
          },
          data: {
            backupCodes: symmetricEncrypt(JSON.stringify(backupCodes), process.env.CALENDSO_ENCRYPTION_KEY),
          },
        });
      } else if (user.twoFactorEnabled) {
        if (!credentials.totpCode) {
          throw new Error(ErrorCode.SecondFactorRequired);
        }

        if (!user.twoFactorSecret) {
          console.error(`Two factor is enabled for user ${user.id} but they have no secret`);
          throw new Error(ErrorCode.InternalServerError);
        }

        if (!process.env.CALENDSO_ENCRYPTION_KEY) {
          console.error(`"Missing encryption key; cannot proceed with two factor login."`);
          throw new Error(ErrorCode.InternalServerError);
        }

        const secret = symmetricDecrypt(user.twoFactorSecret, process.env.CALENDSO_ENCRYPTION_KEY);
        if (secret.length !== 32) {
          console.error(
            `Two factor secret decryption failed. Expected key with length 32 but got ${secret.length}`
          );
          throw new Error(ErrorCode.InternalServerError);
        }

        const isValidToken = (await import("@calcom/lib/totp")).totpAuthenticatorCheck(
          credentials.totpCode,
          secret
        );
        if (!isValidToken) {
          throw new Error(ErrorCode.IncorrectTwoFactorCode);
        }
      }
      // Check if the user you are logging into has any active teams
      const hasActiveTeams = checkIfUserBelongsToActiveTeam(user);

      // authentication success- but does it meet the minimum password requirements?
      const validateRole = (role: UserPermissionRole) => {
        // User's role is not "ADMIN"
        if (role !== "ADMIN") return role;
        // User's identity provider is not "CAL"
        if (user.identityProvider !== IdentityProvider.CAL) return role;

        if (process.env.NEXT_PUBLIC_IS_E2E) {
          console.warn("E2E testing is enabled, skipping password and 2FA requirements for Admin");
          return role;
        }

        // User's password is valid and two-factor authentication is enabled
        if (isPasswordValid(credentials.password, false, true) && user.twoFactorEnabled) return role;
        // Code is running in a development environment
        if (isENVDev) return role;
        // By this point it is an ADMIN without valid security conditions
        return "INACTIVE_ADMIN";
      };

      return {
        id: user.id,
        username: user.username,
        email: user.email,
        name: user.name,
        role: validateRole(user.role),
        belongsToActiveTeam: hasActiveTeams,
        locale: user.locale,
        profile: user.allProfiles[0],
        createdDate: user.createdDate,
      };
    },
  }),
  ImpersonationProvider,
];

if (IS_GOOGLE_LOGIN_ENABLED) {
  providers.push(
    GoogleProvider({
      clientId: GOOGLE_CLIENT_ID,
      clientSecret: GOOGLE_CLIENT_SECRET,
      allowDangerousEmailAccountLinking: true,
      authorization: {
        params: {
          scope: [...GOOGLE_OAUTH_SCOPES, ...GOOGLE_CALENDAR_SCOPES].join(" "),
          access_type: "offline",
          prompt: "consent",
        },
      },
    })
  );
}

if (IS_KEYCLOAK_LOGIN_ENABLED) {
  providers.push(
    KeyCloakProvider({
      clientId: KEYCLOAK_CLIENT_ID,
      clientSecret: KEYCLOAK_CLIENT_SECRET,
      issuer: KEYCLOAK_ISSUER,
      allowDangerousEmailAccountLinking: true,
    })
  );
}

if (isSAMLLoginEnabled) {
  providers.push({
    id: "saml",
    name: "BoxyHQ",
    type: "oauth",
    version: "2.0",
    checks: ["pkce", "state"],
    authorization: {
      url: `${WEBAPP_URL}/api/auth/saml/authorize`,
      params: {
        scope: "",
        response_type: "code",
        provider: "saml",
      },
    },
    token: {
      url: `${WEBAPP_URL}/api/auth/saml/token`,
      params: { grant_type: "authorization_code" },
    },
    userinfo: `${WEBAPP_URL}/api/auth/saml/userinfo`,
    profile: async (profile: {
      id?: number;
      firstName?: string;
      lastName?: string;
      email?: string;
      locale?: string;
    }) => {
      const user = await UserRepository.findByEmailAndIncludeProfilesAndPassword({
        email: profile.email || "",
      });
      if (!user) throw new Error(ErrorCode.UserNotFound);

      return {
        id: profile.id || 0,
        firstName: profile.firstName || "",
        lastName: profile.lastName || "",
        email: profile.email || "",
        name: `${profile.firstName || ""} ${profile.lastName || ""}`.trim(),
        email_verified: true,
        locale: profile.locale,
        ...(user ? { profile: user.allProfiles[0] } : {}),
      };
    },
    options: {
      clientId: "dummy",
      clientSecret: clientSecretVerifier,
    },
    allowDangerousEmailAccountLinking: true,
  });

  // Idp initiated login
  providers.push(
    CredentialsProvider({
      id: "saml-idp",
      name: "IdP Login",
      credentials: {
        code: {},
      },
      async authorize(credentials) {
        if (!credentials) {
          return null;
        }

        const { code } = credentials;

        if (!code) {
          return null;
        }

        const { oauthController } = await (await import("@calcom/features/ee/sso/lib/jackson")).default();

        // Fetch access token
        const { access_token } = await oauthController.token({
          code,
          grant_type: "authorization_code",
          redirect_uri: `${process.env.NEXTAUTH_URL}`,
          client_id: "dummy",
          client_secret: clientSecretVerifier,
        });

        if (!access_token) {
          return null;
        }
        // Fetch user info
        const userInfo = await oauthController.userInfo(access_token);

        if (!userInfo) {
          return null;
        }

        const { id, firstName, lastName } = userInfo;
        const email = userInfo.email.toLowerCase();
        let user = !email
          ? undefined
          : await UserRepository.findByEmailAndIncludeProfilesAndPassword({ email });
        if (!user) {
          const hostedCal = Boolean(HOSTED_CAL_FEATURES);
          if (hostedCal && email) {
            const domain = getDomainFromEmail(email);
            const organizationId = await getVerifiedOrganizationByAutoAcceptEmailDomain(domain);
            if (organizationId) {
              const createUsersAndConnectToOrgProps = {
                emailsToCreate: [email],
                organizationId,
                identityProvider: IdentityProvider.SAML,
                identityProviderId: email,
              };
              await createUsersAndConnectToOrg(createUsersAndConnectToOrgProps);
              user = await UserRepository.findByEmailAndIncludeProfilesAndPassword({
                email: email,
              });
            }
          }
          if (!user) throw new Error(ErrorCode.UserNotFound);
        }
        const [userProfile] = user?.allProfiles;
        return {
          id: id as unknown as number,
          firstName,
          lastName,
          email,
          name: `${firstName} ${lastName}`.trim(),
          email_verified: true,
          profile: userProfile,
        };
      },
    })
  );
}

providers.push(
  EmailProvider({
    type: "email",
    maxAge: 10 * 60 * 60, // Magic links are valid for 10 min only
    // Here we setup the sendVerificationRequest that calls the email template with the identifier (email) and token to verify.
    sendVerificationRequest: async (props) => (await import("./sendVerificationRequest")).default(props),
  })
);

function isNumber(n: string) {
  return !isNaN(parseFloat(n)) && !isNaN(+n);
}

const calcomAdapter = CalComAdapter(prisma);

const mapIdentityProvider = (providerName: string) => {
  switch (providerName) {
    case "saml-idp":
    case "saml":
      return IdentityProvider.SAML;
    case "keycloak":
      return IdentityProvider.KEYCLOAK;
    default:
      return IdentityProvider.GOOGLE;
  }
};

export const getOptions = ({
  res,
  keycloak_token,
}: {
  res: NextApiResponse;
  keycloak_token?: string;
}): AuthOptions => ({
  // eslint-disable-next-line @typescript-eslint/ban-ts-comment
  // @ts-ignore
  adapter: calcomAdapter,
  session: {
    strategy: "jwt",
  },
  jwt: {
    // decorate the native JWT encode function
    // Impl. detail: We don't pass through as this function is called with encode/decode functions.
    encode: async ({ token, maxAge, secret }) => {
      if (token?.sub && isNumber(token.sub)) {
        const user = await prisma.user.findFirst({
          where: { id: Number(token.sub) },
          select: { metadata: true },
        });
        // if no user is found, we still don't want to crash here.
        if (user) {
          const metadata = userMetadata.parse(user.metadata);
          if (metadata?.sessionTimeout) {
            maxAge = metadata.sessionTimeout * 60;
          }
        }
      }
      return encode({ secret, token, maxAge });
    },
  },
  cookies: defaultCookies(WEBAPP_URL?.startsWith("https://")),
  pages: {
    signIn: "/auth/login",
    signOut: "/auth/logout",
    error: "/auth/error", // Error code passed in query string as ?error=
    verifyRequest: "/auth/verify",
    // newUser: "/auth/new", // New users will be directed here on first sign in (leave the property out if not of interest)
  },
  providers,
  callbacks: {
    async jwt({
      // Always available but with a little difference in value
      token,
      // Available only in case of signIn, signUp or useSession().update call.
      trigger,
      // Available when useSession().update is called. The value will be the POST data
      session,
      // Available only in the first call once the user signs in. Not available in subsequent calls
      user,
      // Available only in the first call once the user signs in. Not available in subsequent calls
      account,
    }) {
      log.debug("callbacks:jwt", safeStringify({ token, user, account, trigger, session }));
      // The data available in 'session' depends on what data was supplied in update method call of session
      const licenseKeyService = await LicenseKeySingleton.getInstance();

      const hasValidLicense = IS_TEAM_BILLING_ENABLED ? await licenseKeyService.checkLicense() : true;

      token["hasValidLicense"] = hasValidLicense;

      if (trigger === "update") {
        return {
          ...token,
          profileId: session?.profileId ?? token.profileId ?? null,
          upId: session?.upId ?? token.upId ?? null,
          locale: session?.locale ?? token.locale ?? "en",
          name: session?.name ?? token.name,
          username: session?.username ?? token.username,
          email: session?.email ?? token.email,
        } as JWT;
      }
      const autoMergeIdentities = async () => {
        const existingUser = await prisma.user.findFirst({
          // eslint-disable-next-line @typescript-eslint/no-non-null-assertion
          where: { email: token.email! },
          select: {
            id: true,
            username: true,
            avatarUrl: true,
            name: true,
            email: true,
            role: true,
            locale: true,
            movedToProfileId: true,
            teams: {
              include: {
                team: true,
              },
            },
          },
        });

        if (!existingUser) {
          return token;
        }

        // Check if the existingUser has any active teams
        const belongsToActiveTeam = checkIfUserBelongsToActiveTeam(existingUser);
        const { teams: _teams, ...existingUserWithoutTeamsField } = existingUser;
        const allProfiles = await ProfileRepository.findAllProfilesForUserIncludingMovedUser(existingUser);
        log.debug(
          "callbacks:jwt:autoMergeIdentities",
          safeStringify({
            allProfiles,
          })
        );
        const { upId } = determineProfile({ profiles: allProfiles, token });

        const profile = await ProfileRepository.findByUpId(upId);
        if (!profile) {
          throw new Error("Profile not found");
        }

        const profileOrg = profile?.organization;
        let orgRole: MembershipRole | undefined;
        // Get users role of org
        if (profileOrg) {
          const membership = await prisma.membership.findUnique({
            where: {
              userId_teamId: {
                teamId: profileOrg.id,
                userId: existingUser.id,
              },
            },
          });
          orgRole = membership?.role;
        }

        return {
          ...existingUserWithoutTeamsField,
          ...token,
          profileId: profile.id,
          upId,
          belongsToActiveTeam,
          // All organizations in the token would be too big to store. It breaks the sessions request.
          // So, we just set the currently switched organization only here.
          // platform org user don't need profiles nor domains
          org:
            profileOrg && !profileOrg.isPlatform
              ? {
                  id: profileOrg.id,
                  name: profileOrg.name,
                  slug: profileOrg.slug ?? profileOrg.requestedSlug ?? "",
                  logoUrl: profileOrg.logoUrl,
                  fullDomain: getOrgFullOrigin(profileOrg.slug ?? profileOrg.requestedSlug ?? ""),
                  domainSuffix: subdomainSuffix(),
                  role: orgRole as MembershipRole, // It can't be undefined if we have a profileOrg
                }
              : null,
        } as JWT;
      };
      if (!user) {
        return await autoMergeIdentities();
      }
      if (!account) {
        return token;
      }
      if (account.type === "credentials") {
        // return token if credentials,saml-idp
        if (account.provider === "saml-idp") {
          return { ...token, upId: user.profile?.upId ?? token.upId ?? null } as JWT;
        }
        // any other credentials, add user info
        return {
          ...token,
          id: user.id,
          name: user.name,
          username: user.username,
          email: user.email,
          role: user.role,
          impersonatedBy: user.impersonatedBy,
          belongsToActiveTeam: user?.belongsToActiveTeam,
          org: user?.org,
          locale: user?.locale,
          profileId: user.profile?.id ?? token.profileId ?? null,
          upId: user.profile?.upId ?? token.upId ?? null,
        } as JWT;
      }

      // The arguments above are from the provider so we need to look up the
      // user based on those values in order to construct a JWT.
      if (account.type === "oauth") {
        if (!account.provider || !account.providerAccountId) {
          return token;
        }
        const idP =
          account.provider === "saml"
            ? IdentityProvider.SAML
            : account.provider === "google"
            ? IdentityProvider.GOOGLE
            : account.provider === "keycloak"
            ? IdentityProvider.KEYCLOAK
            : IdentityProvider.KEYCLOAK;

        const existingUser = await prisma.user.findFirst({
          where: {
            AND: [
              {
                identityProvider: idP,
              },
              {
                identityProviderId: account.providerAccountId,
              },
            ],
          },
        });

        if (!existingUser) {
          return await autoMergeIdentities();
        }
<<<<<<< HEAD
=======

        const grantedScopes = account.scope?.split(" ") ?? [];
        if (
          account.provider === "google" &&
          !(await CredentialRepository.findFirstByAppIdAndUserId({
            userId: user.id as number,
            appId: "google-calendar",
          })) &&
          GOOGLE_CALENDAR_SCOPES.every((scope) => grantedScopes.includes(scope))
        ) {
          // Installing Google Calendar by default
          const credentialkey = {
            access_token: account.access_token,
            refresh_token: account.refresh_token,
            id_token: account.id_token,
            token_type: account.token_type,
            expires_at: account.expires_at,
          };
          const gcalCredential = await CredentialRepository.create({
            userId: user.id as number,
            key: credentialkey,
            appId: "google-calendar",
            type: "google_calendar",
          });
          const gCalService = new GoogleCalendarService({
            ...gcalCredential,
            user: null,
          });

          if (
            !(await CredentialRepository.findFirstByUserIdAndType({
              userId: user.id as number,
              type: "google_video",
            }))
          ) {
            await CredentialRepository.create({
              type: "google_video",
              key: {},
              userId: user.id as number,
              appId: "google-meet",
            });
          }

          const oAuth2Client = new OAuth2Client(GOOGLE_CLIENT_ID, GOOGLE_CLIENT_SECRET);
          oAuth2Client.setCredentials(credentialkey);
          const calendar = new calendar_v3.Calendar({
            auth: oAuth2Client,
          });
          const primaryCal = await gCalService.getPrimaryCalendar(calendar);
          if (primaryCal?.id) {
            await gCalService.createSelectedCalendar({
              externalId: primaryCal.id,
              userId: user.id as number,
            });
          }
          await updateProfilePhotoGoogle(oAuth2Client, user.id as number);
        }

>>>>>>> 931f3d33
        return {
          ...token,
          id: existingUser.id,
          name: existingUser.name,
          username: existingUser.username,
          email: existingUser.email,
          role: existingUser.role,
          impersonatedBy: token.impersonatedBy,
          belongsToActiveTeam: token?.belongsToActiveTeam as boolean,
          org: token?.org,
          locale: existingUser.locale,
        } as JWT;
      }

      if (account.type === "email") {
        return await autoMergeIdentities();
      }

      return token;
    },
    async session({ session, token, user }) {
      log.debug("callbacks:session - Session callback called", safeStringify({ session, token, user }));
<<<<<<< HEAD
=======
      const licenseKeyService = await LicenseKeySingleton.getInstance();
      const hasValidLicense = await licenseKeyService.checkLicense();
>>>>>>> 931f3d33
      const profileId = token.profileId;
      const calendsoSession: Session = {
        ...session,
        profileId,
        upId: token.upId || session.upId,
        hasValidLicense: token.hasValidLicense,
        user: {
          ...session.user,
          id: token.id as number,
          name: token.name,
          username: token.username as string,
          role: token.role as UserPermissionRole,
          impersonatedBy: token.impersonatedBy,
          belongsToActiveTeam: token?.belongsToActiveTeam as boolean,
          org: token?.org,
          locale: token.locale,
        },
      };
      return calendsoSession;
    },
    async signIn(params) {
      const {
        /**
         * Available when Credentials provider is used - Has the value returned by authorize callback
         */
        user,
        /**
         * Available when Credentials provider is used - Has the value submitted as the body of the HTTP POST submission
         */
        profile,
        account,
      } = params;
      if (account && "refresh_expires_in" in account) {
        delete account.refresh_expires_in;
      }
      if (account && "not-before-policy" in account) {
        delete account["not-before-policy"];
      }

      log.debug("callbacks:signin", safeStringify(params));

      if (account?.provider === "email") {
        return true;
      }
      // In this case we've already verified the credentials in the authorize
      // callback so we can sign the user in.
      // Only if provider is not saml-idp
      if (account?.provider !== "saml-idp") {
        if (account?.type === "credentials") {
          return true;
        }

        if (account?.type !== "oauth") {
          return false;
        }
      }
      if (!user.email) {
        return false;
      }

      if (!user.name) {
        return false;
      }
      if (account?.provider) {
        const idP: IdentityProvider = mapIdentityProvider(account.provider);
        // eslint-disable-next-line @typescript-eslint/ban-ts-comment
        // @ts-ignore-error TODO validate email_verified key on profile
        user.email_verified = user.email_verified || !!user.emailVerified || profile.email_verified;

        if (!user.email_verified) {
          return "/auth/error?error=unverified-email";
        }

        let existingUser = await prisma.user.findFirst({
          include: {
            accounts: {
              where: {
                provider: account.provider,
              },
            },
          },
          where: {
            identityProvider: idP,
            identityProviderId: account.providerAccountId,
          },
        });

        /* --- START FIX LEGACY ISSUE WHERE 'identityProviderId' was accidentally set to userId --- */
        if (!existingUser) {
          existingUser = await prisma.user.findFirst({
            include: {
              accounts: {
                where: {
                  provider: account.provider,
                },
              },
            },
            where: {
              identityProvider: idP,
              identityProviderId: String(user.id),
            },
          });
          if (existingUser) {
            await prisma.user.update({
              where: {
                id: existingUser?.id,
              },
              data: {
                identityProviderId: account.providerAccountId,
              },
            });
          }
        }
        /* --- END FIXES LEGACY ISSUE WHERE 'identityProviderId' was accidentally set to userId --- */
        if (existingUser) {
          // In this case there's an existing user and their email address
          // hasn't changed since they last logged in.
          if (existingUser.email === user.email) {
            try {
              // If old user without Account entry we link their keycloak account
              if (existingUser.accounts.length === 0) {
                const linkAccountWithUserData = {
                  ...account,
                  userId: existingUser.id,
                  providerEmail: user.email,
                };
                await calcomAdapter.linkAccount(linkAccountWithUserData);
              }
            } catch (error) {
              if (error instanceof Error) {
                console.error("Error while linking account of already existing user");
              }
            }
            if (existingUser.twoFactorEnabled && existingUser.identityProvider === idP) {
              return loginWithTotp(existingUser.email);
            } else {
              return true;
            }
          }

          // If the email address doesn't match, check if an account already exists
          // with the new email address. If it does, for now we return an error. If
          // not, update the email of their account and log them in.
          const userWithNewEmail = await prisma.user.findFirst({
            where: { email: user.email },
          });

          if (!userWithNewEmail) {
            await prisma.user.update({ where: { id: existingUser.id }, data: { email: user.email } });
            if (existingUser.twoFactorEnabled) {
              return loginWithTotp(existingUser.email);
            } else {
              return true;
            }
          } else {
            return "/auth/error?error=new-email-conflict";
          }
        }

        // If there's no existing user for this identity provider and id, create
        // a new account. If an account already exists with the incoming email
        // address return an error for now.

        const existingUserWithEmail = await prisma.user.findFirst({
          where: {
            email: {
              equals: user.email,
              mode: "insensitive",
            },
          },
          include: {
            password: true,
          },
        });

        if (existingUserWithEmail) {
          // if self-hosted then we can allow auto-merge of identity providers if email is verified
          if (
            !hostedCal &&
            existingUserWithEmail.emailVerified &&
            existingUserWithEmail.identityProvider !== IdentityProvider.CAL
          ) {
            if (existingUserWithEmail.twoFactorEnabled) {
              return loginWithTotp(existingUserWithEmail.email);
            } else {
              return true;
            }
          }

          // check if user was invited
          if (
            !existingUserWithEmail.password?.hash &&
            !existingUserWithEmail.emailVerified &&
            !existingUserWithEmail.username
          ) {
            await prisma.user.update({
              where: {
                email: existingUserWithEmail.email,
              },
              data: {
                // update the email to the IdP email
                email: user.email,
                // Slugify the incoming name and append a few random characters to
                // prevent conflicts for users with the same name.
                username: usernameSlug(user.name),
                emailVerified: new Date(Date.now()),
                name: user.name,
                identityProvider: idP,
                identityProviderId: account.providerAccountId,
              },
            });

            if (existingUserWithEmail.twoFactorEnabled) {
              return loginWithTotp(existingUserWithEmail.email);
            } else {
              return true;
            }
          }

          // User signs up with email/password or Google and then tries to login with Google/SAML/Keycloak using the same email
          if (
            existingUserWithEmail.identityProvider === (IdentityProvider.CAL || IdentityProvider.GOOGLE) &&
            (idP === IdentityProvider.GOOGLE ||
              idP === IdentityProvider.SAML ||
              idP === IdentityProvider.KEYCLOAK)
          ) {
            await prisma.user.update({
              where: { email: existingUserWithEmail.email },
              // also update email to the IdP email
              data: {
                email: user.email.toLowerCase(),
                identityProvider: idP,
                identityProviderId: account.providerAccountId,
              },
            });

            if (existingUserWithEmail.twoFactorEnabled) {
              return loginWithTotp(existingUserWithEmail.email);
            } else {
              return true;
            }
          } else if (existingUserWithEmail.identityProvider === IdentityProvider.CAL) {
            return "/auth/error?error=use-password-login";
          } else if (
            existingUserWithEmail.identityProvider === IdentityProvider.GOOGLE &&
            idP === IdentityProvider.SAML
          ) {
            await prisma.user.update({
              where: { email: existingUserWithEmail.email },
              // also update email to the IdP email
              data: {
                email: user.email.toLowerCase(),
                identityProvider: idP,
                identityProviderId: account.providerAccountId,
              },
            });
          }

          return "/auth/error?error=use-identity-login";
        }

        // Associate with organization if enabled by flag and idP is Google (for now)
        const { orgUsername, orgId } = await checkIfUserShouldBelongToOrg(idP, user.email);

        const newUser = await prisma.user.create({
          data: {
            // Slugify the incoming name and append a few random characters to
            // prevent conflicts for users with the same name.
            username: orgId ? slugify(orgUsername) : usernameSlug(user.name),
            emailVerified: new Date(Date.now()),
            name: user.name,
            ...(user.image && { avatarUrl: user.image }),
            email: user.email,
            identityProvider: idP,
            identityProviderId: account.providerAccountId,
            ...(orgId && {
              verified: true,
              organization: { connect: { id: orgId } },
              teams: {
                create: { role: MembershipRole.MEMBER, accepted: true, team: { connect: { id: orgId } } },
              },
            }),
          },
        });

        const linkAccountNewUserData = { ...account, userId: newUser.id, providerEmail: user.email };
        await calcomAdapter.linkAccount(linkAccountNewUserData);

        if (account.twoFactorEnabled) {
          return loginWithTotp(newUser.email);
        } else {
          return true;
        }
      }

      return false;
    },
    /**
     * Used to handle the navigation right after successful login or logout
     */
    async redirect({ url, baseUrl }) {
      // Allows relative callback URLs
      if (url.startsWith("/")) return `${baseUrl}${url}`;
      if (url.includes("auth/login")) return `${baseUrl}/event-types`;
      // if (url.includes("event-types")) return `${baseUrl}/event-types`;
      // Allows callback URLs on the same domain
      return url;
      // else if (new URL(url).hostname === new URL(WEBAPP_URL).hostname) return url;
      // return baseUrl;
    },
  },
  events: {
    async signIn(message) {
<<<<<<< HEAD
      //setting keycloak session in Db and token in cookie
      const { account } = message;
      let browser_token = "";
      if (account?.id_token) {
        browser_token = randomString(256);
        await prisma.keycloakSessionInfo.create({
          data: {
            browserToken: browser_token,
            metadata: account,
          },
        });
        const keycloak_cookie_domain = KEYCLOAK_COOKIE_DOMAIN || "";
        const useSecureCookies = WEBAPP_URL?.startsWith("https://");

        res.setHeader("Set-Cookie", [
          `keycloak_token=${browser_token}; Domain=${keycloak_cookie_domain}; Path=/; Secure=${useSecureCookies}; HttpOnly; SameSite=${
            useSecureCookies ? "None" : "Lax"
          }; Max-Age=${7776000}`,
        ]);
      }
    },
    async signOut(_) {
      //Cleaning the keycloak cookie and session
      if (keycloak_token) {
        await prisma.keycloakSessionInfo.delete({
          where: {
            browserToken: keycloak_token,
          },
        });
        const keycloak_cookie_domain = KEYCLOAK_COOKIE_DOMAIN || "";
        const useSecureCookies = WEBAPP_URL?.startsWith("https://");

        res.setHeader("Set-Cookie", [
          `keycloak_token=; Domain=${keycloak_cookie_domain}; Path=/; Secure=${useSecureCookies}; HttpOnly; SameSite=${
            useSecureCookies ? "None" : "Lax"
          }; Max-Age=0; Expires=${new Date(0).toUTCString()}`,
        ]);
=======
      /* only run this code if:
         - it's a hosted cal account
         - DUB_API_KEY is configured
         - it's a new user
      */
      const user = message.user as User & {
        username: string;
        createdDate: string;
      };
      // check if the user was created in the last 10 minutes
      // this is a workaround – in the future once we move to use the Account model in the DB
      // we should use NextAuth's isNewUser flag instead: https://next-auth.js.org/configuration/events#signin
      const isNewUser = new Date(user.createdDate) > new Date(Date.now() - 10 * 60 * 1000);
      if ((isENVDev || IS_CALCOM) && isNewUser) {
        if (process.env.DUB_API_KEY) {
          const clickId = getDubId();
          // check if there's a clickId (dub_id) cookie set by @dub/analytics
          if (clickId) {
            // here we use waitUntil – meaning this code will run async to not block the main thread
            waitUntil(
              // if so, send a lead event to Dub
              // @see https://d.to/conversions/next-auth
              dub.track.lead({
                clickId,
                eventName: "Sign Up",
                customerId: user.id.toString(),
                customerName: user.name,
                customerEmail: user.email,
                customerAvatar: user.image,
              })
            );
          }
        }

        postHogClient().capture(user.id.toString(), "Sign Up", {
          email: user.email,
          name: user.name,
          username: user.username,
        });
>>>>>>> 931f3d33
      }
    },
  },
});

/**
 * Identifies the profile the user should be logged into.
 */
const determineProfile = ({
  token,
  profiles,
}: {
  token: JWT;
  profiles: { id: number | null; upId: string }[];
}) => {
  // If profile switcher is disabled, we can only show the first profile.
  if (!ENABLE_PROFILE_SWITCHER) {
    return profiles[0];
  }

  if (token.upId) {
    // Otherwise use what's in the token
    return { profileId: token.profileId, upId: token.upId as string };
  }

  // If there is just one profile it has to be the one we want to log into.
  return profiles[0];
};<|MERGE_RESOLUTION|>--- conflicted
+++ resolved
@@ -1,13 +1,8 @@
 import { calendar_v3 } from "@googleapis/calendar";
 import type { Membership, Team, UserPermissionRole } from "@prisma/client";
-<<<<<<< HEAD
+import { OAuth2Client } from "googleapis-common";
 import type { NextApiResponse } from "next";
 import type { AuthOptions, Session } from "next-auth";
-=======
-import { waitUntil } from "@vercel/functions";
-import { OAuth2Client } from "googleapis-common";
-import type { AuthOptions, Session, User } from "next-auth";
->>>>>>> 931f3d33
 import type { JWT } from "next-auth/jwt";
 import { encode } from "next-auth/jwt";
 import type { Provider } from "next-auth/providers";
@@ -20,21 +15,11 @@
 import GoogleCalendarService from "@calcom/app-store/googlecalendar/lib/CalendarService";
 import { LicenseKeySingleton } from "@calcom/ee/common/server/LicenseKeyService";
 import createUsersAndConnectToOrg from "@calcom/features/ee/dsync/lib/users/createUsersAndConnectToOrg";
-import postHogClient from "@calcom/features/ee/event-tracking/lib/posthog/postHogClient";
 import ImpersonationProvider from "@calcom/features/ee/impersonation/lib/ImpersonationProvider";
+import { getOrgFullOrigin, subdomainSuffix } from "@calcom/features/ee/organizations/lib/orgDomains";
 import { clientSecretVerifier, hostedCal, isSAMLLoginEnabled } from "@calcom/features/ee/sso/lib/saml";
-import { getOrgFullOrigin, subdomainSuffix } from "@calcom/features/oe/organizations/lib/orgDomains";
 import { checkRateLimitAndThrowError } from "@calcom/lib/checkRateLimitAndThrowError";
-<<<<<<< HEAD
-import { HOSTED_CAL_FEATURES } from "@calcom/lib/constants";
-=======
-import {
-  GOOGLE_CALENDAR_SCOPES,
-  GOOGLE_OAUTH_SCOPES,
-  HOSTED_CAL_FEATURES,
-  IS_CALCOM,
-} from "@calcom/lib/constants";
->>>>>>> 931f3d33
+import { GOOGLE_CALENDAR_SCOPES, GOOGLE_OAUTH_SCOPES, HOSTED_CAL_FEATURES } from "@calcom/lib/constants";
 import { ENABLE_PROFILE_SWITCHER, IS_TEAM_BILLING_ENABLED, WEBAPP_URL } from "@calcom/lib/constants";
 import { symmetricDecrypt, symmetricEncrypt } from "@calcom/lib/crypto";
 import { defaultCookies } from "@calcom/lib/default-cookies";
@@ -667,8 +652,6 @@
         if (!existingUser) {
           return await autoMergeIdentities();
         }
-<<<<<<< HEAD
-=======
 
         const grantedScopes = account.scope?.split(" ") ?? [];
         if (
@@ -727,7 +710,6 @@
           await updateProfilePhotoGoogle(oAuth2Client, user.id as number);
         }
 
->>>>>>> 931f3d33
         return {
           ...token,
           id: existingUser.id,
@@ -750,11 +732,6 @@
     },
     async session({ session, token, user }) {
       log.debug("callbacks:session - Session callback called", safeStringify({ session, token, user }));
-<<<<<<< HEAD
-=======
-      const licenseKeyService = await LicenseKeySingleton.getInstance();
-      const hasValidLicense = await licenseKeyService.checkLicense();
->>>>>>> 931f3d33
       const profileId = token.profileId;
       const calendsoSession: Session = {
         ...session,
@@ -1068,7 +1045,6 @@
   },
   events: {
     async signIn(message) {
-<<<<<<< HEAD
       //setting keycloak session in Db and token in cookie
       const { account } = message;
       let browser_token = "";
@@ -1106,47 +1082,6 @@
             useSecureCookies ? "None" : "Lax"
           }; Max-Age=0; Expires=${new Date(0).toUTCString()}`,
         ]);
-=======
-      /* only run this code if:
-         - it's a hosted cal account
-         - DUB_API_KEY is configured
-         - it's a new user
-      */
-      const user = message.user as User & {
-        username: string;
-        createdDate: string;
-      };
-      // check if the user was created in the last 10 minutes
-      // this is a workaround – in the future once we move to use the Account model in the DB
-      // we should use NextAuth's isNewUser flag instead: https://next-auth.js.org/configuration/events#signin
-      const isNewUser = new Date(user.createdDate) > new Date(Date.now() - 10 * 60 * 1000);
-      if ((isENVDev || IS_CALCOM) && isNewUser) {
-        if (process.env.DUB_API_KEY) {
-          const clickId = getDubId();
-          // check if there's a clickId (dub_id) cookie set by @dub/analytics
-          if (clickId) {
-            // here we use waitUntil – meaning this code will run async to not block the main thread
-            waitUntil(
-              // if so, send a lead event to Dub
-              // @see https://d.to/conversions/next-auth
-              dub.track.lead({
-                clickId,
-                eventName: "Sign Up",
-                customerId: user.id.toString(),
-                customerName: user.name,
-                customerEmail: user.email,
-                customerAvatar: user.image,
-              })
-            );
-          }
-        }
-
-        postHogClient().capture(user.id.toString(), "Sign Up", {
-          email: user.email,
-          name: user.name,
-          username: user.username,
-        });
->>>>>>> 931f3d33
       }
     },
   },
