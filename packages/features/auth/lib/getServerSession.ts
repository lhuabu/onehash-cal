import { LRUCache } from "lru-cache";
import type { GetServerSidePropsContext, NextApiRequest, NextApiResponse } from "next";
import type { AuthOptions, Session } from "next-auth";
import { getToken } from "next-auth/jwt";

import checkLicense from "@calcom/features/ee/common/server/checkLicense";
<<<<<<< HEAD
import { CAL_URL } from "@calcom/lib/constants";
=======
import { getUserAvatarUrl } from "@calcom/lib/getAvatarUrl";
import logger from "@calcom/lib/logger";
import { safeStringify } from "@calcom/lib/safeStringify";
import { UserRepository } from "@calcom/lib/server/repository/user";
>>>>>>> 221a449b
import prisma from "@calcom/prisma";

const log = logger.getSubLogger({ prefix: ["getServerSession"] });
/**
 * Stores the session in memory using the stringified token as the key.
 *
 */
const CACHE = new LRUCache<string, Session>({ max: 1000 });

/**
 * This is a slimmed down version of the `getServerSession` function from
 * `next-auth`.
 *
 * Instead of requiring the entire options object for NextAuth, we create
 * a compatible session using information from the incoming token.
 *
 * The downside to this is that we won't refresh sessions if the users
 * token has expired (30 days). This should be fine as we call `/auth/session`
 * frequently enough on the client-side to keep the session alive.
 */
export async function getServerSession(options: {
  req: NextApiRequest | GetServerSidePropsContext["req"];
  res?: NextApiResponse | GetServerSidePropsContext["res"];
  authOptions?: AuthOptions;
}) {
  log.debug("Getting server session");
  const { req, authOptions: { secret } = {} } = options;

  const token = await getToken({
    req,
    secret,
  });

  if (!token || !token.email || !token.sub) {
    log.debug("Couldnt get token");
    return null;
  }

  const cachedSession = CACHE.get(JSON.stringify(token));

  if (cachedSession) {
    return cachedSession;
  }

  const userFromDb = await prisma.user.findUnique({
    where: {
      email: token.email.toLowerCase(),
    },
    // TODO: Re-enable once we get confirmation from compliance that this is okay.
    // cacheStrategy: { ttl: 60, swr: 1 },
  });

  if (!userFromDb) {
    log.debug("No user found");
    return null;
  }

  const hasValidLicense = await checkLicense(prisma);
<<<<<<< HEAD
=======

  let upId = token.upId;

  if (!upId) {
    upId = `usr-${userFromDb.id}`;
  }

  if (!upId) {
    log.error("No upId found for session", { userId: userFromDb.id });
    return null;
  }

  const user = await UserRepository.enrichUserWithTheProfile({
    user: userFromDb,
    upId,
  });
>>>>>>> 221a449b

  const session: Session = {
    hasValidLicense,
    expires: new Date(typeof token.exp === "number" ? token.exp * 1000 : Date.now()).toISOString(),
    user: {
      id: user.id,
      name: user.name,
      username: user.username,
      email: user.email,
      emailVerified: user.emailVerified,
      email_verified: user.emailVerified !== null,
      role: user.role,
      image: getUserAvatarUrl({
        ...user,
        profile: user.profile,
      }),
      belongsToActiveTeam: token.belongsToActiveTeam,
      org: token.org,
      locale: user.locale ?? undefined,
      profile: user.profile,
    },
    profileId: token.profileId,
    upId,
  };

  if (token?.impersonatedBy?.id) {
    const impersonatedByUser = await prisma.user.findUnique({
      where: {
        id: token.impersonatedBy.id,
      },
      select: {
        id: true,
        role: true,
      },
    });
    if (impersonatedByUser) {
      session.user.impersonatedBy = {
        id: impersonatedByUser?.id,
        role: impersonatedByUser.role,
      };
    }
  }

  CACHE.set(JSON.stringify(token), session);

  log.debug("Returned session", safeStringify(session));
  return session;
}<|MERGE_RESOLUTION|>--- conflicted
+++ resolved
@@ -4,14 +4,10 @@
 import { getToken } from "next-auth/jwt";
 
 import checkLicense from "@calcom/features/ee/common/server/checkLicense";
-<<<<<<< HEAD
-import { CAL_URL } from "@calcom/lib/constants";
-=======
 import { getUserAvatarUrl } from "@calcom/lib/getAvatarUrl";
 import logger from "@calcom/lib/logger";
 import { safeStringify } from "@calcom/lib/safeStringify";
 import { UserRepository } from "@calcom/lib/server/repository/user";
->>>>>>> 221a449b
 import prisma from "@calcom/prisma";
 
 const log = logger.getSubLogger({ prefix: ["getServerSession"] });
@@ -70,8 +66,6 @@
   }
 
   const hasValidLicense = await checkLicense(prisma);
-<<<<<<< HEAD
-=======
 
   let upId = token.upId;
 
@@ -88,7 +82,6 @@
     user: userFromDb,
     upId,
   });
->>>>>>> 221a449b
 
   const session: Session = {
     hasValidLicense,
