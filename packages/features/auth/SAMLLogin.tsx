--- conflicted
+++ resolved
@@ -4,10 +4,7 @@
 import z from "zod";
 
 import { HOSTED_CAL_FEATURES } from "@calcom/lib/constants";
-<<<<<<< HEAD
-=======
 import { emailRegex } from "@calcom/lib/emailSchema";
->>>>>>> 931f3d33
 import { LastUsed, useLastUsed } from "@calcom/lib/hooks/useLastUsed";
 import { useLocale } from "@calcom/lib/hooks/useLocale";
 import { trpc } from "@calcom/trpc/react";
