--- conflicted
+++ resolved
@@ -141,10 +141,7 @@
   eventSlug,
   slots,
   customClassName,
-<<<<<<< HEAD
-=======
   isBookingInPast,
->>>>>>> 2fb1408d
   ...props
 }: Omit<DatePickerProps, "locale" | "className" | "weekStart"> & {
   DayComponent?: React.FC<React.ComponentProps<typeof Day>>;
@@ -157,10 +154,7 @@
     datePickerDateActive?: string;
   };
   scrollToTimeSlots?: () => void;
-<<<<<<< HEAD
-=======
   isBookingInPast: boolean;
->>>>>>> 2fb1408d
 }) => {
   // Create placeholder elements for empty days in first week
   const weekdayOfFirst = browsingDate.date(1).day();
@@ -302,10 +296,7 @@
   onMonthChange,
   slots,
   customClassNames,
-<<<<<<< HEAD
-=======
   includedDates,
->>>>>>> 2fb1408d
   ...passThroughProps
 }: DatePickerProps &
   Partial<React.ComponentProps<typeof Days>> & {
@@ -356,11 +347,7 @@
           <div className="flex">
             <Button
               className={classNames(
-<<<<<<< HEAD
-                `group p-1 opacity-70 hover:opacity-100 rtl:rotate-180`,
-=======
                 `group p-1 opacity-70 transition hover:opacity-100 rtl:rotate-180`,
->>>>>>> 2fb1408d
                 !browsingDate.isAfter(dayjs()) &&
                   `disabled:text-bookinglighter hover:bg-background hover:opacity-70`,
                 customClassNames?.datePickerToggle
@@ -374,11 +361,7 @@
             />
             <Button
               className={classNames(
-<<<<<<< HEAD
-                `group p-1 opacity-70 hover:opacity-100 rtl:rotate-180`,
-=======
                 `group p-1 opacity-70 transition hover:opacity-100 rtl:rotate-180`,
->>>>>>> 2fb1408d
                 `${customClassNames?.datePickerToggle}`
               )}
               onClick={() => changeMonth(+1)}
@@ -415,11 +398,8 @@
           month={month}
           nextMonthButton={() => changeMonth(+1)}
           slots={slots}
-<<<<<<< HEAD
-=======
           includedDates={includedDates}
           isBookingInPast={isBookingInPast}
->>>>>>> 2fb1408d
         />
       </div>
     </div>
