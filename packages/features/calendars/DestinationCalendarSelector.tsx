import classNames from "classnames";
import { useEffect, useState } from "react";
import type { OptionProps, SingleValueProps } from "react-select";
import { components } from "react-select";

import type { SelectClassNames } from "@calcom/features/eventtypes/lib/types";
import { useLocale } from "@calcom/lib/hooks/useLocale";
import type { RouterOutputs } from "@calcom/trpc/react";
import { Badge, Icon, Select } from "@calcom/ui";

interface Props {
  onChange: (value: { externalId: string; integration: string }) => void;
  isPending?: boolean;
  hidePlaceholder?: boolean;
  /** The external Id of the connected calendar */ // destinationCalendar?: DestinationCalendar | null;
  value: string | undefined;
  maxWidth?: number;
  hideAdvancedText?: boolean;
  calendarsQueryData?: RouterOutputs["viewer"]["connectedCalendars"];
<<<<<<< HEAD
=======
  customClassNames?: SelectClassNames;
>>>>>>> 931f3d33
}

interface Option {
  label: string;
  value: string;
  subtitle: string;
}

export const SingleValueComponent = ({ ...props }: SingleValueProps<Option>) => {
  const { label, subtitle } = props.data;
  return (
    <components.SingleValue {...props} className="flex space-x-1">
      <p>{label}</p> <p className=" text-subtle">{subtitle}</p>
    </components.SingleValue>
  );
};

export const OptionComponent = ({ ...props }: OptionProps<Option>) => {
  const { label } = props.data;
  return (
    <components.Option {...props}>
      <div className="flex">
        <span className="mr-auto">{label}</span>
        {props.isSelected && <Icon name="check" className="ml-2 h-4 w-4" />}
      </div>
    </components.Option>
  );
};

const DestinationCalendarSelector = ({
  onChange,
  isPending,
  value,
  hidePlaceholder,
  hideAdvancedText,
  maxWidth,
  calendarsQueryData,
<<<<<<< HEAD
=======
  customClassNames,
>>>>>>> 931f3d33
}: Props): JSX.Element | null => {
  const { t } = useLocale();
  const connectedCalendarsList = calendarsQueryData?.connectedCalendars;
  const destinationCalendar = calendarsQueryData?.destinationCalendar;

  const [selectedOption, setSelectedOption] = useState<{
    value: string;
    label: string;
    subtitle: string;
  } | null>(null);

  // Extra styles to show prefixed text in react-select
  const content = (hidePlaceholder = false) => {
    if (!hidePlaceholder) {
      return {
        alignItems: "center",
        width: "100%",
        display: "flex",
        ":before": {
          content: `'${t("create_events_on")}:'`,
          display: "block",
          marginRight: 8,
        },
      };
    }
    return {};
  };

  useEffect(() => {
    const selected = connectedCalendarsList
      ?.map((connected) => connected.calendars ?? [])
      .flat()
      .find((cal) => cal.externalId === value);

    if (selected) {
      const selectedIntegration = connectedCalendarsList?.find((integration) =>
        integration.calendars?.some((calendar) => calendar.externalId === selected.externalId)
      );

      setSelectedOption({
        value: `${selected.integration}:${selected.externalId}`,
        label: `${selected.name} ` || "",
        subtitle: `(${selectedIntegration?.integration.title?.replace(/calendar/i, "")} - ${
          selectedIntegration?.primary?.name
        })`,
      });
    }
  }, [connectedCalendarsList]);

  if (!connectedCalendarsList?.length) {
    return null;
  }
  const options =
    connectedCalendarsList?.map((selectedCalendar) => ({
      key: selectedCalendar.credentialId,
      label: `${selectedCalendar.integration.title?.replace(/calendar/i, "")} (${
        selectedCalendar.primary?.integration === "office365_calendar"
          ? selectedCalendar.primary?.email
          : selectedCalendar.primary?.name
      })`,
      options: (selectedCalendar.calendars ?? [])
        .filter((cal) => cal.readOnly === false)
        .map((cal) => ({
          label: ` ${cal.name} `,
          subtitle: `(${selectedCalendar?.integration.title?.replace(/calendar/i, "")} - ${
            selectedCalendar?.primary?.name
          })`,
          value: `${cal.integration}:${cal.externalId}`,
        })),
    })) ?? [];

  return (
    <div
      className="relative table w-full table-fixed"
      title={`${t("create_events_on")}: ${selectedOption?.label || ""}`}>
      <Select
        name="primarySelectedCalendar"
        placeholder={
          !hidePlaceholder ? (
            `${t("create_events_on")}`
          ) : (
            <span className="text-default min-w-0 overflow-hidden truncate whitespace-nowrap">
              <Badge variant="blue">Default</Badge>{" "}
              {destinationCalendar?.name &&
                `${destinationCalendar.name} (${destinationCalendar?.integrationTitle} - ${destinationCalendar.primaryEmail})`}
            </span>
          )
        }
        options={options}
        styles={{
          placeholder: (styles) => ({ ...styles, ...content(hidePlaceholder) }),
          singleValue: (styles) => ({ ...styles, ...content(hidePlaceholder) }),
          control: (defaultStyles) => {
            return {
              ...defaultStyles,
              "@media only screen and (min-width: 640px)": {
                ...(defaultStyles["@media only screen and (min-width: 640px)"] as object),
                maxWidth,
              },
            };
          },
        }}
        isSearchable={false}
        className={classNames(
          "border-default my-2 block w-full min-w-0 flex-1 rounded-none rounded-r-sm text-sm",
          customClassNames?.select
        )}
        innerClassNames={customClassNames?.innerClassNames}
        onChange={(newValue) => {
          setSelectedOption(newValue);
          if (!newValue) {
            return;
          }

          /* Split only the first `:`, since Apple uses the full URL as externalId */
          const [integration, externalId] = newValue.value.split(/:(.+)/);

          onChange({
            integration,
            externalId,
          });
        }}
        isLoading={isPending}
        value={selectedOption}
        components={{ SingleValue: SingleValueComponent, Option: OptionComponent }}
        isMulti={false}
      />
      {hideAdvancedText ? null : (
        <p className="text-sm leading-tight">{t("you_can_override_calendar_in_advanced_tab")}</p>
      )}
    </div>
  );
};

export default DestinationCalendarSelector;<|MERGE_RESOLUTION|>--- conflicted
+++ resolved
@@ -17,10 +17,7 @@
   maxWidth?: number;
   hideAdvancedText?: boolean;
   calendarsQueryData?: RouterOutputs["viewer"]["connectedCalendars"];
-<<<<<<< HEAD
-=======
   customClassNames?: SelectClassNames;
->>>>>>> 931f3d33
 }
 
 interface Option {
@@ -58,10 +55,7 @@
   hideAdvancedText,
   maxWidth,
   calendarsQueryData,
-<<<<<<< HEAD
-=======
   customClassNames,
->>>>>>> 931f3d33
 }: Props): JSX.Element | null => {
   const { t } = useLocale();
   const connectedCalendarsList = calendarsQueryData?.connectedCalendars;
