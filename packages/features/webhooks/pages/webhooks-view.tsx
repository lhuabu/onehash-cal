"use client";

import { useSession } from "next-auth/react";
import { useRouter } from "next/navigation";

import SettingsHeader from "@calcom/features/settings/appDir/SettingsHeader";
import classNames from "@calcom/lib/classNames";
import { APP_NAME, WEBAPP_URL } from "@calcom/lib/constants";
import { useBookerUrl } from "@calcom/lib/hooks/useBookerUrl";
import { useLocale } from "@calcom/lib/hooks/useLocale";
import { UserPermissionRole } from "@calcom/prisma/enums";
import { trpc } from "@calcom/trpc/react";
import type { WebhooksByViewer } from "@calcom/trpc/server/routers/viewer/webhook/getByViewer.handler";
<<<<<<< HEAD
import {
  Avatar,
  CreateButtonWithTeamsList,
  EmptyScreen,
  Meta,
  SkeletonContainer,
  SkeletonText,
} from "@calcom/ui";

import { getLayout } from "../../settings/layouts/SettingsLayout";
import { WebhookListItem } from "../components";
=======
import { Avatar, EmptyScreen, Meta, SkeletonContainer, SkeletonText } from "@calcom/ui";

import { WebhookListItem, CreateNewWebhookButton } from "../components";
>>>>>>> 2fb1408d

const SkeletonLoader = ({
  title,
  description,
  borderInShellHeader,
}: {
  title: string;
  description: string;
  borderInShellHeader: boolean;
}) => {
  return (
    <SkeletonContainer>
      <Meta title={title} description={description} borderInShellHeader={borderInShellHeader} />
      <div className="divide-subtle border-subtle space-y-6 rounded-b-lg border border-t-0 px-6 py-4">
        <SkeletonText className="h-8 w-full" />
        <SkeletonText className="h-8 w-full" />
      </div>
    </SkeletonContainer>
  );
};

const WebhooksView = () => {
  const { t } = useLocale();
  const session = useSession();
  const isAdmin = session.data?.user.role === UserPermissionRole.ADMIN;

  const { data, isPending } = trpc.viewer.webhook.getByViewer.useQuery(undefined, {
    enabled: session.status === "authenticated",
  });

  const createFunction = (teamId?: number, platform?: boolean) => {
    if (platform) {
      router.push(`webhooks/new${platform ? `?platform=${platform}` : ""}`);
    } else {
      router.push(`webhooks/new${teamId ? `?teamId=${teamId}` : ""}`);
    }
  };
  if (isPending || !data) {
    return (
      <SkeletonLoader
        title={t("webhooks")}
        description={t("add_webhook_description", { appName: APP_NAME })}
        borderInShellHeader={true}
      />
    );
  }

  return (
    <>
      <div>
        <WebhooksList webhooksByViewer={data} isAdmin={isAdmin} />
      </div>
    </>
  );
};

export const WebhooksViewAppDir = () => {
  const { t } = useLocale();
  const session = useSession();
  const isAdmin = session.data?.user.role === UserPermissionRole.ADMIN;

  const { data, isPending } = trpc.viewer.webhook.getByViewer.useQuery(undefined, {
    enabled: session.status === "authenticated",
  });

  if (isPending || !data) {
    return (
      <SkeletonLoader
        title={t("webhooks")}
        description={t("add_webhook_description", { appName: APP_NAME })}
<<<<<<< HEAD
        CTA={
          data && data.webhookGroups.length > 0 ? (
            <CreateButtonWithTeamsList
              color="secondary"
              subtitle={t("create_for").toUpperCase()}
              isAdmin={isAdmin}
              createFunction={createFunction}
              data-testid="new_webhook"
            />
          ) : (
            <></>
          )
        }
        borderInShellHeader={(data && data.profiles.length === 1) || !data?.webhookGroups?.length}
      />
      <div>
        <WebhooksList webhooksByViewer={data} isAdmin={isAdmin} createFunction={createFunction} />
      </div>
=======
        borderInShellHeader={true}
      />
    );
  }

  return (
    <>
      <SettingsHeader
        title={t("webhooks")}
        description={t("add_webhook_description", { appName: APP_NAME })}
        CTA={data && data.webhookGroups.length > 0 ? <CreateNewWebhookButton isAdmin={isAdmin} /> : <></>}
        borderInShellHeader={(data && data.profiles.length === 1) || !data?.webhookGroups?.length}>
        <div>
          <WebhooksList webhooksByViewer={data} isAdmin={isAdmin} />
        </div>
      </SettingsHeader>
>>>>>>> 2fb1408d
    </>
  );
};

const WebhooksList = ({
  webhooksByViewer,
  isAdmin,
<<<<<<< HEAD
  createFunction,
}: {
  webhooksByViewer: WebhooksByViewer;
  isAdmin: boolean;
  createFunction: (teamId?: number, platform?: boolean) => void;
=======
}: {
  webhooksByViewer: WebhooksByViewer;
  isAdmin: boolean;
>>>>>>> 2fb1408d
}) => {
  const { t } = useLocale();
  const router = useRouter();
  const { profiles, webhookGroups } = webhooksByViewer;
  const bookerUrl = useBookerUrl();

  const hasTeams = profiles && profiles.length > 1;

  return (
    <>
      {webhookGroups && (
        <>
          {!!webhookGroups.length && (
            <div className={classNames("mt-0", hasTeams && "mt-6")}>
              {webhookGroups.map((group) => (
                <div key={group.teamId}>
                  {hasTeams && (
                    <div className="items-centers flex">
                      <Avatar
                        alt={group.profile.image || ""}
                        imageSrc={group.profile.image || `${bookerUrl}/${group.profile.name}/avatar.png`}
                        size="md"
                        className="inline-flex justify-center"
                      />
                      <div className="text-emphasis ml-2 flex flex-grow items-center font-bold">
                        {group.profile.name || ""}
                      </div>
                    </div>
                  )}
                  <div className="flex flex-col" key={group.profile.slug}>
                    <div
                      className={classNames(
                        "border-subtle rounded-lg rounded-t-none border border-t-0",
                        hasTeams && "mb-8 mt-3 rounded-t-lg border-t"
                      )}>
                      {group.webhooks.map((webhook, index) => (
                        <WebhookListItem
                          key={webhook.id}
                          webhook={webhook}
                          readOnly={group.metadata?.readOnly ?? false}
                          lastItem={group.webhooks.length === index + 1}
                          onEditWebhook={() =>
                            router.push(`${WEBAPP_URL}/settings/developer/webhooks/${webhook.id}`)
                          }
                        />
                      ))}
                    </div>
                  </div>
                </div>
              ))}
            </div>
          )}
          {!webhookGroups.length && (
            <EmptyScreen
              Icon="link"
              headline={t("create_your_first_webhook")}
              description={t("create_your_first_webhook_description", { appName: APP_NAME })}
              className="rounded-b-lg rounded-t-none border-t-0"
<<<<<<< HEAD
              buttonRaw={
                <CreateButtonWithTeamsList
                  subtitle={t("create_for").toUpperCase()}
                  isAdmin={isAdmin}
                  createFunction={createFunction}
                  data-testid="new_webhook"
                />
              }
=======
              buttonRaw={<CreateNewWebhookButton isAdmin={isAdmin} />}
              border={true}
>>>>>>> 2fb1408d
            />
          )}
        </>
      )}
    </>
  );
};

export default WebhooksView;<|MERGE_RESOLUTION|>--- conflicted
+++ resolved
@@ -11,23 +11,9 @@
 import { UserPermissionRole } from "@calcom/prisma/enums";
 import { trpc } from "@calcom/trpc/react";
 import type { WebhooksByViewer } from "@calcom/trpc/server/routers/viewer/webhook/getByViewer.handler";
-<<<<<<< HEAD
-import {
-  Avatar,
-  CreateButtonWithTeamsList,
-  EmptyScreen,
-  Meta,
-  SkeletonContainer,
-  SkeletonText,
-} from "@calcom/ui";
-
-import { getLayout } from "../../settings/layouts/SettingsLayout";
-import { WebhookListItem } from "../components";
-=======
 import { Avatar, EmptyScreen, Meta, SkeletonContainer, SkeletonText } from "@calcom/ui";
 
 import { WebhookListItem, CreateNewWebhookButton } from "../components";
->>>>>>> 2fb1408d
 
 const SkeletonLoader = ({
   title,
@@ -98,26 +84,6 @@
       <SkeletonLoader
         title={t("webhooks")}
         description={t("add_webhook_description", { appName: APP_NAME })}
-<<<<<<< HEAD
-        CTA={
-          data && data.webhookGroups.length > 0 ? (
-            <CreateButtonWithTeamsList
-              color="secondary"
-              subtitle={t("create_for").toUpperCase()}
-              isAdmin={isAdmin}
-              createFunction={createFunction}
-              data-testid="new_webhook"
-            />
-          ) : (
-            <></>
-          )
-        }
-        borderInShellHeader={(data && data.profiles.length === 1) || !data?.webhookGroups?.length}
-      />
-      <div>
-        <WebhooksList webhooksByViewer={data} isAdmin={isAdmin} createFunction={createFunction} />
-      </div>
-=======
         borderInShellHeader={true}
       />
     );
@@ -134,7 +100,6 @@
           <WebhooksList webhooksByViewer={data} isAdmin={isAdmin} />
         </div>
       </SettingsHeader>
->>>>>>> 2fb1408d
     </>
   );
 };
@@ -142,17 +107,9 @@
 const WebhooksList = ({
   webhooksByViewer,
   isAdmin,
-<<<<<<< HEAD
-  createFunction,
 }: {
   webhooksByViewer: WebhooksByViewer;
   isAdmin: boolean;
-  createFunction: (teamId?: number, platform?: boolean) => void;
-=======
-}: {
-  webhooksByViewer: WebhooksByViewer;
-  isAdmin: boolean;
->>>>>>> 2fb1408d
 }) => {
   const { t } = useLocale();
   const router = useRouter();
@@ -211,19 +168,8 @@
               headline={t("create_your_first_webhook")}
               description={t("create_your_first_webhook_description", { appName: APP_NAME })}
               className="rounded-b-lg rounded-t-none border-t-0"
-<<<<<<< HEAD
-              buttonRaw={
-                <CreateButtonWithTeamsList
-                  subtitle={t("create_for").toUpperCase()}
-                  isAdmin={isAdmin}
-                  createFunction={createFunction}
-                  data-testid="new_webhook"
-                />
-              }
-=======
               buttonRaw={<CreateNewWebhookButton isAdmin={isAdmin} />}
               border={true}
->>>>>>> 2fb1408d
             />
           )}
         </>
