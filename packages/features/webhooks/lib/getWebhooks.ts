--- conflicted
+++ resolved
@@ -6,28 +6,18 @@
   userId?: number | null;
   eventTypeId?: number | null;
   triggerEvent: WebhookTriggerEvents;
-<<<<<<< HEAD
-  teamId?: number | null;
-  orgId?: number | null;
-=======
   teamId?: number | number[] | null;
   orgId?: number | null;
   oAuthClientId?: string | null;
->>>>>>> 2fb1408d
 };
 
 const getWebhooks = async (options: GetSubscriberOptions, prisma: PrismaClient = defaultPrisma) => {
   const teamId = options.teamId;
   const userId = options.userId ?? 0;
   const eventTypeId = options.eventTypeId ?? 0;
-<<<<<<< HEAD
-  const teamId = options.teamId ?? 0;
-  const orgId = options.orgId ?? 0;
-=======
   const teamIds = Array.isArray(teamId) ? teamId : [teamId ?? 0];
   const orgId = options.orgId ?? 0;
   const oAuthClientId = options.oAuthClientId ?? "";
->>>>>>> 2fb1408d
 
   // if we have userId and teamId it is a managed event type and should trigger for team and user
   const allWebhooks = await prisma.webhook.findMany({
@@ -44,11 +34,7 @@
         },
         {
           teamId: {
-<<<<<<< HEAD
-            in: [teamId, orgId],
-=======
             in: [...teamIds, orgId],
->>>>>>> 2fb1408d
           },
         },
         { platformOAuthClientId: oAuthClientId },
