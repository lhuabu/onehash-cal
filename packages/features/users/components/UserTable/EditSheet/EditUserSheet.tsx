import type { Dispatch } from "react";
import { shallow } from "zustand/shallow";

import { useOrgBranding } from "@calcom/features/oe/organizations/context/provider";
import { WEBAPP_URL } from "@calcom/lib/constants";
import { useLocale } from "@calcom/lib/hooks/useLocale";
import { trpc } from "@calcom/trpc/react";
<<<<<<< HEAD
import { Avatar, Label, Loader, Sheet, SheetContent, SheetFooter, Skeleton } from "@calcom/ui";
=======
import { Avatar, Loader, Sheet, SheetContent, SheetBody, SheetHeader, SheetFooter } from "@calcom/ui";
>>>>>>> 2fb1408d

import type { Action, State } from "../UserListTable";
import { DisplayInfo } from "./DisplayInfo";
import { EditForm } from "./EditUserForm";
import { OrganizationBanner } from "./OrganizationBanner";
import { SheetFooterControls } from "./SheetFooterControls";
import { useEditMode } from "./store";

function removeProtocol(url: string) {
  return url.replace(/^(https?:\/\/)/, "");
}

export function EditUserSheet({ state, dispatch }: { state: State; dispatch: Dispatch<Action> }) {
  const { t } = useLocale();
  const { user: selectedUser } = state.editSheet;
  const orgBranding = useOrgBranding();
  const [editMode, setEditMode] = useEditMode((state) => [state.editMode, state.setEditMode], shallow);
  const { data: loadedUser, isPending } = trpc.viewer.organizations.getUser.useQuery(
    {
      // @ts-expect-error we obly enable the query if the user is selected
      userId: selectedUser.id,
    },
    {
      enabled: !!selectedUser?.id,
    }
  );

  const { data: usersAttributes, isPending: usersAttributesPending } =
    trpc.viewer.attributes.getByUserId.useQuery(
      {
        // @ts-expect-error we obly enable the query if the user is selected
        userId: selectedUser.id,
      },
      {
        enabled: !!selectedUser?.id,
      }
    );

  const avatarURL = `${orgBranding?.fullDomain ?? WEBAPP_URL}/${loadedUser?.username}/avatar.png`;

  const schedulesNames = loadedUser?.schedules && loadedUser?.schedules.map((s) => s.name);
  const teamNames =
    loadedUser?.teams && loadedUser?.teams.map((t) => `${t.name} ${!t.accepted ? "(pending)" : ""}`);

  return (
    <Sheet
      open={true}
      onOpenChange={() => {
        setEditMode(false);
        dispatch({ type: "CLOSE_MODAL" });
      }}>
      <SheetContent className="bg-muted">
        {!isPending && loadedUser ? (
          <>
            {!editMode ? (
<<<<<<< HEAD
              <div className="flex-grow">
                <div className="mt-4 flex items-center gap-2">
                  <Avatar
                    asChild
                    className="h-[36px] w-[36px]"
                    alt={`${loadedUser?.name} avatar`}
                    imageSrc={loadedUser.avatarUrl}
                  />
                  <div className="space-between flex flex-col leading-none">
                    <Skeleton loading={isPending} as="p" waitForTranslation={false}>
                      <span className="text-emphasis text-lg font-semibold">
                        {loadedUser?.name ?? "Nameless User"}
                      </span>
                    </Skeleton>
                    <Skeleton loading={isPending} as="p" waitForTranslation={false}>
                      <p className="subtle text-sm font-normal">
                        {orgBranding?.fullDomain ?? WEBAPP_URL}/{loadedUser?.username}
                      </p>
                    </Skeleton>
                  </div>
                </div>
                <div className="mt-6 flex flex-col space-y-5">
                  <DisplayInfo label={t("email")} value={loadedUser?.email ?? ""} displayCopy />
                  <DisplayInfo
                    label={t("bio")}
                    badgeColor="gray"
                    value={loadedUser?.bio ? loadedUser?.bio : t("user_has_no_bio")}
                  />
                  <DisplayInfo label={t("role")} value={loadedUser?.role ?? ""} asBadge badgeColor="blue" />
                  <DisplayInfo label={t("timezone")} value={loadedUser?.timeZone ?? ""} />
                  <div className="flex flex-col">
                    <Label className="text-subtle mb-1 text-xs font-semibold uppercase leading-none">
                      {t("availability_schedules")}
                    </Label>
                    <div className="flex flex-col">
                      {schedulesNames
                        ? schedulesNames.map((scheduleName) => (
                            <span
                              key={scheduleName}
                              className="text-emphasis inline-flex items-center gap-1 text-sm font-normal leading-5">
                              {scheduleName}
                            </span>
                          ))
                        : t("user_has_no_schedules")}
=======
              <>
                <SheetHeader showCloseButton={false} className="w-full">
                  <div className="border-sublte bg-default w-full rounded-xl border p-4">
                    <OrganizationBanner />
                    <div className="bg-default ml-3 w-fit translate-y-[-50%] rounded-full p-1 ring-1 ring-[#0000000F]">
                      <Avatar
                        asChild
                        size="lg"
                        alt={`${loadedUser?.name} avatar`}
                        imageSrc={loadedUser.avatarUrl}
                      />
>>>>>>> 2fb1408d
                    </div>
                    <h2 className="text-emphasis font-sans text-2xl font-semibold">
                      {loadedUser?.name || "Nameless User"}
                    </h2>
                    <p className="text-subtle max-h-[3em] overflow-hidden text-ellipsis text-sm font-normal">
                      {loadedUser?.bio || "This user does not have a bio..."}
                    </p>
                  </div>
                </SheetHeader>
                <SheetBody className="flex flex-col space-y-4 p-4">
                  <div className="mb-4 flex flex-col space-y-4">
                    <h3 className="text-emphasis mb-1 text-base font-semibold">{t("profile")}</h3>
                    <DisplayInfo
                      label="Cal"
                      value={removeProtocol(
                        `${orgBranding?.fullDomain ?? WEBAPP_URL}/${loadedUser?.username}`
                      )}
                      icon="external-link"
                    />
                    <DisplayInfo label={t("email")} value={loadedUser?.email ?? ""} icon="at-sign" />
                    <DisplayInfo label={t("role")} value={[loadedUser?.role ?? ""]} icon="fingerprint" />
                    <DisplayInfo label={t("timezone")} value={loadedUser?.timeZone ?? ""} icon="clock" />
                    <DisplayInfo
                      label={t("teams")}
                      value={!teamNames || teamNames.length === 0 ? "" : teamNames}
                      icon="users"
                      coloredBadges
                    />
                    <DisplayInfo
                      label={t("availability")}
                      value={!schedulesNames || schedulesNames.length === 0 ? "" : schedulesNames}
                      icon="calendar"
                    />
                  </div>
                  {usersAttributes && usersAttributes?.length > 0 && (
                    <div className="mt-4 flex flex-col">
                      <h3 className="text-emphasis mb-5 text-base font-semibold">{t("attributes")}</h3>
                      <div className="flex flex-col space-y-4">
                        {usersAttributes.map((attribute, index) => (
                          <>
                            <DisplayInfo
                              key={index}
                              label={attribute.name}
                              value={
                                ["TEXT", "NUMBER", "SINGLE_SELECT"].includes(attribute.type)
                                  ? attribute.options[0].value
                                  : attribute.options.map((option) => option.value)
                              }
                            />
                          </>
                        ))}
                      </div>
                    </div>
                  )}
                </SheetBody>
                <SheetFooter>
                  <SheetFooterControls />
                </SheetFooter>
              </>
            ) : (
              <>
                <EditForm
                  selectedUser={loadedUser}
                  avatarUrl={loadedUser.avatarUrl ?? avatarURL}
                  domainUrl={orgBranding?.fullDomain ?? WEBAPP_URL}
                  dispatch={dispatch}
                />
              </>
            )}
          </>
        ) : (
          <Loader />
        )}
      </SheetContent>
    </Sheet>
  );
}<|MERGE_RESOLUTION|>--- conflicted
+++ resolved
@@ -1,15 +1,11 @@
 import type { Dispatch } from "react";
 import { shallow } from "zustand/shallow";
 
-import { useOrgBranding } from "@calcom/features/oe/organizations/context/provider";
+import { useOrgBranding } from "@calcom/features/ee/organizations/context/provider";
 import { WEBAPP_URL } from "@calcom/lib/constants";
 import { useLocale } from "@calcom/lib/hooks/useLocale";
 import { trpc } from "@calcom/trpc/react";
-<<<<<<< HEAD
-import { Avatar, Label, Loader, Sheet, SheetContent, SheetFooter, Skeleton } from "@calcom/ui";
-=======
 import { Avatar, Loader, Sheet, SheetContent, SheetBody, SheetHeader, SheetFooter } from "@calcom/ui";
->>>>>>> 2fb1408d
 
 import type { Action, State } from "../UserListTable";
 import { DisplayInfo } from "./DisplayInfo";
@@ -65,52 +61,6 @@
         {!isPending && loadedUser ? (
           <>
             {!editMode ? (
-<<<<<<< HEAD
-              <div className="flex-grow">
-                <div className="mt-4 flex items-center gap-2">
-                  <Avatar
-                    asChild
-                    className="h-[36px] w-[36px]"
-                    alt={`${loadedUser?.name} avatar`}
-                    imageSrc={loadedUser.avatarUrl}
-                  />
-                  <div className="space-between flex flex-col leading-none">
-                    <Skeleton loading={isPending} as="p" waitForTranslation={false}>
-                      <span className="text-emphasis text-lg font-semibold">
-                        {loadedUser?.name ?? "Nameless User"}
-                      </span>
-                    </Skeleton>
-                    <Skeleton loading={isPending} as="p" waitForTranslation={false}>
-                      <p className="subtle text-sm font-normal">
-                        {orgBranding?.fullDomain ?? WEBAPP_URL}/{loadedUser?.username}
-                      </p>
-                    </Skeleton>
-                  </div>
-                </div>
-                <div className="mt-6 flex flex-col space-y-5">
-                  <DisplayInfo label={t("email")} value={loadedUser?.email ?? ""} displayCopy />
-                  <DisplayInfo
-                    label={t("bio")}
-                    badgeColor="gray"
-                    value={loadedUser?.bio ? loadedUser?.bio : t("user_has_no_bio")}
-                  />
-                  <DisplayInfo label={t("role")} value={loadedUser?.role ?? ""} asBadge badgeColor="blue" />
-                  <DisplayInfo label={t("timezone")} value={loadedUser?.timeZone ?? ""} />
-                  <div className="flex flex-col">
-                    <Label className="text-subtle mb-1 text-xs font-semibold uppercase leading-none">
-                      {t("availability_schedules")}
-                    </Label>
-                    <div className="flex flex-col">
-                      {schedulesNames
-                        ? schedulesNames.map((scheduleName) => (
-                            <span
-                              key={scheduleName}
-                              className="text-emphasis inline-flex items-center gap-1 text-sm font-normal leading-5">
-                              {scheduleName}
-                            </span>
-                          ))
-                        : t("user_has_no_schedules")}
-=======
               <>
                 <SheetHeader showCloseButton={false} className="w-full">
                   <div className="border-sublte bg-default w-full rounded-xl border p-4">
@@ -122,7 +72,6 @@
                         alt={`${loadedUser?.name} avatar`}
                         imageSrc={loadedUser.avatarUrl}
                       />
->>>>>>> 2fb1408d
                     </div>
                     <h2 className="text-emphasis font-sans text-2xl font-semibold">
                       {loadedUser?.name || "Nameless User"}
