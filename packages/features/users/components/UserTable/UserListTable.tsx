"use client";

import { keepPreviousData } from "@tanstack/react-query";
import { getCoreRowModel, getSortedRowModel, useReactTable, type ColumnDef } from "@tanstack/react-table";
import { useSession } from "next-auth/react";
import { useQueryState, parseAsBoolean } from "nuqs";
import { useMemo, useReducer, useRef, useState } from "react";

<<<<<<< HEAD
import { useOrgBranding } from "@calcom/features/oe/organizations/context/provider";
=======
import {
  DataTable,
  DataTableToolbar,
  DataTableFilters,
  DataTableSelectionBar,
  DataTablePagination,
  useColumnFilters,
  useFetchMoreOnBottomReached,
  textFilter,
  isTextFilterValue,
} from "@calcom/features/data-table";
import { useOrgBranding } from "@calcom/features/ee/organizations/context/provider";
import classNames from "@calcom/lib/classNames";
>>>>>>> 931f3d33
import { WEBAPP_URL } from "@calcom/lib/constants";
import {
  downloadAsCsv,
  generateCsvRawForMembersTable,
  generateHeaderFromReactTable,
} from "@calcom/lib/csvUtils";
import { getUserAvatarUrl } from "@calcom/lib/getAvatarUrl";
import { useLocale } from "@calcom/lib/hooks/useLocale";
import { trpc } from "@calcom/trpc";
import { Avatar, Badge, Checkbox, showToast } from "@calcom/ui";
import { useGetUserAttributes } from "@calcom/web/components/settings/platform/hooks/useGetUserAttributes";

import { DeleteBulkUsers } from "./BulkActions/DeleteBulkUsers";
import { DynamicLink } from "./BulkActions/DynamicLink";
import { EventTypesList } from "./BulkActions/EventTypesList";
import { MassAssignAttributesBulkAction } from "./BulkActions/MassAssignAttributes";
import { TeamListBulkAction } from "./BulkActions/TeamList";
import { ChangeUserRoleModal } from "./ChangeUserRoleModal";
import { DeleteMemberModal } from "./DeleteMemberModal";
import { EditUserSheet } from "./EditSheet/EditUserSheet";
import { ImpersonationMemberModal } from "./ImpersonationMemberModal";
import { InviteMemberModal } from "./InviteMemberModal";
import { TableActions } from "./UserTableActions";
import type { UserTableState, UserTableAction, UserTableUser } from "./types";

const initialState: UserTableState = {
  changeMemberRole: {
    showModal: false,
  },
  deleteMember: {
    showModal: false,
  },
  impersonateMember: {
    showModal: false,
  },
  inviteMember: {
    showModal: false,
  },
  editSheet: {
    showModal: false,
  },
};

const initalColumnVisibility = {
  select: true,
  member: true,
  role: true,
  teams: true,
  actions: true,
};

function reducer(state: UserTableState, action: UserTableAction): UserTableState {
  switch (action.type) {
    case "SET_CHANGE_MEMBER_ROLE_ID":
      return { ...state, changeMemberRole: action.payload };
    case "SET_DELETE_ID":
      return { ...state, deleteMember: action.payload };
    case "SET_IMPERSONATE_ID":
      return { ...state, impersonateMember: action.payload };
    case "INVITE_MEMBER":
      return { ...state, inviteMember: action.payload };
    case "EDIT_USER_SHEET":
      return { ...state, editSheet: action.payload };
    case "CLOSE_MODAL":
      return {
        ...state,
        changeMemberRole: { showModal: false },
        deleteMember: { showModal: false },
        impersonateMember: { showModal: false },
        inviteMember: { showModal: false },
        editSheet: { showModal: false },
      };
    default:
      return state;
  }
}

export function UserListTable() {
  const [dynamicLinkVisible, setDynamicLinkVisible] = useQueryState("dynamicLink", parseAsBoolean);
  const orgBranding = useOrgBranding();
  const domain = orgBranding?.fullDomain ?? WEBAPP_URL;
  const { t } = useLocale();

  const { data: session } = useSession();
  const { isPlatformUser } = useGetUserAttributes();
  const { data: org } = trpc.viewer.organizations.listCurrent.useQuery();
  const { data: attributes } = trpc.viewer.attributes.list.useQuery();
  const { data: teams } = trpc.viewer.organizations.getTeams.useQuery();
  const { data: facetedTeamValues } = trpc.viewer.organizations.getFacetedValues.useQuery();

  const tableContainerRef = useRef<HTMLDivElement>(null);
  const [state, dispatch] = useReducer(reducer, initialState);
  const [debouncedSearchTerm, setDebouncedSearchTerm] = useState("");
  const [isDownloading, setIsDownloading] = useState(false);
  const [rowSelection, setRowSelection] = useState({});

  const columnFilters = useColumnFilters();

  const { data, isPending, fetchNextPage, isFetching } =
    trpc.viewer.organizations.listMembers.useInfiniteQuery(
      {
        limit: 30,
        searchTerm: debouncedSearchTerm,
        expand: ["attributes"],
        filters: columnFilters,
      },
      {
        getNextPageParam: (lastPage) => lastPage.nextCursor,
        placeholderData: keepPreviousData,
      }
    );

  const exportQuery = trpc.viewer.organizations.listMembers.useInfiniteQuery(
    {
      limit: 100, // Max limit
      searchTerm: debouncedSearchTerm,
      expand: ["attributes"],
      filters: columnFilters,
    },
    {
      getNextPageParam: (lastPage) => lastPage.nextCursor,
      enabled: false,
    }
  );

  // TODO (SEAN): Make Column filters a trpc query param so we can fetch serverside even if the data is not loaded
  const totalDBRowCount = data?.pages?.[0]?.meta?.totalRowCount ?? 0;
  const adminOrOwner = org?.user.role === "ADMIN" || org?.user.role === "OWNER";

  //we must flatten the array of arrays from the useInfiniteQuery hook
  const flatData = useMemo(() => data?.pages?.flatMap((page) => page.rows) ?? [], [data]) as UserTableUser[];
  const totalFetched = flatData.length;

  const memorisedColumns = useMemo(() => {
    const permissions = {
      canEdit: adminOrOwner,
      canRemove: adminOrOwner,
      canResendInvitation: adminOrOwner,
      canImpersonate: false,
    };
    const generateAttributeColumns = () => {
      if (!attributes?.length) {
        return [];
      }
      return (
        (attributes?.map((attribute) => ({
          id: attribute.id,
          header: attribute.name,
          meta: {
            filterType: attribute.type.toLowerCase() === "text" ? "text" : "select",
          },
          size: 120,
          accessorFn: (data) => data.attributes.find((attr) => attr.attributeId === attribute.id)?.value,
          cell: ({ row }) => {
            const attributeValues = row.original.attributes.filter(
              (attr) => attr.attributeId === attribute.id
            );
            if (attributeValues.length === 0) return null;
            return (
              <div className={classNames(attribute.type === "NUMBER" ? "flex w-full justify-center" : "")}>
                {attributeValues.map((attributeValue, index) => {
                  const isAGroupOption = attributeValue.contains?.length > 0;
                  return (
                    <Badge key={index} variant={isAGroupOption ? "orange" : "gray"} className="mr-1">
                      {attributeValue.value}
                    </Badge>
                  );
                })}
              </div>
            );
          },
          filterFn: (row, id, filterValue) => {
            const attributeValues = row.original.attributes.filter((attr) => attr.attributeId === id);

            if (isTextFilterValue(filterValue)) {
              return attributeValues.some((attr) => textFilter(attr.value, filterValue));
            }

            if (attributeValues.length === 0) return false;
            return attributeValues.some((attr) => filterValue.includes(attr.value));
          },
        })) as ColumnDef<UserTableUser>[]) ?? []
      );
    };
    const cols: ColumnDef<UserTableUser>[] = [
      // Disabling select for this PR: Will work on actions etc in a follow up
      {
        id: "select",
        enableHiding: false,
        enableSorting: false,
        enableResizing: false,
        size: 30,
        meta: {
          sticky: {
            position: "left",
          },
        },
        header: ({ table }) => (
          <Checkbox
            checked={table.getIsAllPageRowsSelected()}
            onCheckedChange={(value) => table.toggleAllPageRowsSelected(!!value)}
            aria-label="Select all"
            className="translate-y-[2px]"
          />
        ),
        cell: ({ row }) => (
          <Checkbox
            checked={row.getIsSelected()}
            onCheckedChange={(value) => row.toggleSelected(!!value)}
            aria-label="Select row"
            className="translate-y-[2px]"
          />
        ),
      },
      {
        id: "member",
        accessorFn: (data) => data.email,
        enableHiding: false,
        size: 200,
        header: () => {
          return `Members`;
        },
        meta: {
          sticky: { position: "left", gap: 24 },
        },
        cell: ({ row }) => {
          const { username, email, avatarUrl } = row.original;
          return (
            <div className="flex items-center gap-2">
              <Avatar
                size="sm"
                alt={username || email}
                imageSrc={getUserAvatarUrl({
                  avatarUrl,
                })}
              />
              <div className="">
                <div
                  data-testid={`member-${username}-username`}
                  className="text-emphasis text-sm font-medium leading-none">
                  {username || "No username"}
                </div>
                <div
                  data-testid={`member-${username}-email`}
                  className="text-subtle mt-1 text-sm leading-none">
                  {email}
                </div>
              </div>
            </div>
          );
        },
        filterFn: (rows, id, filterValue) => {
          const userEmail = rows.original.email;
          return filterValue.includes(userEmail);
        },
      },
      {
        id: "role",
        accessorFn: (data) => data.role,
        header: "Role",
        size: 100,
        cell: ({ row, table }) => {
          const { role, username } = row.original;
          return (
            <Badge
              data-testid={`member-${username}-role`}
              variant={role === "MEMBER" ? "gray" : "blue"}
              onClick={() => {
                table.getColumn("role")?.setFilterValue([role]);
              }}>
              {role}
            </Badge>
          );
        },
        filterFn: (rows, id, filterValue) => {
          if (filterValue.includes("PENDING")) {
            if (filterValue.length === 1) return !rows.original.accepted;
            else return !rows.original.accepted || filterValue.includes(rows.getValue(id));
          }

          // Show only the selected roles
          return filterValue.includes(rows.getValue(id));
        },
      },
      {
        id: "teams",
        accessorFn: (data) => data.teams.map((team) => team.name),
        header: "Teams",
        size: 140,
        cell: ({ row, table }) => {
          const { teams, accepted, email, username } = row.original;
          // TODO: Implement click to filter
          return (
            <div className="flex h-full flex-wrap items-center gap-2">
              {accepted ? null : (
                <Badge
                  data-testid2={`member-${username}-pending`}
                  variant="red"
                  className="text-xs"
                  data-testid={`email-${email.replace("@", "")}-pending`}
                  onClick={() => {
                    table.getColumn("role")?.setFilterValue(["PENDING"]);
                  }}>
                  Pending
                </Badge>
              )}

              {teams.map((team) => (
                <Badge
                  key={team.id}
                  variant="gray"
                  onClick={() => {
                    table.getColumn("teams")?.setFilterValue([team.name]);
                  }}>
                  {team.name}
                </Badge>
              ))}
            </div>
          );
        },
        filterFn: (rows, _, filterValue: string[]) => {
          const teamNames = rows.original.teams.map((team) => team.name);
          return filterValue.some((value: string) => teamNames.includes(value));
        },
      },
      ...generateAttributeColumns(),
      {
        id: "lastActiveAt",
        header: "Last Active",
        cell: ({ row }) => <div>{row.original.lastActiveAt}</div>,
      },
      {
        id: "actions",
        enableHiding: false,
        enableSorting: false,
        enableResizing: false,
        size: 80,
        meta: {
          sticky: { position: "right" },
        },
        cell: ({ row }) => {
          const user = row.original;
          const permissionsRaw = permissions;
          const isSelf = user.id === session?.user.id;

          const permissionsForUser = {
            canEdit: permissionsRaw.canEdit && user.accepted && !isSelf,
            canRemove: permissionsRaw.canRemove && !isSelf,
            canImpersonate:
              user.accepted && !user.disableImpersonation && !isSelf && !!org?.canAdminImpersonate,
            canLeave: user.accepted && isSelf,
            canResendInvitation: permissionsRaw.canResendInvitation && !user.accepted,
          };

          return (
            <TableActions
              user={user}
              permissionsForUser={permissionsForUser}
              dispatch={dispatch}
              domain={domain}
            />
          );
        },
      },
    ];

    return cols;
  }, [session?.user.id, adminOrOwner, dispatch, domain, totalDBRowCount, attributes]);

  const table = useReactTable({
    data: flatData,
    columns: memorisedColumns,
    enableRowSelection: true,
    columnResizeMode: "onChange",
    debugTable: true,
    manualPagination: true,
    initialState: {
      columnVisibility: initalColumnVisibility,
    },
    defaultColumn: {
      size: 150,
    },
    state: {
      columnFilters,
      rowSelection,
    },
    getCoreRowModel: getCoreRowModel(),
    getSortedRowModel: getSortedRowModel(),
    onRowSelectionChange: setRowSelection,
    getRowId: (row) => `${row.id}`,
    getFacetedUniqueValues: (_, columnId) => () => {
      if (facetedTeamValues) {
        switch (columnId) {
          case "role":
            return new Map(facetedTeamValues.roles.map((role) => [role, 1]));
          case "teams":
            return new Map(facetedTeamValues.teams.map((team) => [team.name, 1]));
          default:
            const attribute = facetedTeamValues.attributes.find((attr) => attr.id === columnId);
            if (attribute) {
              return new Map(attribute?.options.map(({ value }) => [value, 1]) ?? []);
            }
            return new Map();
        }
      }
      return new Map();
    },
  });

  const fetchMoreOnBottomReached = useFetchMoreOnBottomReached(
    tableContainerRef,
    fetchNextPage,
    isFetching,
    totalFetched,
    totalDBRowCount
  );

  const numberOfSelectedRows = table.getSelectedRowModel().rows.length;

  const handleDownload = async () => {
    try {
      if (!org?.slug || !org?.name) {
        throw new Error("Org slug or name is missing.");
      }
      setIsDownloading(true);
      const headers = generateHeaderFromReactTable(table);
      if (!headers || !headers.length) {
        throw new Error("Header is missing.");
      }

      const result = await exportQuery.refetch();
      if (!result.data) {
        throw new Error("There are no members found.");
      }
      const allMembers = result.data.pages.flatMap((page) => page.rows ?? []) ?? [];
      let lastPage = result.data.pages[result.data.pages.length - 1];

      while (lastPage.nextCursor) {
        const nextPage = await exportQuery.fetchNextPage();
        if (!nextPage.data) {
          break;
        }
        const latestPageItems = nextPage.data.pages[nextPage.data.pages.length - 1].rows ?? [];
        allMembers.push(...latestPageItems);
        lastPage = nextPage.data.pages[nextPage.data.pages.length - 1];
      }

      const ATTRIBUTE_IDS = attributes?.map((attr) => attr.id) ?? [];
      const csvRaw = generateCsvRawForMembersTable(
        headers,
        allMembers as UserTableUser[],
        ATTRIBUTE_IDS,
        domain
      );
      if (!csvRaw) {
        throw new Error("Generating CSV file failed.");
      }

      const filename = `${org.name}_${new Date().toISOString().split("T")[0]}.csv`;
      downloadAsCsv(csvRaw, filename);
    } catch (error) {
      showToast(`Error: ${error}`, "error");
    } finally {
      setIsDownloading(false);
    }
  };

  return (
    <>
      <DataTable
        data-testid="user-list-data-table"
        // className="lg:max-w-screen-lg"
        table={table}
        tableContainerRef={tableContainerRef}
        isPending={isPending}
        enableColumnResizing={{ name: "UserListTable" }}
        onScroll={(e) => fetchMoreOnBottomReached(e.target as HTMLDivElement)}>
        <DataTableToolbar.Root className="lg:max-w-screen-2xl">
          <div className="flex w-full flex-col gap-2 sm:flex-row">
            <div className="w-full sm:w-auto sm:min-w-[200px] sm:flex-1">
              <DataTableToolbar.SearchBar
                table={table}
                onSearch={(value) => setDebouncedSearchTerm(value)}
                className="sm:max-w-64 max-w-full"
              />
            </div>
            <div className="flex flex-wrap items-center justify-between gap-2">
              <DataTableToolbar.CTA
                type="button"
                color="secondary"
                StartIcon="file-down"
                loading={isDownloading}
                onClick={() => handleDownload()}
                data-testid="export-members-button">
                {t("download")}
              </DataTableToolbar.CTA>
              {/* We have to omit member because we don't want the filter to show but we can't disable filtering as we need that for the search bar */}
              <DataTableFilters.FilterButton table={table} omit={["member"]} />
              <DataTableFilters.ColumnVisibilityButton table={table} />
              {adminOrOwner && (
                <DataTableToolbar.CTA
                  type="button"
                  color="primary"
                  StartIcon="plus"
                  className="rounded-md"
                  onClick={() =>
                    dispatch({
                      type: "INVITE_MEMBER",
                      payload: {
                        showModal: true,
                      },
                    })
                  }
                  data-testid="new-organization-member-button">
                  {t("add")}
                </DataTableToolbar.CTA>
              )}
            </div>
          </div>
          <div className="flex gap-2 justify-self-start">
            <DataTableFilters.ActiveFilters table={table} />
          </div>
        </DataTableToolbar.Root>

        <div style={{ gridArea: "footer", marginTop: "1rem" }}>
          <DataTablePagination table={table} totalDbDataCount={totalDBRowCount} />
        </div>

        {numberOfSelectedRows >= 2 && dynamicLinkVisible && (
          <DataTableSelectionBar.Root className="!bottom-16 md:!bottom-20">
            <DynamicLink table={table} domain={domain} />
          </DataTableSelectionBar.Root>
        )}
        {numberOfSelectedRows > 0 && (
          <DataTableSelectionBar.Root className="justify-center">
            <p className="text-brand-subtle px-2 text-center text-xs leading-none sm:text-sm sm:font-medium">
              {t("number_selected", { count: numberOfSelectedRows })}
            </p>
            {!isPlatformUser ? (
              <>
                <TeamListBulkAction table={table} />
                {numberOfSelectedRows >= 2 && (
                  <DataTableSelectionBar.Button
                    onClick={() => setDynamicLinkVisible(!dynamicLinkVisible)}
                    icon="handshake">
                    {t("group_meeting")}
                  </DataTableSelectionBar.Button>
                )}
                <MassAssignAttributesBulkAction table={table} filters={columnFilters} />
                <EventTypesList table={table} orgTeams={teams} />
              </>
            ) : null}
            <DeleteBulkUsers
              users={table.getSelectedRowModel().flatRows.map((row) => row.original)}
              onRemove={() => table.toggleAllPageRowsSelected(false)}
            />
          </DataTableSelectionBar.Root>
        )}
      </DataTable>
      {state.deleteMember.showModal && <DeleteMemberModal state={state} dispatch={dispatch} />}
      {state.inviteMember.showModal && <InviteMemberModal dispatch={dispatch} />}
      {state.impersonateMember.showModal && <ImpersonationMemberModal dispatch={dispatch} state={state} />}
      {state.changeMemberRole.showModal && <ChangeUserRoleModal dispatch={dispatch} state={state} />}
      {state.editSheet.showModal && <EditUserSheet dispatch={dispatch} state={state} />}
    </>
  );
}<|MERGE_RESOLUTION|>--- conflicted
+++ resolved
@@ -6,9 +6,6 @@
 import { useQueryState, parseAsBoolean } from "nuqs";
 import { useMemo, useReducer, useRef, useState } from "react";
 
-<<<<<<< HEAD
-import { useOrgBranding } from "@calcom/features/oe/organizations/context/provider";
-=======
 import {
   DataTable,
   DataTableToolbar,
@@ -22,7 +19,6 @@
 } from "@calcom/features/data-table";
 import { useOrgBranding } from "@calcom/features/ee/organizations/context/provider";
 import classNames from "@calcom/lib/classNames";
->>>>>>> 931f3d33
 import { WEBAPP_URL } from "@calcom/lib/constants";
 import {
   downloadAsCsv,
@@ -506,7 +502,7 @@
               <DataTableToolbar.SearchBar
                 table={table}
                 onSearch={(value) => setDebouncedSearchTerm(value)}
-                className="sm:max-w-64 max-w-full"
+                className="max-w-full sm:max-w-64"
               />
             </div>
             <div className="flex flex-wrap items-center justify-between gap-2">
