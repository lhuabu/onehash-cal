import { useAutoAnimate } from "@formkit/auto-animate/react";
import { ErrorMessage } from "@hookform/error-message";
import { Trans } from "next-i18next";
import Link from "next/link";
import { useEffect, useState } from "react";
import { Controller, useFieldArray } from "react-hook-form";
import type { UseFormGetValues, UseFormSetValue, Control, FormState } from "react-hook-form";

import type { EventLocationType } from "@calcom/app-store/locations";
import { getEventLocationType, MeetLocationType } from "@calcom/app-store/locations";
import { useIsPlatform } from "@calcom/atoms/monorepo";
<<<<<<< HEAD
import type { LocationFormValues, EventTypeSetupProps } from "@calcom/features/eventtypes/lib/types";
=======
import type {
  LocationFormValues,
  EventTypeSetupProps,
  CheckboxClassNames,
} from "@calcom/features/eventtypes/lib/types";
>>>>>>> 931f3d33
import CheckboxField from "@calcom/features/form/components/CheckboxField";
import type {
  LocationSelectCustomClassNames,
  SingleValueLocationOption,
} from "@calcom/features/form/components/LocationSelect";
import LocationSelect from "@calcom/features/form/components/LocationSelect";
import { classNames } from "@calcom/lib";
import { WEBAPP_URL } from "@calcom/lib/constants";
import { useLocale } from "@calcom/lib/hooks/useLocale";
import { Icon, Input, PhoneInput, Button, showToast } from "@calcom/ui";

export type TEventTypeLocation = Pick<EventTypeSetupProps["eventType"], "locations">;
export type TLocationOptions = Pick<EventTypeSetupProps, "locationOptions">["locationOptions"];
export type TDestinationCalendar = { integration: string } | null;
export type TPrefillLocation = { credentialId?: number; type: string };

type LocationInputCustomClassNames = {
  addressInput?: string;
  phoneInput?: string;
};

export type LocationCustomClassNames = {
  container?: string;
  locationSelect?: LocationSelectCustomClassNames;
  removeLocationButton?: string;
  removeLocationIcon?: string;
  addLocationButton?: string;
  organizerContactInput?: {
    errorMessage?: string;
    locationInput?: LocationInputCustomClassNames;
    publicDisplayCheckbox?: CheckboxClassNames;
  };
};

type LocationsProps = {
  team: { id: number } | null;
  destinationCalendar: TDestinationCalendar;
  showAppStoreLink: boolean;
  isChildrenManagedEventType?: boolean;
  isManagedEventType?: boolean;
  disableLocationProp?: boolean;
  getValues: UseFormGetValues<LocationFormValues>;
  setValue: UseFormSetValue<LocationFormValues>;
  control: Control<LocationFormValues>;
  formState: FormState<LocationFormValues>;
  eventType: TEventTypeLocation;
  locationOptions: TLocationOptions;
  prefillLocation?: SingleValueLocationOption;
  customClassNames?: LocationCustomClassNames;
};

const getLocationFromType = (type: EventLocationType["type"], locationOptions: TLocationOptions) => {
  for (const locationOption of locationOptions) {
    const option = locationOption.options.find((option) => option.value === type);
    if (option) {
      return option;
    }
  }
};

const getLocationInfo = ({
  eventType,
  locationOptions,
}: {
  eventType: TEventTypeLocation;
  locationOptions: TLocationOptions;
}) => {
  const locationAvailable =
    eventType.locations &&
    eventType.locations.length > 0 &&
    locationOptions.some((op) => op.options.find((opt) => opt.value === eventType.locations[0].type));
  const locationDetails = eventType.locations &&
    eventType.locations.length > 0 &&
    !locationAvailable && {
      slug: eventType.locations[0].type.replace("integrations:", "").replace(":", "-").replace("_video", ""),
      name: eventType.locations[0].type
        .replace("integrations:", "")
        .replace(":", " ")
        .replace("_video", "")
        .split(" ")
        .map((word) => word[0].toUpperCase() + word.slice(1))
        .join(" "),
    };
  return { locationAvailable, locationDetails };
};

const Locations: React.FC<LocationsProps> = ({
  isChildrenManagedEventType,
  disableLocationProp,
  isManagedEventType,
  getValues,
  setValue,
  control,
  formState,
  team,
  eventType,
  prefillLocation,
  customClassNames,
  ...props
}) => {
  const { t } = useLocale();
  const {
    fields: locationFields,
    append,
    remove,
    update: updateLocationField,
  } = useFieldArray({
    control,
    name: "locations",
  });

  const locationOptions = props.locationOptions.map((locationOption) => {
    const options = locationOption.options.filter((option) => {
      // Skip "Organizer's Default App" for non-team members
      return !team?.id ? option.label !== t("organizer_default_conferencing_app") : true;
    });

    return {
      ...locationOption,
      options,
    };
  });

  const [animationRef] = useAutoAnimate<HTMLUListElement>();
  const seatsEnabled = !!getValues("seatsPerTimeSlot");

  const validLocations =
    getValues("locations")?.filter((location) => {
      const eventLocation = getEventLocationType(location.type);
      if (!eventLocation) {
        // It's possible that the location app in use got uninstalled.
        return false;
      }
      return true;
    }) || [];

  const defaultValue = isManagedEventType
    ? locationOptions.find((op) => op.label === t("default"))?.options[0]
    : undefined;

  const { locationDetails, locationAvailable } = getLocationInfo({
    eventType,
    locationOptions: props.locationOptions,
  });

  const LocationInput = (props: {
    eventLocationType: EventLocationType;
    defaultValue?: string;
    index: number;
    customClassNames?: LocationInputCustomClassNames;
  }) => {
    const { eventLocationType, index, customClassNames, ...remainingProps } = props;
    if (eventLocationType?.organizerInputType === "text") {
      const { defaultValue, ...rest } = remainingProps;

      return (
        <Controller
          name={`locations.${index}.${eventLocationType.defaultValueVariable}`}
          defaultValue={defaultValue}
          render={({ field: { onChange, value } }) => {
            return (
              <Input
                name={`locations[${index}].${eventLocationType.defaultValueVariable}`}
                placeholder={t(eventLocationType.organizerInputPlaceholder || "")}
                type="text"
                required
                onChange={onChange}
                value={value}
                {...(disableLocationProp ? { disabled: true } : {})}
                className={classNames("my-0", customClassNames?.addressInput)}
                {...rest}
              />
            );
          }}
        />
      );
    } else if (eventLocationType?.organizerInputType === "phone") {
      const { defaultValue, ...rest } = remainingProps;

      return (
        <Controller
          name={`locations.${index}.${eventLocationType.defaultValueVariable}`}
          defaultValue={defaultValue}
          render={({ field: { onChange, value } }) => {
            return (
              <PhoneInput
                required
                disabled={disableLocationProp}
                placeholder={t(eventLocationType.organizerInputPlaceholder || "")}
                name={`locations[${index}].${eventLocationType.defaultValueVariable}`}
                className={customClassNames?.phoneInput}
                value={value}
                onChange={onChange}
                {...rest}
              />
            );
          }}
        />
      );
    }
    return null;
  };

  const [showEmptyLocationSelect, setShowEmptyLocationSelect] = useState(false);
  const defaultInitialLocation = defaultValue || null;
  const [selectedNewOption, setSelectedNewOption] = useState<SingleValueLocationOption | null>(
    defaultInitialLocation
  );

  useEffect(() => {
    if (!!prefillLocation) {
      const newLocationType = prefillLocation.value;

      const canAppendLocation = !validLocations.find((location) => location.type === newLocationType);

      if (canAppendLocation && !seatsEnabled) {
        append({
          type: newLocationType,
          credentialId: prefillLocation?.credentialId,
        });
        setSelectedNewOption(prefillLocation);
      }
    }
    // eslint-disable-next-line react-hooks/exhaustive-deps
  }, [prefillLocation, seatsEnabled]);

  const isPlatorm = useIsPlatform();

  return (
    <div className={classNames("w-full", customClassNames?.container)}>
      <ul ref={animationRef} className={classNames("space-y-2")}>
        {locationFields.map((field, index) => {
          const eventLocationType = getEventLocationType(field.type);
          const defaultLocation = field;

          const option = getLocationFromType(field.type, locationOptions);
          return (
            <li key={field.id}>
              <div className="flex w-full items-center">
                <LocationSelect
                  name={`locations[${index}].type`}
                  placeholder={t("select")}
                  options={locationOptions}
                  isDisabled={disableLocationProp}
                  defaultValue={option}
                  isSearchable={false}
                  className={classNames(
                    "block min-w-0 flex-1 rounded-sm text-sm",
                    customClassNames?.locationSelect?.selectWrapper
                  )}
                  customClassNames={customClassNames?.locationSelect}
                  menuPlacement="auto"
                  onChange={(e: SingleValueLocationOption) => {
                    setShowEmptyLocationSelect(false);
                    if (e?.value) {
                      const newLocationType = e.value;
                      const eventLocationType = getEventLocationType(newLocationType);
                      if (!eventLocationType) {
                        return;
                      }
                      const canAddLocation =
                        eventLocationType.organizerInputType ||
                        !validLocations?.find((location) => location.type === newLocationType);

                      const shouldUpdateLink =
                        eventLocationType?.organizerInputType === "text" &&
                        eventLocationType.defaultValueVariable === "link";

                      if (canAddLocation) {
                        updateLocationField(index, {
                          type: newLocationType,
                          ...(e.credentialId && {
                            credentialId: e.credentialId,
                            teamName: e.teamName ?? undefined,
                          }),
                          ...(shouldUpdateLink && {
                            link: "",
                          }),
                        });
                      } else {
                        updateLocationField(index, {
                          type: field.type,
                          ...(field.credentialId && {
                            credentialId: field.credentialId,
                            teamName: field.teamName ?? undefined,
                          }),
                        });
                        showToast(t("location_already_exists"), "warning");
                      }
                    }
                  }}
                />
                {!(disableLocationProp && isChildrenManagedEventType) && (
                  <button
                    data-testid={`delete-locations.${index}.type`}
                    className={classNames("min-h-9 block h-9 px-2", customClassNames?.removeLocationButton)}
                    type="button"
                    onClick={() => remove(index)}
                    aria-label={t("remove")}>
                    <div className="h-4 w-4">
                      <Icon
                        name="x"
                        className={classNames(
                          "border-l-1 hover:text-emphasis text-subtle h-4 w-4",
                          customClassNames?.removeLocationIcon
                        )}
                      />
                    </div>
                  </button>
                )}
              </div>

              {eventLocationType?.organizerInputType && (
                <div className="mt-2 space-y-2">
                  <div className="w-full">
                    <div className="flex gap-2">
                      <div className="flex items-center justify-center">
                        <Icon name="corner-down-right" className="h-4 w-4" />
                      </div>
                      <LocationInput
                        data-testid={`${eventLocationType.type}-location-input`}
                        defaultValue={
                          defaultLocation
                            ? defaultLocation[eventLocationType.defaultValueVariable]
                            : undefined
                        }
                        eventLocationType={eventLocationType}
                        index={index}
                        customClassNames={customClassNames?.organizerContactInput?.locationInput}
                      />
                    </div>
                    <ErrorMessage
                      errors={formState.errors?.locations?.[index]}
                      name={eventLocationType.defaultValueVariable}
                      className={classNames(
                        "text-error my-1 ml-6 text-sm",
                        customClassNames?.organizerContactInput?.errorMessage
                      )}
                      as="div"
                      id="location-error"
                    />
                  </div>
                  <div
                    className={classNames(
                      "ml-6",
                      customClassNames?.organizerContactInput?.publicDisplayCheckbox?.container
                    )}>
                    <CheckboxField
                      name={`locations[${index}].displayLocationPublicly`}
                      data-testid="display-location"
                      disabled={disableLocationProp}
                      defaultChecked={defaultLocation?.displayLocationPublicly}
                      description={t("display_location_label")}
                      className={customClassNames?.organizerContactInput?.publicDisplayCheckbox?.checkbox}
                      onChange={(e) => {
                        const fieldValues = getValues("locations")[index];
                        updateLocationField(index, {
                          ...fieldValues,
                          displayLocationPublicly: e.target.checked,
                        });
                      }}
                      informationIconText={t("display_location_info_badge")}
                    />
                  </div>
                </div>
              )}
            </li>
          );
        })}
        {(validLocations.length === 0 || showEmptyLocationSelect) && (
          <div className="flex">
            <LocationSelect
              defaultMenuIsOpen={showEmptyLocationSelect}
              placeholder={t("select")}
              options={locationOptions}
              value={selectedNewOption}
              isDisabled={disableLocationProp}
              defaultValue={defaultValue}
              isSearchable={false}
              className={classNames(
                "block w-full min-w-0 flex-1 rounded-sm text-sm",
                customClassNames?.locationSelect?.selectWrapper
              )}
              customClassNames={customClassNames?.locationSelect}
              menuPlacement="auto"
              onChange={(e: SingleValueLocationOption) => {
                setShowEmptyLocationSelect(false);
                if (e?.value) {
                  const newLocationType = e.value;
                  const eventLocationType = getEventLocationType(newLocationType);
                  if (!eventLocationType) {
                    return;
                  }

                  const canAppendLocation =
                    eventLocationType.organizerInputType ||
                    !validLocations.find((location) => location.type === newLocationType);

                  if (canAppendLocation) {
                    append({
                      type: newLocationType,
                      ...(e.credentialId && {
                        credentialId: e.credentialId,
                        teamName: e.teamName ?? undefined,
                      }),
                    });
                    setSelectedNewOption(e);
                  } else {
                    showToast(t("location_already_exists"), "warning");
                    setSelectedNewOption(null);
                  }
                }
              }}
            />
          </div>
        )}
        {validLocations.some(
          (location) =>
            location.type === MeetLocationType && props.destinationCalendar?.integration !== "google_calendar"
        ) && (
          <div className="text-default flex items-center text-sm">
            <div className="mr-1.5 h-3 w-3">
              <Icon name="check" className="h-3 w-3" />
            </div>
            <p className="text-default text-sm">
              <Trans i18nKey="event_type_requires_google_calendar">
                The “Add to calendar” for this event type needs to be a Google Calendar for Meet to work.
                Connect it
                <Link className="cursor-pointer text-blue-500 underline" href="/apps/google-calendar">
                  here
                </Link>
                .
              </Trans>
            </p>
          </div>
        )}
        {isChildrenManagedEventType && !locationAvailable && locationDetails && (
          <p className="pl-1 text-sm leading-none text-red-600">
            {t("app_not_connected", { appName: locationDetails.name })}{" "}
            <a className="underline" href={`${WEBAPP_URL}/apps/${locationDetails.slug}`}>
              {t("connect_now")}
            </a>
          </p>
        )}
        {validLocations.length > 0 && !disableLocationProp && (
          //  && !isChildrenManagedEventType : Add this to hide add-location button only when location is disabled by Admin
          <li>
            <Button
              data-testid="add-location"
              StartIcon="plus"
              color="minimal"
              disabled={seatsEnabled}
              className={classNames(customClassNames?.addLocationButton)}
              tooltip={seatsEnabled ? t("seats_option_doesnt_support_multi_location") : undefined}
              onClick={() => setShowEmptyLocationSelect(true)}>
              {t("add_location")}
            </Button>
          </li>
        )}
      </ul>
      {props.showAppStoreLink && !isPlatorm && (
        <p className="text-default mt-2 text-sm">
          <Trans i18nKey="cant_find_the_right_conferencing_app_visit_our_app_store">
            Can&apos;t find the right conferencing app? Visit our
            <Link className="cursor-pointer text-blue-500 underline" href="/apps/categories/conferencing">
              App Store
            </Link>
            .
          </Trans>
        </p>
      )}
    </div>
  );
};

export default Locations;<|MERGE_RESOLUTION|>--- conflicted
+++ resolved
@@ -9,15 +9,11 @@
 import type { EventLocationType } from "@calcom/app-store/locations";
 import { getEventLocationType, MeetLocationType } from "@calcom/app-store/locations";
 import { useIsPlatform } from "@calcom/atoms/monorepo";
-<<<<<<< HEAD
-import type { LocationFormValues, EventTypeSetupProps } from "@calcom/features/eventtypes/lib/types";
-=======
 import type {
   LocationFormValues,
   EventTypeSetupProps,
   CheckboxClassNames,
 } from "@calcom/features/eventtypes/lib/types";
->>>>>>> 931f3d33
 import CheckboxField from "@calcom/features/form/components/CheckboxField";
 import type {
   LocationSelectCustomClassNames,
@@ -313,7 +309,7 @@
                 {!(disableLocationProp && isChildrenManagedEventType) && (
                   <button
                     data-testid={`delete-locations.${index}.type`}
-                    className={classNames("min-h-9 block h-9 px-2", customClassNames?.removeLocationButton)}
+                    className={classNames("block h-9 min-h-9 px-2", customClassNames?.removeLocationButton)}
                     type="button"
                     onClick={() => remove(index)}
                     aria-label={t("remove")}>
