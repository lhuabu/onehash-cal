--- conflicted
+++ resolved
@@ -1,34 +1,12 @@
 import { useAutoAnimate } from "@formkit/auto-animate/react";
-<<<<<<< HEAD
-import type { Dispatch, SetStateAction } from "react";
 import { useState } from "react";
-import { useFormContext } from "react-hook-form";
-=======
-import { useState } from "react";
->>>>>>> 2fb1408d
 import type { Props } from "react-select";
 
-import type { FormValues, Host } from "@calcom/features/eventtypes/lib/types";
 import { classNames } from "@calcom/lib";
 import { useLocale } from "@calcom/lib/hooks/useLocale";
-<<<<<<< HEAD
-import {
-  Avatar,
-  Button,
-  Dialog,
-  DialogClose,
-  DialogContent,
-  DialogFooter,
-  Icon,
-  Label,
-  Select,
-  Tooltip,
-} from "@calcom/ui";
-=======
 import { Avatar, Button, Icon, Select, Tooltip } from "@calcom/ui";
 
 import { PriorityDialog, WeightDialog } from "./HostEditDialogs";
->>>>>>> 2fb1408d
 
 export type CheckedSelectOption = {
   avatar: string;
