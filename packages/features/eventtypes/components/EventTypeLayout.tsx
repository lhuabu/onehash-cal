--- conflicted
+++ resolved
@@ -47,10 +47,7 @@
   isDeleting?: boolean;
   isPlatform?: boolean;
   tabsNavigation: VerticalTabItemProps[];
-<<<<<<< HEAD
-=======
   allowDelete?: boolean;
->>>>>>> 931f3d33
 };
 
 function EventTypeSingleLayout({
@@ -67,10 +64,7 @@
   isDeleting,
   isPlatform,
   tabsNavigation,
-<<<<<<< HEAD
-=======
   allowDelete = true,
->>>>>>> 931f3d33
 }: Props) {
   const { t } = useLocale();
   const eventTypesLockedByOrg = eventType.team?.parent?.organizationSettings?.lockEventTypeCreationForUsers;
