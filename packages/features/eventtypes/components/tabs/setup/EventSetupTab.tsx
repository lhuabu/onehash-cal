--- conflicted
+++ resolved
@@ -5,10 +5,7 @@
 
 import { useIsPlatform } from "@calcom/atoms/monorepo";
 import useLockedFieldsManager from "@calcom/features/ee/managed-event-types/hooks/useLockedFieldsManager";
-<<<<<<< HEAD
-=======
 import type { LocationCustomClassNames } from "@calcom/features/eventtypes/components/Locations";
->>>>>>> 931f3d33
 import Locations from "@calcom/features/eventtypes/components/Locations";
 import type {
   EventTypeSetupProps,
@@ -17,10 +14,7 @@
   SettingsToggleClassNames,
 } from "@calcom/features/eventtypes/lib/types";
 import type { FormValues, LocationFormValues } from "@calcom/features/eventtypes/lib/types";
-<<<<<<< HEAD
-=======
 import { classNames } from "@calcom/lib";
->>>>>>> 931f3d33
 import { useLocale } from "@calcom/lib/hooks/useLocale";
 import { md } from "@calcom/lib/markdownIt";
 import { slugify } from "@calcom/lib/slugify";
@@ -54,25 +48,16 @@
 export type EventSetupTabProps = Pick<
   EventTypeSetupProps,
   "eventType" | "locationOptions" | "team" | "teamMembers" | "destinationCalendar"
-<<<<<<< HEAD
->;
-export const EventSetupTab = (props: EventSetupTabProps & { urlPrefix: string; hasOrgBranding: boolean }) => {
-=======
 > & {
   customClassNames?: EventSetupTabCustomClassNames;
 };
 export const EventSetupTab = (
   props: EventSetupTabProps & { urlPrefix: string; hasOrgBranding: boolean; orgId?: number }
 ) => {
->>>>>>> 931f3d33
   const { t } = useLocale();
   const isPlatform = useIsPlatform();
   const formMethods = useFormContext<FormValues>();
-<<<<<<< HEAD
-  const { eventType, team, urlPrefix, hasOrgBranding } = props;
-=======
   const { eventType, team, urlPrefix, hasOrgBranding, customClassNames, orgId } = props;
->>>>>>> 931f3d33
   const [multipleDuration, setMultipleDuration] = useState(
     formMethods.getValues("metadata")?.multipleDuration
   );
@@ -180,17 +165,6 @@
             labelClassName={classNames(customClassNames?.titleSection?.urlInput?.label)}
             className={classNames(customClassNames?.titleSection?.urlInput?.input)}
             addOnLeading={
-<<<<<<< HEAD
-              <>
-                {urlPrefix}/
-                {!isManagedEventType
-                  ? team
-                    ? (hasOrgBranding ? "" : "team/") + team.slug
-                    : formMethods.getValues("users")[0].username
-                  : t("username_placeholder")}
-                /
-              </>
-=======
               isPlatform ? undefined : (
                 <>
                   {urlPrefix}/
@@ -202,7 +176,6 @@
                   /
                 </>
               )
->>>>>>> 931f3d33
             }
             {...formMethods.register("slug", {
               setValueAs: (v) => slugify(v),
