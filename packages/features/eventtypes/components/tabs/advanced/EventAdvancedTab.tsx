--- conflicted
+++ resolved
@@ -2,19 +2,12 @@
 import { Controller, useFormContext } from "react-hook-form";
 import type { z } from "zod";
 
-<<<<<<< HEAD
-import type { EventAdvancedWebWrapperProps } from "@calcom/atoms/event-types/wrappers/EventAdvancedWebWrapper";
-=======
 import { useAtomsContext, useIsPlatform } from "@calcom/atoms/monorepo";
->>>>>>> 931f3d33
 import type { EventNameObjectType } from "@calcom/core/event";
 import { getEventName } from "@calcom/core/event";
 import getLocationsOptionsForSelect from "@calcom/features/bookings/lib/getLocationOptionsForSelect";
 import DestinationCalendarSelector from "@calcom/features/calendars/DestinationCalendarSelector";
 import useLockedFieldsManager from "@calcom/features/ee/managed-event-types/hooks/useLockedFieldsManager";
-<<<<<<< HEAD
-import type { FormValues } from "@calcom/features/eventtypes/lib/types";
-=======
 import {
   allowDisablingAttendeeConfirmationEmails,
   allowDisablingHostConfirmationEmails,
@@ -28,28 +21,13 @@
   InputClassNames,
   SettingsToggleClassNames,
 } from "@calcom/features/eventtypes/lib/types";
->>>>>>> 931f3d33
 import { FormBuilder } from "@calcom/features/form-builder/FormBuilder";
 import type { fieldSchema } from "@calcom/features/form-builder/schema";
 import type { EditableSchema } from "@calcom/features/form-builder/schema";
-import {
-  allowDisablingAttendeeConfirmationEmails,
-  allowDisablingHostConfirmationEmails,
-} from "@calcom/features/oe/workflows/lib/allowDisablingStandardEmails";
 import { BookerLayoutSelector } from "@calcom/features/settings/BookerLayoutSelector";
 import { classNames } from "@calcom/lib";
 import cx from "@calcom/lib/classNames";
-<<<<<<< HEAD
-import {
-  DEFAULT_LIGHT_BRAND_COLOR,
-  DEFAULT_DARK_BRAND_COLOR,
-  APP_NAME,
-  IS_VISUAL_REGRESSION_TESTING,
-  WEBSITE_URL,
-} from "@calcom/lib/constants";
-=======
 import { DEFAULT_LIGHT_BRAND_COLOR, DEFAULT_DARK_BRAND_COLOR, APP_NAME } from "@calcom/lib/constants";
->>>>>>> 931f3d33
 import { generateHashedLink } from "@calcom/lib/generateHashedLink";
 import { checkWCAGContrastColor } from "@calcom/lib/getBrandColours";
 import { useLocale } from "@calcom/lib/hooks/useLocale";
@@ -128,31 +106,18 @@
   showBookerLayoutSelector: boolean;
 };
 
-<<<<<<< HEAD
-export type EventAdvancedTabProps = EventAdvancedWebWrapperProps & {
-  calendarsQueryData?: RouterOutputs["viewer"]["connectedCalendars"];
-  user?: RouterOutputs["viewer"]["me"];
-  isUserLoading?: boolean;
-};
-
-=======
->>>>>>> 931f3d33
 export const EventAdvancedTab = ({
   eventType,
   team,
   calendarsQueryData,
   user,
   isUserLoading,
-<<<<<<< HEAD
-}: EventAdvancedTabProps) => {
-=======
   showToast,
   showBookerLayoutSelector,
   customClassNames,
 }: EventAdvancedTabProps) => {
   const isPlatform = useIsPlatform();
   const platformContext = useAtomsContext();
->>>>>>> 931f3d33
   const formMethods = useFormContext<FormValues>();
   const { t } = useLocale();
   const [showEventNameTip, setShowEventNameTip] = useState(false);
@@ -314,10 +279,7 @@
                     hidePlaceholder
                     hideAdvancedText
                     calendarsQueryData={calendarsQueryData}
-<<<<<<< HEAD
-=======
                     customClassNames={customClassNames?.destinationCalendar}
->>>>>>> 931f3d33
                   />
                 )}
               />
@@ -404,15 +366,6 @@
           )}
         </div>
       </div>
-<<<<<<< HEAD
-      <BookerLayoutSelector
-        fallbackToUserSettings
-        isDark={selectedThemeIsDark}
-        isOuterBorder={true}
-        user={user}
-        isUserLoading={isUserLoading}
-      />
-=======
       {showBookerLayoutSelector && (
         <BookerLayoutSelector
           fallbackToUserSettings
@@ -422,7 +375,6 @@
           isUserLoading={isUserLoading}
         />
       )}
->>>>>>> 931f3d33
       <div className="border-subtle space-y-6 rounded-lg border p-6">
         <FormBuilder
           title={t("booking_questions_title")}
@@ -498,11 +450,6 @@
         name="hideCalendarEventDetails"
         render={({ field: { value, onChange } }) => (
           <SettingsToggle
-<<<<<<< HEAD
-            labelClassName="text-sm"
-            toggleSwitchAtTheEnd={true}
-            switchContainerClassName="border-subtle rounded-lg border py-6 px-4 sm:px-6"
-=======
             labelClassName={classNames("text-sm", customClassNames?.eventDetailsVisibility?.label)}
             toggleSwitchAtTheEnd={true}
             switchContainerClassName={classNames(
@@ -510,7 +457,6 @@
               customClassNames?.eventDetailsVisibility?.container
             )}
             descriptionClassName={customClassNames?.eventDetailsVisibility?.description}
->>>>>>> 931f3d33
             title={t("hide_calendar_event_details")}
             {...hideCalendarEventDetailsLocked}
             description={t("description_hide_calendar_event_details")}
@@ -595,74 +541,6 @@
           </>
         )}
       />
-<<<<<<< HEAD
-      <SettingsToggle
-        labelClassName="text-sm"
-        toggleSwitchAtTheEnd={true}
-        switchContainerClassName={classNames(
-          "border-subtle rounded-lg border py-6 px-4 sm:px-6",
-          hashedLinkVisible && "rounded-b-none"
-        )}
-        childrenClassName="lg:ml-0"
-        data-testid="hashedLinkCheck"
-        title={t("enable_private_url")}
-        // Badge={
-        //   <a
-        //     data-testid="hashedLinkCheck-info"
-        //     target="_blank"
-        //     rel="noreferrer"
-        //     href="https://www.onehash.ai/cal">
-        //     <Icon name="info" className="ml-1.5 h-4 w-4 cursor-pointer" />
-        //   </a>
-        // }
-        {...shouldLockDisableProps("hashedLink")}
-        description={t("private_link_description", { appName: APP_NAME })}
-        checked={hashedLinkVisible}
-        onCheckedChange={(e) => {
-          formMethods.setValue("hashedLink", e ? hashedUrl : undefined, { shouldDirty: true });
-          setHashedLinkVisible(e);
-        }}>
-        {!isManagedEventType && (
-          <div className="border-subtle rounded-b-lg border border-t-0 p-6">
-            {!IS_VISUAL_REGRESSION_TESTING && (
-              <TextField
-                disabled
-                name="hashedLink"
-                label={t("private_link_label")}
-                data-testid="generated-hash-url"
-                labelSrOnly
-                type="text"
-                hint={t("private_link_hint")}
-                defaultValue={placeholderHashedLink}
-                addOnSuffix={
-                  <Tooltip
-                    content={
-                      formMethods.getValues("hashedLink") ? t("copy_to_clipboard") : t("enabled_after_update")
-                    }>
-                    <Button
-                      color="minimal"
-                      size="sm"
-                      type="button"
-                      className="hover:stroke-3 hover:text-emphasis min-w-fit !py-0 px-0 hover:bg-transparent"
-                      aria-label="copy link"
-                      onClick={() => {
-                        navigator.clipboard.writeText(placeholderHashedLink);
-                        if (formMethods.getValues("hashedLink")) {
-                          showToast(t("private_link_copied"), "success");
-                        } else {
-                          showToast(t("enabled_after_update_description"), "warning");
-                        }
-                      }}>
-                      <Icon name="copy" className="h-4 w-4" />
-                    </Button>
-                  </Tooltip>
-                }
-              />
-            )}
-          </div>
-        )}
-      </SettingsToggle>
-=======
       {!isPlatform && (
         <Controller
           name="multiplePrivateLinks"
@@ -704,7 +582,6 @@
           }}
         />
       )}
->>>>>>> 931f3d33
       <Controller
         name="seatsPerTimeSlotEnabled"
         render={({ field: { value, onChange } }) => (
