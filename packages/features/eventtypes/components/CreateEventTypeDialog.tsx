import type { EventType } from "@prisma/client";
import { isValidPhoneNumber } from "libphonenumber-js";
import { useRouter } from "next/navigation";
import { z } from "zod";

import { useOrgBranding } from "@calcom/features/oe/organizations/context/provider";
import { TeamEventTypeForm } from "@calcom/features/oe/teams/components/TeamEventTypeForm";
import { useCreateEventType } from "@calcom/lib/hooks/useCreateEventType";
import { useLocale } from "@calcom/lib/hooks/useLocale";
import { useTypedQuery } from "@calcom/lib/hooks/useTypedQuery";
import { MembershipRole, SchedulingType } from "@calcom/prisma/enums";
import { trpc } from "@calcom/trpc/react";
import { Button, Dialog, DialogClose, DialogContent, DialogFooter, showToast } from "@calcom/ui";

import usePostHog from "../../ee/event-tracking/lib/posthog/userPostHog";
import CreateEventTypeForm from "./CreateEventTypeForm";

// this describes the uniform data needed to create a new event type on Profile or Team
export interface EventTypeParent {
  teamId: number | null | undefined; // if undefined, then it's a profile
  membershipRole?: MembershipRole | null;
  name?: string | null;
  slug?: string | null;
  image?: string | null;
}

const locationFormSchema = z.array(
  z.object({
    locationType: z.string(),
    locationAddress: z.string().optional(),
    displayLocationPublicly: z.boolean().optional(),
    locationPhoneNumber: z
      .string()
      .refine((val) => isValidPhoneNumber(val))
      .optional(),
    locationLink: z.string().url().optional(), // URL validates as new URL() - which requires HTTPS:// In the input field
  })
);

const querySchema = z.object({
  eventPage: z.string().optional(),
  teamId: z.union([z.string().transform((val) => +val), z.number()]).optional(),
  title: z.string().optional(),
  slug: z.string().optional(),
  length: z.union([z.string().transform((val) => +val), z.number()]).optional(),
  description: z.string().optional(),
  schedulingType: z.nativeEnum(SchedulingType).optional(),
  locations: z
    .string()
    .transform((jsonString) => locationFormSchema.parse(JSON.parse(jsonString)))
    .optional(),
});

export default function CreateEventTypeDialog({
  profileOptions,
}: {
  profileOptions: {
    teamId: number | null | undefined;
    label: string | null;
    image: string | undefined;
    membershipRole: MembershipRole | null | undefined;
  }[];
}) {
  const postHog = usePostHog();
  const { t } = useLocale();
  const router = useRouter();
  const orgBranding = useOrgBranding();

  const {
    data: { teamId, eventPage: pageSlug },
  } = useTypedQuery(querySchema);

  const teamProfile = profileOptions.find((profile) => profile.teamId === teamId);

  const isTeamAdminOrOwner =
    teamId !== undefined &&
    (teamProfile?.membershipRole === MembershipRole.OWNER ||
      teamProfile?.membershipRole === MembershipRole.ADMIN);

  const onSuccessMutation = (eventType: EventType) => {
    router.replace(`/event-types/${eventType.id}${teamId ? "?tabName=team" : ""}`);
    showToast(
      t("event_type_created_successfully", {
        eventTypeTitle: eventType.title,
      }),
      "success"
    );
  };

  const onErrorMutation = (err: string) => {
    showToast(err, "error");
  };

  const SubmitButton = (isPending: boolean) => {
    return (
      <DialogFooter showDivider>
        <DialogClose />
        <Button type="submit" loading={isPending}>
          {t("continue")}
        </Button>
      </DialogFooter>
    );
  };

  const { form, createMutation, isManagedEventType } = useCreateEventType(onSuccessMutation, onErrorMutation);

  const urlPrefix = orgBranding?.fullDomain ?? process.env.NEXT_PUBLIC_WEBSITE_URL;

  const { data: team } = trpc.viewer.teams.get.useQuery(
    { teamId: teamId ?? -1, isOrg: false },
    { enabled: !!teamId }
  );

  return (
    <Dialog
      name="new"
      clearQueryParamsOnClose={["eventPage", "type", "description", "title", "length", "slug", "locations"]}>
      <DialogContent
        type="creation"
        enableOverflow
        title={teamId ? t("add_new_team_event_type") : t("add_new_event_type")}
        description={t("new_event_type_to_book_description")}>
        {teamId ? (
          <TeamEventTypeForm
            teamSlug={team?.slug}
            teamId={teamId}
            isTeamAdminOrOwner={isTeamAdminOrOwner}
            urlPrefix={urlPrefix}
            isPending={createMutation.isPending}
            form={form}
            isManagedEventType={isManagedEventType}
            handleSubmit={(values) => {
              postHog.capture("Event Created Frontend");
              createMutation.mutate(values);
            }}
            SubmitButton={SubmitButton}
<<<<<<< HEAD
            onSuccessMutation={onSuccessMutation}
            onErrorMutation={onErrorMutation}
=======
>>>>>>> 931f3d33
          />
        ) : (
          <CreateEventTypeForm
            urlPrefix={urlPrefix}
            isPending={createMutation.isPending}
            form={form}
            isManagedEventType={isManagedEventType}
            handleSubmit={(values) => {
              createMutation.mutate(values);
            }}
            SubmitButton={SubmitButton}
            pageSlug={pageSlug}
          />
        )}
      </DialogContent>
    </Dialog>
  );
}<|MERGE_RESOLUTION|>--- conflicted
+++ resolved
@@ -3,8 +3,8 @@
 import { useRouter } from "next/navigation";
 import { z } from "zod";
 
-import { useOrgBranding } from "@calcom/features/oe/organizations/context/provider";
-import { TeamEventTypeForm } from "@calcom/features/oe/teams/components/TeamEventTypeForm";
+import { useOrgBranding } from "@calcom/features/ee/organizations/context/provider";
+import { TeamEventTypeForm } from "@calcom/features/ee/teams/components/TeamEventTypeForm";
 import { useCreateEventType } from "@calcom/lib/hooks/useCreateEventType";
 import { useLocale } from "@calcom/lib/hooks/useLocale";
 import { useTypedQuery } from "@calcom/lib/hooks/useTypedQuery";
@@ -134,11 +134,6 @@
               createMutation.mutate(values);
             }}
             SubmitButton={SubmitButton}
-<<<<<<< HEAD
-            onSuccessMutation={onSuccessMutation}
-            onErrorMutation={onErrorMutation}
-=======
->>>>>>> 931f3d33
           />
         ) : (
           <CreateEventTypeForm
