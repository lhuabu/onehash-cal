import { useAutoAnimate } from "@formkit/auto-animate/react";
import type { Props } from "react-select";

<<<<<<< HEAD
import { useOrgBranding } from "@calcom/features/oe/organizations/context/provider";
=======
import type { SelectClassNames } from "@calcom/features/eventtypes/lib/types";
>>>>>>> 931f3d33
import { classNames } from "@calcom/lib";
import { WEBSITE_URL } from "@calcom/lib/constants";
import { getBookerBaseUrlSync } from "@calcom/lib/getBookerUrl/client";
import { useLocale } from "@calcom/lib/hooks/useLocale";
import { MembershipRole } from "@calcom/prisma/enums";
import type { UserProfile } from "@calcom/types/UserProfile";
import { Avatar, Badge, Button, ButtonGroup, Select, Switch, Tooltip } from "@calcom/ui";

export type ChildrenEventType = {
  value: string;
  label: string;
  created: boolean;
  owner: {
    avatar: string;
    id: number;
    email: string;
    name: string;
    username: string;
    membership: MembershipRole;
    eventTypeSlugs: string[];
    profile: UserProfile;
  };
  slug: string;
  hidden: boolean;
};

export type ChildrenEventTypeSelectCustomClassNames = {
  assignToSelect?: SelectClassNames;
  selectedChildrenList?: {
    container?: string;
    listItem?: {
      container?: string;
      avatar?: string;
      name?: string;
      ownerBadge?: string;
      memberBadge?: string;
      hiddenBadge?: string;
      badgeContainer?: string;
      eventLink?: string;
      showOnProfileTooltip?: string;
      previewEventTypeTooltip?: string;
      previewEventTypeButton?: string;
      deleteEventTypeTooltip?: string;
      deleteEventTypeButton?: string;
    };
  };
};

// TODO: This isnt just a select... rename this component in the future took me ages to find the component i was looking for
export const ChildrenEventTypeSelect = ({
  options = [],
  value = [],
  customClassNames,
  ...props
}: Omit<Props<ChildrenEventType, true>, "value" | "onChange"> & {
  value?: ChildrenEventType[];
  onChange: (value: readonly ChildrenEventType[]) => void;
  customClassNames?: ChildrenEventTypeSelectCustomClassNames;
}) => {
  const { t } = useLocale();
  const orgBranding = useOrgBranding();

  const [animationRef] = useAutoAnimate<HTMLUListElement>();
  const domain = orgBranding?.fullDomain ?? WEBSITE_URL;

  return (
    <>
      <Select
        name={props.name}
        placeholder={t("select")}
        options={options}
        className={customClassNames?.assignToSelect?.select}
        innerClassNames={customClassNames?.assignToSelect?.innerClassNames}
        value={value}
        isMulti
        {...props}
      />
      {/* This class name conditional looks a bit odd but it allows a seemless transition when using autoanimate
       - Slides down from the top instead of just teleporting in from nowhere*/}
      <ul
        className={classNames(
          "border-subtle divide-subtle mt-3 divide-y rounded-md",
          value.length >= 1 && "border",
          customClassNames?.selectedChildrenList?.container
        )}
        ref={animationRef}>
        {value.map((children, index) => (
          <li key={index}>
            <div
              className={classNames(
                "flex flex-row items-center gap-3 p-3",
                customClassNames?.selectedChildrenList?.listItem?.container
              )}>
              <Avatar
                size="mdLg"
                className={classNames(
                  "overflow-visible",
                  customClassNames?.selectedChildrenList?.listItem?.avatar
                )}
                imageSrc={children.owner.avatar}
                alt={children.owner.name || children.owner.email || ""}
              />
              <div className="flex w-full flex-row justify-between">
                <div className="flex flex-col">
                  <span
                    className={classNames(
                      "text text-sm font-semibold leading-none",
                      customClassNames?.selectedChildrenList?.listItem?.name
                    )}>
                    {children.owner.name || children.owner.email}
                    <div
                      className={classNames(
                        "flex flex-row gap-1",
                        customClassNames?.selectedChildrenList?.listItem?.badgeContainer
                      )}>
                      {children.owner.membership === MembershipRole.OWNER ? (
                        <Badge
                          variant="gray"
                          className={customClassNames?.selectedChildrenList?.listItem?.ownerBadge}>
                          {t("owner")}
                        </Badge>
                      ) : (
                        <Badge
                          variant="gray"
                          className={customClassNames?.selectedChildrenList?.listItem?.memberBadge}>
                          {t("member")}
                        </Badge>
                      )}
                      {children.hidden && (
                        <Badge
                          variant="gray"
                          className={customClassNames?.selectedChildrenList?.listItem?.hiddenBadge}>
                          {t("hidden")}
                        </Badge>
                      )}
                    </div>
                  </span>
                  {children.owner.username && (
                    <small
                      className={classNames(
                        "text-subtle font-normal leading-normal",
                        customClassNames?.selectedChildrenList?.listItem?.eventLink
                      )}>
                      {`/${children.owner.username}/${children.slug}`}
                    </small>
                  )}
                </div>
                <div className={classNames("flex flex-row items-center gap-2")}>
                  <Tooltip
                    className={customClassNames?.selectedChildrenList?.listItem?.showOnProfileTooltip}
                    content={t("show_eventtype_on_profile")}>
                    <div className="self-center rounded-md p-2">
                      <Switch
                        name="Hidden"
                        checked={!children.hidden}
                        onCheckedChange={(checked) => {
                          const newData = value.map((item) =>
                            item.owner.id === children.owner.id ? { ...item, hidden: !checked } : item
                          );
                          props.onChange(newData);
                        }}
                      />
                    </div>
                  </Tooltip>
                  <ButtonGroup combined>
                    {children.created && children.owner.username && (
                      <Tooltip
                        className={customClassNames?.selectedChildrenList?.listItem?.previewEventTypeTooltip}
                        content={t("preview")}>
                        <Button
                          data-testid="preview-button"
                          color="secondary"
                          target="_blank"
                          variant="icon"
                          className={customClassNames?.selectedChildrenList?.listItem?.previewEventTypeButton}
                          href={`${getBookerBaseUrlSync(
                            children.owner.profile?.organization?.slug ?? null
                          )}/${children.owner?.username}/${children.slug}`}
                          StartIcon="external-link"
                        />
                      </Tooltip>
                    )}
                    <Tooltip
                      className={customClassNames?.selectedChildrenList?.listItem?.deleteEventTypeTooltip}
                      content={t("delete")}>
                      <Button
                        color="secondary"
                        target="_blank"
                        variant="icon"
                        className={customClassNames?.selectedChildrenList?.listItem?.deleteEventTypeButton}
                        onClick={() =>
                          props.onChange(value.filter((item) => item.owner.id !== children.owner.id))
                        }
                        StartIcon="x"
                      />
                    </Tooltip>
                  </ButtonGroup>
                </div>
              </div>
            </div>
          </li>
        ))}
      </ul>
    </>
  );
};

export default ChildrenEventTypeSelect;<|MERGE_RESOLUTION|>--- conflicted
+++ resolved
@@ -1,13 +1,8 @@
 import { useAutoAnimate } from "@formkit/auto-animate/react";
 import type { Props } from "react-select";
 
-<<<<<<< HEAD
-import { useOrgBranding } from "@calcom/features/oe/organizations/context/provider";
-=======
 import type { SelectClassNames } from "@calcom/features/eventtypes/lib/types";
->>>>>>> 931f3d33
 import { classNames } from "@calcom/lib";
-import { WEBSITE_URL } from "@calcom/lib/constants";
 import { getBookerBaseUrlSync } from "@calcom/lib/getBookerUrl/client";
 import { useLocale } from "@calcom/lib/hooks/useLocale";
 import { MembershipRole } from "@calcom/prisma/enums";
@@ -66,10 +61,7 @@
   customClassNames?: ChildrenEventTypeSelectCustomClassNames;
 }) => {
   const { t } = useLocale();
-  const orgBranding = useOrgBranding();
-
   const [animationRef] = useAutoAnimate<HTMLUListElement>();
-  const domain = orgBranding?.fullDomain ?? WEBSITE_URL;
 
   return (
     <>
