--- conflicted
+++ resolved
@@ -1,7 +1,7 @@
 import { useAutoAnimate } from "@formkit/auto-animate/react";
 import type { Props } from "react-select";
 
-import { useOrgBranding } from "@calcom/features/oe/organizations/context/provider";
+import { useOrgBranding } from "@calcom/features/ee/organizations/context/provider";
 import { classNames } from "@calcom/lib";
 import { getBookerBaseUrlSync } from "@calcom/lib/getBookerUrl/client";
 import { useLocale } from "@calcom/lib/hooks/useLocale";
@@ -111,13 +111,9 @@
                           color="secondary"
                           target="_blank"
                           variant="icon"
-<<<<<<< HEAD
-                          href={`${domain}/${children.owner?.username}/${children.slug}`}
-=======
                           href={`${getBookerBaseUrlSync(
                             children.owner.profile?.organization?.slug ?? null
                           )}/${children.owner?.username}/${children.slug}`}
->>>>>>> 2fb1408d
                           StartIcon="external-link"
                         />
                       </Tooltip>
