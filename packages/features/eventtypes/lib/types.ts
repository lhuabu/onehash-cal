import type { z } from "zod";

import type { EventLocationType } from "@calcom/core/location";
import type { ChildrenEventType } from "@calcom/features/eventtypes/components/ChildrenEventTypeSelect";
import type { PeriodType, SchedulingType } from "@calcom/prisma/enums";
import type { BookerLayoutSettings, EventTypeMetaDataSchema } from "@calcom/prisma/zod-utils";
import type { customInputSchema } from "@calcom/prisma/zod-utils";
import type { eventTypeBookingFields } from "@calcom/prisma/zod-utils";
import type { eventTypeColor } from "@calcom/prisma/zod-utils";
import type { RouterOutputs, RouterInputs } from "@calcom/trpc/react";
import type { IntervalLimit, RecurringEvent } from "@calcom/types/Calendar";

export type CustomInputParsed = typeof customInputSchema._output;

export type AvailabilityOption = {
  label: string;
  value: number;
  isDefault: boolean;
  isManaged?: boolean;
};
export type EventTypeSetupProps = RouterOutputs["viewer"]["eventTypes"]["get"];
export type EventTypeSetup = RouterOutputs["viewer"]["eventTypes"]["get"]["eventType"];
<<<<<<< HEAD
export type Host = { isFixed: boolean; userId: number; priority: number };
=======
export type EventTypeApps = RouterOutputs["viewer"]["integrations"];
export type Host = {
  isFixed: boolean;
  userId: number;
  priority: number;
  weight: number;
  weightAdjustment: number;
};
>>>>>>> 2fb1408d
export type TeamMember = {
  value: string;
  label: string;
  avatar: string;
  email: string;
};

export type FormValues = {
  id: number;
  title: string;
  eventTitle: string;
  eventName: string;
  slug: string;
  isInstantEvent: boolean;
  instantMeetingExpiryTimeOffsetInSeconds: number;
  length: number;
  offsetStart: number;
  description: string;
  disableGuests: boolean;
  lockTimeZoneToggleOnBookingPage: boolean;
  requiresConfirmation: boolean;
  requiresConfirmationWillBlockSlot: boolean;
  requiresBookerEmailVerification: boolean;
  recurringEvent: RecurringEvent | null;
  schedulingType: SchedulingType | null;
  hidden: boolean;
  hideCalendarNotes: boolean;
  hashedLink: string | undefined;
  eventTypeColor: z.infer<typeof eventTypeColor>;
  locations: {
    type: EventLocationType["type"];
    address?: string;
    attendeeAddress?: string;
    somewhereElse?: string;
    link?: string;
    hostPhoneNumber?: string;
    displayLocationPublicly?: boolean;
    phone?: string;
    hostDefault?: string;
    credentialId?: number;
    teamName?: string;
  }[];
  aiPhoneCallConfig: {
    generalPrompt: string;
    enabled: boolean;
    beginMessage: string;
    yourPhoneNumber: string;
    numberToCall: string;
<<<<<<< HEAD
    guestName: string;
    guestEmail: string;
    guestCompany: string;
=======
    guestName?: string;
    guestEmail?: string;
    guestCompany?: string;
    templateType: string;
    schedulerName?: string;
>>>>>>> 2fb1408d
  };
  customInputs: CustomInputParsed[];
  schedule: number | null;

  periodType: PeriodType;
  /**
   * Number of days(Applicable only for ROLLING period type)
   */
  periodDays: number;
  /**
   * Should consider Calendar Days(and not Business Days)(Applicable only for ROLLING period type)
   */
  periodCountCalendarDays: boolean;
  /**
   * Date Range(Applicable only for RANGE period type)
   */
  periodDates: { startDate: Date; endDate: Date };
  rollingExcludeUnavailableDays: boolean;

  seatsPerTimeSlot: number | null;
  seatsShowAttendees: boolean | null;
  seatsShowAvailabilityCount: boolean | null;
  seatsPerTimeSlotEnabled: boolean;
  scheduleName: string;
  minimumBookingNotice: number;
  minimumBookingNoticeInDurationType: number;
  beforeEventBuffer: number;
  afterEventBuffer: number;
  slotInterval: number | null;
  metadata: z.infer<typeof EventTypeMetaDataSchema>;
  destinationCalendar: {
    integration: string;
    externalId: string;
  };
  successRedirectUrl: string;
  durationLimits?: IntervalLimit;
  bookingLimits?: IntervalLimit;
  onlyShowFirstAvailableSlot: boolean;
  children: ChildrenEventType[];
  hosts: Host[];
  bookingFields: z.infer<typeof eventTypeBookingFields>;
  availability?: AvailabilityOption;
  bookerLayouts: BookerLayoutSettings;
  multipleDurationEnabled: boolean;
  users: EventTypeSetup["users"];
  assignAllTeamMembers: boolean;
  rescheduleWithSameRoundRobinHost: boolean;
  useEventTypeDestinationCalendarEmail: boolean;
  forwardParamsSuccessRedirect: boolean | null;
  secondaryEmailId?: number;
  isRRWeightsEnabled: boolean;
};

export type LocationFormValues = Pick<FormValues, "id" | "locations" | "bookingFields" | "seatsPerTimeSlot">;

export type EventTypeAssignedUsers = RouterOutputs["viewer"]["eventTypes"]["get"]["eventType"]["children"];
export type EventTypeHosts = RouterOutputs["viewer"]["eventTypes"]["get"]["eventType"]["hosts"];
export type EventTypeUpdateInput = RouterInputs["viewer"]["eventTypes"]["update"];
export type TabMap = {
  advanced: React.ReactNode;
  ai?: React.ReactNode;
  apps?: React.ReactNode;
  availability: React.ReactNode;
  instant?: React.ReactNode;
  limits: React.ReactNode;
  recurring: React.ReactNode;
  setup: React.ReactNode;
  team?: React.ReactNode;
  webhooks?: React.ReactNode;
  workflows?: React.ReactNode;
};<|MERGE_RESOLUTION|>--- conflicted
+++ resolved
@@ -20,9 +20,6 @@
 };
 export type EventTypeSetupProps = RouterOutputs["viewer"]["eventTypes"]["get"];
 export type EventTypeSetup = RouterOutputs["viewer"]["eventTypes"]["get"]["eventType"];
-<<<<<<< HEAD
-export type Host = { isFixed: boolean; userId: number; priority: number };
-=======
 export type EventTypeApps = RouterOutputs["viewer"]["integrations"];
 export type Host = {
   isFixed: boolean;
@@ -31,7 +28,6 @@
   weight: number;
   weightAdjustment: number;
 };
->>>>>>> 2fb1408d
 export type TeamMember = {
   value: string;
   label: string;
@@ -80,17 +76,11 @@
     beginMessage: string;
     yourPhoneNumber: string;
     numberToCall: string;
-<<<<<<< HEAD
-    guestName: string;
-    guestEmail: string;
-    guestCompany: string;
-=======
     guestName?: string;
     guestEmail?: string;
     guestCompany?: string;
     templateType: string;
     schedulerName?: string;
->>>>>>> 2fb1408d
   };
   customInputs: CustomInputParsed[];
   schedule: number | null;
