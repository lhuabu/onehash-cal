<<<<<<< HEAD
// find all lucide icons at https://lucide.dev/
// github https://github.com/lucide-icons/lucide
import type { LucideProps } from "lucide-react";
import dynamic from "next/dynamic";
import { memo } from "react";

import type { IconName } from "./dynamicIconImports";

interface IconProps extends Omit<LucideProps, "ref"> {
  name: IconName;
}

const IconLazy = dynamic(
  // Fast refresh doesn't play nice with dynamic imports
  // This prevent slowdowns in development mode
  process.env.NODE_ENV === "production" ? () => import("./IconProd") : () => import("./IconDev")
);

const Icon = memo((props: IconProps) => <IconLazy {...props} />);

Icon.displayName = "Icon";

=======
import { type SVGProps } from "react";

import cn from "@calcom/lib/classNames";

import type { IconName } from "./icon-names";

function Icon({
  name,
  size = 16,
  className,
  ...props
}: SVGProps<SVGSVGElement> & {
  name: IconName;
  size?: number | string;
}) {
  return (
    <svg
      height={size}
      width={size}
      // Fill are inherited so we transparent by default. Can be overiden tailwind.
      className={cn("fill-transparent", className)}
      {...props}
      aria-hidden>
      <use href={`#${name}`} />
    </svg>
  );
}
export { IconName };
>>>>>>> 2fb1408d
export default Icon;<|MERGE_RESOLUTION|>--- conflicted
+++ resolved
@@ -1,27 +1,3 @@
-<<<<<<< HEAD
-// find all lucide icons at https://lucide.dev/
-// github https://github.com/lucide-icons/lucide
-import type { LucideProps } from "lucide-react";
-import dynamic from "next/dynamic";
-import { memo } from "react";
-
-import type { IconName } from "./dynamicIconImports";
-
-interface IconProps extends Omit<LucideProps, "ref"> {
-  name: IconName;
-}
-
-const IconLazy = dynamic(
-  // Fast refresh doesn't play nice with dynamic imports
-  // This prevent slowdowns in development mode
-  process.env.NODE_ENV === "production" ? () => import("./IconProd") : () => import("./IconDev")
-);
-
-const Icon = memo((props: IconProps) => <IconLazy {...props} />);
-
-Icon.displayName = "Icon";
-
-=======
 import { type SVGProps } from "react";
 
 import cn from "@calcom/lib/classNames";
@@ -50,5 +26,4 @@
   );
 }
 export { IconName };
->>>>>>> 2fb1408d
 export default Icon;