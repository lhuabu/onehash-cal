--- conflicted
+++ resolved
@@ -1,8 +1,5 @@
-<<<<<<< HEAD
-=======
 "use client";
 
->>>>>>> 2fb1408d
 import type { PropsWithChildren } from "react";
 import React, { useRef, useEffect, useState } from "react";
 
