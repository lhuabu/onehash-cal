<<<<<<< HEAD
import { usePathname, useRouter } from "next/navigation";
import { useMemo } from "react";
=======
"use client";

import { useRouter } from "next/navigation";
>>>>>>> 2fb1408d
import { useEffect, useState } from "react";

import useAddAppMutation from "@calcom/app-store/_utils/useAddAppMutation";
import { appStoreMetadata } from "@calcom/app-store/appStoreMetaData";
import { InstallAppButton } from "@calcom/app-store/components";
<<<<<<< HEAD
import { doesAppSupportTeamInstall } from "@calcom/app-store/utils";
import { Spinner } from "@calcom/features/calendars/weeklyview/components/spinner/Spinner";
import type { UserAdminTeams } from "@calcom/features/oe/teams/lib/getUserAdminTeams";
import { AppOnboardingSteps } from "@calcom/lib/apps/appOnboardingSteps";
import { getAppOnboardingUrl } from "@calcom/lib/apps/getAppOnboardingUrl";
import { shouldRedirectToAppOnboarding } from "@calcom/lib/apps/shouldRedirectToAppOnboarding";
=======
import { doesAppSupportTeamInstall, isConferencing } from "@calcom/app-store/utils";
import { AppOnboardingSteps } from "@calcom/lib/apps/appOnboardingSteps";
import { getAppOnboardingUrl } from "@calcom/lib/apps/getAppOnboardingUrl";
>>>>>>> 2fb1408d
import classNames from "@calcom/lib/classNames";
import { getPlaceholderAvatar } from "@calcom/lib/defaultAvatarImage";
import { useLocale } from "@calcom/lib/hooks/useLocale";
import type { UserAdminTeams } from "@calcom/lib/server/repository/user";
import type { AppFrontendPayload as App } from "@calcom/types/App";
import type { CredentialFrontendPayload as Credential } from "@calcom/types/Credential";
import type { ButtonProps } from "@calcom/ui";
<<<<<<< HEAD
import {
  Avatar,
  Badge,
  Dropdown,
  DropdownItem,
  DropdownMenuContent,
  DropdownMenuLabel,
  DropdownMenuPortal,
  DropdownMenuTrigger,
} from "@calcom/ui";

import { Button } from "../button";
import { showToast } from "../toast";
=======
import { Badge, showToast } from "@calcom/ui";

import { Button } from "../button";
>>>>>>> 2fb1408d

interface AppCardProps {
  app: App;
  credentials?: Credential[];
  searchText?: string;
  userAdminTeams?: UserAdminTeams;
}

export function AppCard({ app, credentials, searchText, userAdminTeams }: AppCardProps) {
  const { t } = useLocale();
  const router = useRouter();
  const allowedMultipleInstalls = app.categories && app.categories.indexOf("calendar") > -1;
  const appAdded = (credentials && credentials.length) || 0;
  const enabledOnTeams = doesAppSupportTeamInstall({
    appCategories: app.categories,
    concurrentMeetings: app.concurrentMeetings,
    isPaid: !!app.paid,
  });

  const appInstalled = enabledOnTeams && userAdminTeams ? userAdminTeams.length < appAdded : appAdded > 0;

  const mutation = useAddAppMutation(null, {
    onSuccess: (data) => {
      if (data?.setupPending) return;
      setIsLoading(false);
      showToast(t("app_successfully_installed"), "success");
    },
    onError: (error) => {
      if (error instanceof Error) showToast(error.message || t("app_could_not_be_installed"), "error");
      setIsLoading(false);
    },
  });

  const [searchTextIndex, setSearchTextIndex] = useState<number | undefined>(undefined);
  /**
   * @todo Refactor to eliminate the isLoading state by using mutation.isPending directly.
   * Currently, the isLoading state is used to manage the loading indicator due to the delay in loading the next page,
   * which is caused by heavy queries in getServersideProps. This causes the loader to turn off before the page changes.
   */
  const [isLoading, setIsLoading] = useState<boolean>(mutation.isPending);

  useEffect(() => {
    setSearchTextIndex(searchText ? app.name.toLowerCase().indexOf(searchText.toLowerCase()) : undefined);
  }, [app.name, searchText]);

  const handleAppInstall = () => {
    setIsLoading(true);
    if (isConferencing(app.categories)) {
      mutation.mutate({
        type: app.type,
        variant: app.variant,
        slug: app.slug,
        returnTo:
          WEBAPP_URL +
          getAppOnboardingUrl({
            slug: app.slug,
            step: AppOnboardingSteps.EVENT_TYPES_STEP,
          }),
      });
    } else if (
      !doesAppSupportTeamInstall({
        appCategories: app.categories,
        concurrentMeetings: app.concurrentMeetings,
        isPaid: !!app.paid,
      })
    ) {
      mutation.mutate({ type: app.type });
    } else {
      router.push(getAppOnboardingUrl({ slug: app.slug, step: AppOnboardingSteps.ACCOUNTS_STEP }));
    }
  };

  return (
    <div className="border-subtle relative flex h-64 flex-col rounded-md border p-5">
      <div className="flex">
        <img
          src={app.logo}
          alt={`${app.name} Logo`}
          className={classNames(
            app.logo.includes("-dark") && "dark:invert",
            "mb-4 h-12 w-12 rounded-sm" // TODO: Maybe find a better way to handle this @Hariom?
          )}
        />
      </div>
      <div className="flex items-center">
        <h3 className="text-emphasis font-medium">
          {searchTextIndex != undefined && searchText ? (
            <>
              {app.name.substring(0, searchTextIndex)}
              <span className="bg-yellow-300" data-testid="highlighted-text">
                {app.name.substring(searchTextIndex, searchTextIndex + searchText.length)}
              </span>
              {app.name.substring(searchTextIndex + searchText.length)}
            </>
          ) : (
            app.name
          )}
        </h3>
      </div>
      {/* TODO: add reviews <div className="flex text-sm text-default">
            <span>{props.rating} stars</span> <Icon name="star" className="ml-1 mt-0.5 h-4 w-4 text-yellow-600" />
            <span className="pl-1 text-subtle">{props.reviews} reviews</span>
          </div> */}
      <p
        className="text-default mt-2 flex-grow text-sm"
        style={{
          overflow: "hidden",
          display: "-webkit-box",
          WebkitBoxOrient: "vertical",
          WebkitLineClamp: "3",
        }}>
        {app.description}
      </p>

      <div className="mt-5 flex max-w-full flex-row justify-between gap-2">
        <Button
          color="secondary"
          className="flex w-32 flex-grow justify-center"
          href={`/apps/${app.slug}`}
          data-testid={`app-store-app-card-${app.slug}`}>
          {t("details")}
        </Button>
        {app.isGlobal || (credentials && credentials.length > 0 && allowedMultipleInstalls)
          ? !app.isGlobal && (
              <InstallAppButton
                type={app.type}
                teamsPlanRequired={app.teamsPlanRequired}
                disableInstall={!!app.dependencies && !app.dependencyData?.some((data) => !data.installed)}
                wrapperClassName="[@media(max-width:260px)]:w-full"
                render={({ useDefaultComponent, ...props }) => {
                  if (useDefaultComponent) {
                    props = {
                      ...props,
                      onClick: () => {
                        handleAppInstall();
                      },
                      loading: isLoading,
                    };
                  }
<<<<<<< HEAD
                  return (
                    <InstallAppButtonChild
                      userAdminTeams={userAdminTeams}
                      {...props}
                      addAppMutationInput={{ type: app.type, variant: app.variant, slug: app.slug }}
                      appCategories={app.categories}
                      concurrentMeetings={app.concurrentMeetings}
                      paid={app.paid}
                      dirName={app.dirName}
                    />
                  );
=======
                  return <InstallAppButtonChild paid={app.paid} {...props} />;
>>>>>>> 2fb1408d
                }}
              />
            )
          : credentials &&
            !appInstalled && (
              <InstallAppButton
                type={app.type}
                wrapperClassName="[@media(max-width:260px)]:w-full"
                disableInstall={!!app.dependencies && app.dependencyData?.some((data) => !data.installed)}
                teamsPlanRequired={app.teamsPlanRequired}
                render={({ useDefaultComponent, ...props }) => {
                  if (useDefaultComponent) {
                    props = {
                      ...props,
                      disabled: !!props.disabled,
                      onClick: () => {
                        handleAppInstall();
                      },
                      loading: isLoading,
                    };
                  }
<<<<<<< HEAD
                  return (
                    <InstallAppButtonChild
                      userAdminTeams={userAdminTeams}
                      addAppMutationInput={{ type: app.type, variant: app.variant, slug: app.slug }}
                      appCategories={app.categories}
                      credentials={credentials}
                      concurrentMeetings={app.concurrentMeetings}
                      paid={app.paid}
                      dirName={app.dirName}
                      {...props}
                    />
                  );
=======
                  return <InstallAppButtonChild paid={app.paid} {...props} />;
>>>>>>> 2fb1408d
                }}
              />
            )}
      </div>
<<<<<<< HEAD
      <div className="absolute right-0 mr-4 flex max-w-44 flex-wrap justify-end gap-1">
        {appInstalled ? <Badge variant="green">{t("installed", { count: appAdded })}</Badge> : null}
=======
      <div className="max-w-44 absolute right-0 mr-4 flex flex-wrap justify-end gap-1">
        {appAdded > 0 ? <Badge variant="green">{t("installed", { count: appAdded })}</Badge> : null}
>>>>>>> 2fb1408d
        {app.isTemplate && (
          <span className="bg-error rounded-md px-2 py-1 text-sm font-normal text-red-800">Template</span>
        )}
        {(app.isDefault || (!app.isDefault && app.isGlobal)) && (
          <span className="bg-subtle text-emphasis flex items-center rounded-md px-2 py-1 text-sm font-normal">
            {t("default")}
          </span>
        )}
      </div>
    </div>
  );
}

const InstallAppButtonChild = ({
  paid,
  dirName,
  onClick,
  ...props
}: {
<<<<<<< HEAD
  userAdminTeams?: UserAdminTeams;
  addAppMutationInput: { type: App["type"]; variant: string; slug: string };
  appCategories: string[];
  credentials?: Credential[];
  concurrentMeetings?: boolean;
  dirName: string | undefined;
  paid: App["paid"];
} & ButtonProps) => {
  const { t } = useLocale();
  const router = useRouter();
  const pathname = usePathname();

  const mutation = useAddAppMutation(null, {
    onSuccess: (data) => {
      // Refresh SSR page content without actual reload
      if (pathname !== null) {
        router.replace(pathname);
      }
      if (data?.setupPending) return;
      showToast(t("app_successfully_installed"), "success");
    },
    onError: (error) => {
      if (error instanceof Error) showToast(error.message || t("app_could_not_be_installed"), "error");
    },
  });

  const appMetadata = appStoreMetadata[dirName as keyof typeof appStoreMetadata];
  const redirectToAppOnboarding = useMemo(() => shouldRedirectToAppOnboarding(appMetadata), [appMetadata]);

  const _onClick = async (e: React.MouseEvent<HTMLElement, MouseEvent>) => {
    if (redirectToAppOnboarding) {
      const res = await getAppOnboardingUrl({
        slug: addAppMutationInput.slug,
        step: AppOnboardingSteps.ACCOUNTS_STEP,
      });

      router.push(res);
    } else if (onClick) {
      onClick(e);
    }
  };
=======
  paid: App["paid"];
} & ButtonProps) => {
  const { t } = useLocale();
>>>>>>> 2fb1408d
  // Paid apps don't support team installs at the moment
  // Also, cal.ai(the only paid app at the moment) doesn't support team install either
  if (paid) {
    return (
      <Button
        color="secondary"
        className="[@media(max-width:260px)]:w-full [@media(max-width:260px)]:justify-center"
        StartIcon="plus"
        data-testid="install-app-button"
        onClick={_onClick}
        {...props}>
        {paid.trial ? t("start_paid_trial") : t("subscribe")}
      </Button>
    );
  }

<<<<<<< HEAD
  if (
    !userAdminTeams?.length ||
    !doesAppSupportTeamInstall({ appCategories, concurrentMeetings, isPaid: !!paid })
  ) {
    return (
      <Button
        color="secondary"
        className="[@media(max-width:260px)]:w-full [@media(max-width:260px)]:justify-center"
        StartIcon="plus"
        data-testid="install-app-button"
        onClick={_onClick}
        {...props}>
        {t("install")}
      </Button>
    );
  }

  if (redirectToAppOnboarding) {
    return (
      <Button
        color="secondary"
        className="[@media(max-width:260px)]:w-full [@media(max-width:260px)]:justify-center"
        StartIcon="plus"
        data-testid="install-app-button"
        onClick={_onClick}
        {...props}
        size="base">
        {t("install")}
      </Button>
    );
  }
  return (
    <Dropdown>
      <DropdownMenuTrigger asChild>
        <Button
          color="secondary"
          className="[@media(max-width:260px)]:w-full [@media(max-width:260px)]:justify-center"
          StartIcon="plus"
          data-testid="install-app-button"
          {...props}>
          {t("install")}
        </Button>
      </DropdownMenuTrigger>
      <DropdownMenuPortal>
        <DropdownMenuContent
          className="w-56"
          onInteractOutside={(event) => {
            if (mutation.isPending) event.preventDefault();
          }}>
          {mutation.isPending && (
            <div className="z-1 fixed inset-0 flex items-center justify-center">
              <Spinner />
            </div>
          )}
          <DropdownMenuLabel>{t("install_app_on")}</DropdownMenuLabel>
          {userAdminTeams.map((team) => {
            const isInstalledTeamOrUser =
              credentials &&
              credentials.some((credential) =>
                credential?.teamId ? credential?.teamId === team.id : credential.userId === team.id
              );
            return (
              <DropdownItem
                type="button"
                disabled={isInstalledTeamOrUser}
                key={team.id}
                CustomStartIcon={
                  <Avatar
                    alt={team.name || ""}
                    imageSrc={getPlaceholderAvatar(team.logoUrl, team.name)} // if no image, use default avatar
                    size="sm"
                  />
                }
                onClick={() => {
                  mutation.mutate(
                    team.isUser ? addAppMutationInput : { ...addAppMutationInput, teamId: team.id }
                  );
                }}>
                <p className="text-left">
                  {t(team.name)} {isInstalledTeamOrUser && `(${t("installed")})`}
                </p>
              </DropdownItem>
            );
          })}
        </DropdownMenuContent>
      </DropdownMenuPortal>
    </Dropdown>
=======
  return (
    <Button
      color="secondary"
      className="[@media(max-width:260px)]:w-full [@media(max-width:260px)]:justify-center"
      StartIcon="plus"
      data-testid="install-app-button"
      {...props}
      size="base">
      {t("install")}
    </Button>
>>>>>>> 2fb1408d
  );
};<|MERGE_RESOLUTION|>--- conflicted
+++ resolved
@@ -1,54 +1,22 @@
-<<<<<<< HEAD
-import { usePathname, useRouter } from "next/navigation";
-import { useMemo } from "react";
-=======
 "use client";
 
 import { useRouter } from "next/navigation";
->>>>>>> 2fb1408d
 import { useEffect, useState } from "react";
 
 import useAddAppMutation from "@calcom/app-store/_utils/useAddAppMutation";
-import { appStoreMetadata } from "@calcom/app-store/appStoreMetaData";
 import { InstallAppButton } from "@calcom/app-store/components";
-<<<<<<< HEAD
-import { doesAppSupportTeamInstall } from "@calcom/app-store/utils";
-import { Spinner } from "@calcom/features/calendars/weeklyview/components/spinner/Spinner";
-import type { UserAdminTeams } from "@calcom/features/oe/teams/lib/getUserAdminTeams";
-import { AppOnboardingSteps } from "@calcom/lib/apps/appOnboardingSteps";
-import { getAppOnboardingUrl } from "@calcom/lib/apps/getAppOnboardingUrl";
-import { shouldRedirectToAppOnboarding } from "@calcom/lib/apps/shouldRedirectToAppOnboarding";
-=======
 import { doesAppSupportTeamInstall, isConferencing } from "@calcom/app-store/utils";
 import { AppOnboardingSteps } from "@calcom/lib/apps/appOnboardingSteps";
 import { getAppOnboardingUrl } from "@calcom/lib/apps/getAppOnboardingUrl";
->>>>>>> 2fb1408d
 import classNames from "@calcom/lib/classNames";
-import { getPlaceholderAvatar } from "@calcom/lib/defaultAvatarImage";
 import { useLocale } from "@calcom/lib/hooks/useLocale";
 import type { UserAdminTeams } from "@calcom/lib/server/repository/user";
 import type { AppFrontendPayload as App } from "@calcom/types/App";
 import type { CredentialFrontendPayload as Credential } from "@calcom/types/Credential";
 import type { ButtonProps } from "@calcom/ui";
-<<<<<<< HEAD
-import {
-  Avatar,
-  Badge,
-  Dropdown,
-  DropdownItem,
-  DropdownMenuContent,
-  DropdownMenuLabel,
-  DropdownMenuPortal,
-  DropdownMenuTrigger,
-} from "@calcom/ui";
+import { Badge, showToast } from "@calcom/ui";
 
 import { Button } from "../button";
-import { showToast } from "../toast";
-=======
-import { Badge, showToast } from "@calcom/ui";
-
-import { Button } from "../button";
->>>>>>> 2fb1408d
 
 interface AppCardProps {
   app: App;
@@ -94,19 +62,18 @@
     setSearchTextIndex(searchText ? app.name.toLowerCase().indexOf(searchText.toLowerCase()) : undefined);
   }, [app.name, searchText]);
 
-  const handleAppInstall = () => {
+  const handleAppInstall = async () => {
     setIsLoading(true);
     if (isConferencing(app.categories)) {
+      const onBoardingUrl = await getAppOnboardingUrl({
+        slug: app.slug,
+        step: AppOnboardingSteps.EVENT_TYPES_STEP,
+      });
       mutation.mutate({
         type: app.type,
         variant: app.variant,
         slug: app.slug,
-        returnTo:
-          WEBAPP_URL +
-          getAppOnboardingUrl({
-            slug: app.slug,
-            step: AppOnboardingSteps.EVENT_TYPES_STEP,
-          }),
+        returnTo: WEBAPP_URL + onBoardingUrl,
       });
     } else if (
       !doesAppSupportTeamInstall({
@@ -117,7 +84,12 @@
     ) {
       mutation.mutate({ type: app.type });
     } else {
-      router.push(getAppOnboardingUrl({ slug: app.slug, step: AppOnboardingSteps.ACCOUNTS_STEP }));
+      const onBoardingUrl = await getAppOnboardingUrl({
+        slug: app.slug,
+        step: AppOnboardingSteps.ACCOUNTS_STEP,
+      });
+
+      router.push(onBoardingUrl);
     }
   };
 
@@ -182,27 +154,13 @@
                   if (useDefaultComponent) {
                     props = {
                       ...props,
-                      onClick: () => {
-                        handleAppInstall();
+                      onClick: async () => {
+                        await handleAppInstall();
                       },
                       loading: isLoading,
                     };
                   }
-<<<<<<< HEAD
-                  return (
-                    <InstallAppButtonChild
-                      userAdminTeams={userAdminTeams}
-                      {...props}
-                      addAppMutationInput={{ type: app.type, variant: app.variant, slug: app.slug }}
-                      appCategories={app.categories}
-                      concurrentMeetings={app.concurrentMeetings}
-                      paid={app.paid}
-                      dirName={app.dirName}
-                    />
-                  );
-=======
                   return <InstallAppButtonChild paid={app.paid} {...props} />;
->>>>>>> 2fb1408d
                 }}
               />
             )
@@ -218,39 +176,19 @@
                     props = {
                       ...props,
                       disabled: !!props.disabled,
-                      onClick: () => {
-                        handleAppInstall();
+                      onClick: async () => {
+                        await handleAppInstall();
                       },
                       loading: isLoading,
                     };
                   }
-<<<<<<< HEAD
-                  return (
-                    <InstallAppButtonChild
-                      userAdminTeams={userAdminTeams}
-                      addAppMutationInput={{ type: app.type, variant: app.variant, slug: app.slug }}
-                      appCategories={app.categories}
-                      credentials={credentials}
-                      concurrentMeetings={app.concurrentMeetings}
-                      paid={app.paid}
-                      dirName={app.dirName}
-                      {...props}
-                    />
-                  );
-=======
                   return <InstallAppButtonChild paid={app.paid} {...props} />;
->>>>>>> 2fb1408d
                 }}
               />
             )}
       </div>
-<<<<<<< HEAD
-      <div className="absolute right-0 mr-4 flex max-w-44 flex-wrap justify-end gap-1">
-        {appInstalled ? <Badge variant="green">{t("installed", { count: appAdded })}</Badge> : null}
-=======
       <div className="max-w-44 absolute right-0 mr-4 flex flex-wrap justify-end gap-1">
         {appAdded > 0 ? <Badge variant="green">{t("installed", { count: appAdded })}</Badge> : null}
->>>>>>> 2fb1408d
         {app.isTemplate && (
           <span className="bg-error rounded-md px-2 py-1 text-sm font-normal text-red-800">Template</span>
         )}
@@ -266,57 +204,11 @@
 
 const InstallAppButtonChild = ({
   paid,
-  dirName,
-  onClick,
   ...props
 }: {
-<<<<<<< HEAD
-  userAdminTeams?: UserAdminTeams;
-  addAppMutationInput: { type: App["type"]; variant: string; slug: string };
-  appCategories: string[];
-  credentials?: Credential[];
-  concurrentMeetings?: boolean;
-  dirName: string | undefined;
   paid: App["paid"];
 } & ButtonProps) => {
   const { t } = useLocale();
-  const router = useRouter();
-  const pathname = usePathname();
-
-  const mutation = useAddAppMutation(null, {
-    onSuccess: (data) => {
-      // Refresh SSR page content without actual reload
-      if (pathname !== null) {
-        router.replace(pathname);
-      }
-      if (data?.setupPending) return;
-      showToast(t("app_successfully_installed"), "success");
-    },
-    onError: (error) => {
-      if (error instanceof Error) showToast(error.message || t("app_could_not_be_installed"), "error");
-    },
-  });
-
-  const appMetadata = appStoreMetadata[dirName as keyof typeof appStoreMetadata];
-  const redirectToAppOnboarding = useMemo(() => shouldRedirectToAppOnboarding(appMetadata), [appMetadata]);
-
-  const _onClick = async (e: React.MouseEvent<HTMLElement, MouseEvent>) => {
-    if (redirectToAppOnboarding) {
-      const res = await getAppOnboardingUrl({
-        slug: addAppMutationInput.slug,
-        step: AppOnboardingSteps.ACCOUNTS_STEP,
-      });
-
-      router.push(res);
-    } else if (onClick) {
-      onClick(e);
-    }
-  };
-=======
-  paid: App["paid"];
-} & ButtonProps) => {
-  const { t } = useLocale();
->>>>>>> 2fb1408d
   // Paid apps don't support team installs at the moment
   // Also, cal.ai(the only paid app at the moment) doesn't support team install either
   if (paid) {
@@ -326,102 +218,12 @@
         className="[@media(max-width:260px)]:w-full [@media(max-width:260px)]:justify-center"
         StartIcon="plus"
         data-testid="install-app-button"
-        onClick={_onClick}
         {...props}>
         {paid.trial ? t("start_paid_trial") : t("subscribe")}
       </Button>
     );
   }
 
-<<<<<<< HEAD
-  if (
-    !userAdminTeams?.length ||
-    !doesAppSupportTeamInstall({ appCategories, concurrentMeetings, isPaid: !!paid })
-  ) {
-    return (
-      <Button
-        color="secondary"
-        className="[@media(max-width:260px)]:w-full [@media(max-width:260px)]:justify-center"
-        StartIcon="plus"
-        data-testid="install-app-button"
-        onClick={_onClick}
-        {...props}>
-        {t("install")}
-      </Button>
-    );
-  }
-
-  if (redirectToAppOnboarding) {
-    return (
-      <Button
-        color="secondary"
-        className="[@media(max-width:260px)]:w-full [@media(max-width:260px)]:justify-center"
-        StartIcon="plus"
-        data-testid="install-app-button"
-        onClick={_onClick}
-        {...props}
-        size="base">
-        {t("install")}
-      </Button>
-    );
-  }
-  return (
-    <Dropdown>
-      <DropdownMenuTrigger asChild>
-        <Button
-          color="secondary"
-          className="[@media(max-width:260px)]:w-full [@media(max-width:260px)]:justify-center"
-          StartIcon="plus"
-          data-testid="install-app-button"
-          {...props}>
-          {t("install")}
-        </Button>
-      </DropdownMenuTrigger>
-      <DropdownMenuPortal>
-        <DropdownMenuContent
-          className="w-56"
-          onInteractOutside={(event) => {
-            if (mutation.isPending) event.preventDefault();
-          }}>
-          {mutation.isPending && (
-            <div className="z-1 fixed inset-0 flex items-center justify-center">
-              <Spinner />
-            </div>
-          )}
-          <DropdownMenuLabel>{t("install_app_on")}</DropdownMenuLabel>
-          {userAdminTeams.map((team) => {
-            const isInstalledTeamOrUser =
-              credentials &&
-              credentials.some((credential) =>
-                credential?.teamId ? credential?.teamId === team.id : credential.userId === team.id
-              );
-            return (
-              <DropdownItem
-                type="button"
-                disabled={isInstalledTeamOrUser}
-                key={team.id}
-                CustomStartIcon={
-                  <Avatar
-                    alt={team.name || ""}
-                    imageSrc={getPlaceholderAvatar(team.logoUrl, team.name)} // if no image, use default avatar
-                    size="sm"
-                  />
-                }
-                onClick={() => {
-                  mutation.mutate(
-                    team.isUser ? addAppMutationInput : { ...addAppMutationInput, teamId: team.id }
-                  );
-                }}>
-                <p className="text-left">
-                  {t(team.name)} {isInstalledTeamOrUser && `(${t("installed")})`}
-                </p>
-              </DropdownItem>
-            );
-          })}
-        </DropdownMenuContent>
-      </DropdownMenuPortal>
-    </Dropdown>
-=======
   return (
     <Button
       color="secondary"
@@ -432,6 +234,5 @@
       size="base">
       {t("install")}
     </Button>
->>>>>>> 2fb1408d
   );
 };