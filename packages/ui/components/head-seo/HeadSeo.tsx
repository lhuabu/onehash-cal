--- conflicted
+++ resolved
@@ -70,13 +70,10 @@
 
 export const HeadSeo = (props: HeadSeoProps): JSX.Element => {
   const path = usePathname();
-<<<<<<< HEAD
-=======
 
   // The below code sets the defaultUrl for our canonical tags
   // Get the router's path
   // Set the default URL to either the current URL (if self-hosted) or https://cal.com canonical URL
->>>>>>> 2fb1408d
   const defaultUrl = buildCanonical({ path, origin: props.origin || CAL_URL });
 
   const {
