"use client";

<<<<<<< HEAD
import Image from "next/image";

=======
import type { AppListCardProps } from "@calcom/features/apps/components/AppListCard";
>>>>>>> 931f3d33
import classNames from "@calcom/lib/classNames";
import { getPlaceholderAvatar } from "@calcom/lib/defaultAvatarImage";
import { useLocale } from "@calcom/lib/hooks/useLocale";
import { Avatar, Badge, Icon, ListItemText } from "@calcom/ui";

export const AppListCard = (props: AppListCardProps & { highlight?: boolean }) => {
  const { t } = useLocale();
  const {
    logo,
    title,
    description,
    actions,
    isDefault,
    isTemplate,
    invalidCredential,
    children,
    credentialOwner,
    className,
    highlight,
  } = props;

  return (
    <div className={classNames(highlight && "dark:bg-muted bg-yellow-100", className)}>
      <div className="flex items-center gap-x-3 px-4 py-4 sm:px-6">
        {logo ? (
          <Image
            className={classNames(logo.includes("-dark") && "dark:invert", "h-10 w-10")}
            src={logo}
            alt={`${title} logo`}
            height={40}
            width={40}
          />
        ) : null}
        <div className="flex grow flex-col gap-y-1 truncate">
          <div className="flex items-center gap-x-2">
            <h3 className="text-emphasis truncate text-sm font-semibold">{title}</h3>
            <div className="flex items-center gap-x-2">
              {isDefault && <Badge variant="green">{t("default")}</Badge>}
              {isTemplate && <Badge variant="red">Template</Badge>}
            </div>
          </div>
          <ListItemText component="p">{description}</ListItemText>
          {invalidCredential && (
            <div className="flex gap-x-2 pt-2">
              <Icon name="circle-alert" className="h-8 w-8 text-red-500 sm:h-4 sm:w-4" />
              <ListItemText component="p" className="whitespace-pre-wrap text-red-500">
                {t("invalid_credential")}
              </ListItemText>
            </div>
          )}
        </div>
        {credentialOwner && (
          <div>
            <Badge variant="gray">
              <div className="flex items-center">
                <Avatar
                  className="mr-2"
                  alt={credentialOwner.name || "Nameless"}
                  size="xs"
                  imageSrc={getPlaceholderAvatar(credentialOwner.avatar, credentialOwner?.name as string)}
                />
                {credentialOwner.name}
              </div>
            </Badge>
          </div>
        )}

        {actions}
      </div>
      {children && <div className="w-full">{children}</div>}
    </div>
  );
};<|MERGE_RESOLUTION|>--- conflicted
+++ resolved
@@ -1,11 +1,8 @@
 "use client";
 
-<<<<<<< HEAD
 import Image from "next/image";
 
-=======
 import type { AppListCardProps } from "@calcom/features/apps/components/AppListCard";
->>>>>>> 931f3d33
 import classNames from "@calcom/lib/classNames";
 import { getPlaceholderAvatar } from "@calcom/lib/defaultAvatarImage";
 import { useLocale } from "@calcom/lib/hooks/useLocale";
