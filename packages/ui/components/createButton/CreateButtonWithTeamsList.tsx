"use client";

import { trpc } from "@calcom/trpc/react";

import type { CreateBtnProps, Option } from "./CreateButton";
import { CreateButton } from "./CreateButton";

export function CreateButtonWithTeamsList(
  props: Omit<CreateBtnProps, "options"> & {
    onlyShowWithTeams?: boolean;
    onlyShowWithNoTeams?: boolean;
    isAdmin?: boolean;
<<<<<<< HEAD
  }
) {
  const query = trpc.viewer.teamsAndUserProfilesQuery.useQuery({
    includeOrg: true,
  });
=======
    includeOrg?: boolean;
  }
) {
  const query = trpc.viewer.teamsAndUserProfilesQuery.useQuery({ includeOrg: props.includeOrg });
>>>>>>> 2fb1408d
  if (!query.data) return null;

  const teamsAndUserProfiles: Option[] = query.data
    .filter((profile) => !profile.readOnly)
    .map((profile) => {
      return {
        teamId: profile.teamId,
        label: profile.name || profile.slug,
        image: profile.image,
        slug: profile.slug,
      };
    });

  if (props.isAdmin) {
    teamsAndUserProfiles.push({
      platform: true,
      label: "Platform",
      image: null,
      slug: null,
      teamId: null,
    });
  }

  if (props.onlyShowWithTeams && teamsAndUserProfiles.length < 2) return null;

  if (props.onlyShowWithNoTeams && teamsAndUserProfiles.length > 1) return null;

  return <CreateButton {...props} options={teamsAndUserProfiles} />;
}<|MERGE_RESOLUTION|>--- conflicted
+++ resolved
@@ -10,18 +10,10 @@
     onlyShowWithTeams?: boolean;
     onlyShowWithNoTeams?: boolean;
     isAdmin?: boolean;
-<<<<<<< HEAD
-  }
-) {
-  const query = trpc.viewer.teamsAndUserProfilesQuery.useQuery({
-    includeOrg: true,
-  });
-=======
     includeOrg?: boolean;
   }
 ) {
   const query = trpc.viewer.teamsAndUserProfilesQuery.useQuery({ includeOrg: props.includeOrg });
->>>>>>> 2fb1408d
   if (!query.data) return null;
 
   const teamsAndUserProfiles: Option[] = query.data
