--- conflicted
+++ resolved
@@ -13,14 +13,8 @@
   dates: { startDate: Date; endDate?: Date };
   onDatesChange: ({ startDate, endDate }: { startDate?: Date; endDate?: Date }) => void;
   disabled?: boolean;
-<<<<<<< HEAD
-  minDate?: Date;
-  maxDate?: Date;
-  placeholder?: string;
-=======
   minDate?: Date | null;
   maxDate?: Date;
->>>>>>> 931f3d33
 };
 
 export function DatePickerWithRange({
@@ -71,12 +65,8 @@
           sideOffset={4}>
           <Calendar
             initialFocus
-<<<<<<< HEAD
-            fromDate={minDate}
-=======
             //When explicitly null, we want past dates to be shown as well, otherwise show only dates passed or from current date
             fromDate={minDate === null ? undefined : fromDate}
->>>>>>> 931f3d33
             toDate={maxDate}
             mode="range"
             defaultMonth={dates?.startDate}
