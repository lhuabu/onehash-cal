--- conflicted
+++ resolved
@@ -1,10 +1,6 @@
 "use client";
 
 import type { Table } from "@tanstack/react-table";
-<<<<<<< HEAD
-import type { LucideIcon } from "lucide-react";
-=======
->>>>>>> 2fb1408d
 import { useEffect, useState } from "react";
 
 import { useDebounce } from "@calcom/lib/hooks/useDebounce";
@@ -53,11 +49,7 @@
   const { t } = useLocale();
 
   return (
-<<<<<<< HEAD
-    <div className="flex items-center justify-end  py-4">
-=======
     <div className="flex items-center justify-end gap-2 py-4">
->>>>>>> 2fb1408d
       {searchKey && (
         <Input
           className="max-w-64 mb-0 mr-auto rounded-md"
