--- conflicted
+++ resolved
@@ -1,15 +1,8 @@
 import type { Column } from "@tanstack/react-table";
-<<<<<<< HEAD
-import type { LucideIcon } from "lucide-react";
-
-import { classNames } from "@calcom/lib";
-
-=======
 
 import { classNames } from "@calcom/lib";
 
 import type { IconName } from "../..";
->>>>>>> 2fb1408d
 import { Icon } from "../..";
 import { Badge } from "../badge";
 import { Button } from "../button";
