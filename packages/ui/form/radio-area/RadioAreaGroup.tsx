import { useId } from "@radix-ui/react-id";
import * as RadioGroupPrimitive from "@radix-ui/react-radio-group";
import type { ReactNode } from "react";

import classNames from "@calcom/lib/classNames";

type RadioAreaProps = RadioGroupPrimitive.RadioGroupItemProps & {
  children: ReactNode;
  classNames?: { container?: string };
};

const RadioArea = ({ children, className, classNames: innerClassNames, ...props }: RadioAreaProps) => {
  const radioAreaId = useId();
  const id = props.id ?? radioAreaId;

  return (
    <div
      className={classNames(
        "border-subtle [&:has(input:checked)]:border-emphasis relative flex items-start rounded-md border ",
        className
      )}>
      <RadioGroupPrimitive.Item
        id={id}
        {...props}
        className={classNames(
<<<<<<< HEAD
          "hover:bg-subtle disabled:hover:bg-default border-default focus:ring-emphasis absolute left-3 top-[0.9rem] mt-0.5 h-4 w-4 flex-shrink-0 rounded-full border focus:ring-2 disabled:cursor-not-allowed",
=======
          "hover:bg-subtle disabled:hover:bg-default border-default focus:ring-emphasis absolute left-3 top-[0.9rem] mt-0.5 h-4 w-4 flex-shrink-0 rounded-full border transition focus:ring-2 disabled:cursor-not-allowed",
>>>>>>> 2fb1408d
          props.disabled && "opacity-60"
        )}>
        <RadioGroupPrimitive.Indicator
          className={classNames(
            "after:bg-default dark:after:bg-inverted relative flex h-full w-full items-center justify-center rounded-full bg-black after:h-[6px] after:w-[6px] after:rounded-full after:content-['']",
            props.disabled ? "after:bg-muted" : "bg-black"
          )}
        />
      </RadioGroupPrimitive.Item>
      <label htmlFor={id} className={classNames("text-default p-4 pl-10 pt-3", innerClassNames?.container)}>
        {children}
      </label>
    </div>
  );
};

const RadioAreaGroup = ({
  children,
  className,
  onValueChange,
  ...passThroughProps
}: RadioGroupPrimitive.RadioGroupProps) => {
  return (
    <RadioGroupPrimitive.Root className={className} onValueChange={onValueChange} {...passThroughProps}>
      {children}
    </RadioGroupPrimitive.Root>
  );
};

const Item = RadioArea;
const Group = RadioAreaGroup;

export { RadioArea, RadioAreaGroup, Item, Group };<|MERGE_RESOLUTION|>--- conflicted
+++ resolved
@@ -23,11 +23,7 @@
         id={id}
         {...props}
         className={classNames(
-<<<<<<< HEAD
-          "hover:bg-subtle disabled:hover:bg-default border-default focus:ring-emphasis absolute left-3 top-[0.9rem] mt-0.5 h-4 w-4 flex-shrink-0 rounded-full border focus:ring-2 disabled:cursor-not-allowed",
-=======
           "hover:bg-subtle disabled:hover:bg-default border-default focus:ring-emphasis absolute left-3 top-[0.9rem] mt-0.5 h-4 w-4 flex-shrink-0 rounded-full border transition focus:ring-2 disabled:cursor-not-allowed",
->>>>>>> 2fb1408d
           props.disabled && "opacity-60"
         )}>
         <RadioGroupPrimitive.Indicator
