"use client";

import { isSupportedCountry } from "libphonenumber-js";
import { useState, useEffect } from "react";
import PhoneInput from "react-phone-input-2";
import "react-phone-input-2/lib/style.css";

import { classNames } from "@calcom/lib";
import { trpc } from "@calcom/trpc/react";

export type PhoneInputProps = {
  value?: string;
  id?: string;
  placeholder?: string;
  required?: boolean;
  className?: string;
  name?: string;
  disabled?: boolean;
  onChange: (value: string) => void;
  autoFormat?: boolean;
};

<<<<<<< HEAD
function BasePhoneInput({
  name,
  className = "",
  onChange,
  value,
  autoFormat = false,
  ...rest
}: PhoneInputProps) {
  const defaultCountry = useDefaultCountry();

=======
function BasePhoneInput({ name, className = "", onChange, value, ...rest }: PhoneInputProps) {
>>>>>>> 2fb1408d
  return (
    <PhoneInput
      {...rest}
      value={value ? value.trim().replace(/^\+?/, "+") : undefined}
      enableSearch
      disableSearchIcon
      inputProps={{
        name: name,
        required: rest.required,
        placeholder: rest.placeholder,
      }}
      onChange={(value) => {
        onChange(`+${value}`);
      }}
      containerClass={classNames(
        "hover:border-emphasis dark:focus:border-emphasis border-default !bg-default rounded-md border focus-within:outline-none focus-within:ring-2 focus-within:ring-brand-default disabled:cursor-not-allowed",
        className
      )}
      inputClass="text-sm focus:ring-0 !bg-default text-default"
      buttonClass="text-emphasis !bg-default hover:!bg-emphasis"
      searchClass="!text-default !bg-default hover:!bg-emphasis"
      dropdownClass="!text-default !bg-default"
      inputStyle={{ width: "inherit", border: 0 }}
      searchStyle={{
        display: "flex",
        flexDirection: "row",
        alignItems: "center",
        padding: "6px 12px",
        gap: "8px",
        width: "296px",
        height: "28px",
        marginLeft: "-4px",
      }}
      dropdownStyle={{ width: "max-content" }}
      autoFormat={autoFormat}
    />
  );
}

const useDefaultCountry = () => {
  const [defaultCountry, setDefaultCountry] = useState("us");
  const query = trpc.viewer.public.countryCode.useQuery(undefined, {
    refetchOnWindowFocus: false,
    refetchOnReconnect: false,
    retry: false,
  });

  useEffect(
    function refactorMeWithoutEffect() {
      const data = query.data;
      if (!data?.countryCode) {
        return;
      }

      isSupportedCountry(data?.countryCode)
        ? setDefaultCountry(data.countryCode.toLowerCase())
        : setDefaultCountry(navigator.language.split("-")[1]?.toLowerCase() || "us");
    },
    [query.data]
  );

  return defaultCountry;
};

export default BasePhoneInput;<|MERGE_RESOLUTION|>--- conflicted
+++ resolved
@@ -20,7 +20,6 @@
   autoFormat?: boolean;
 };
 
-<<<<<<< HEAD
 function BasePhoneInput({
   name,
   className = "",
@@ -31,9 +30,6 @@
 }: PhoneInputProps) {
   const defaultCountry = useDefaultCountry();
 
-=======
-function BasePhoneInput({ name, className = "", onChange, value, ...rest }: PhoneInputProps) {
->>>>>>> 2fb1408d
   return (
     <PhoneInput
       {...rest}
@@ -69,12 +65,13 @@
       }}
       dropdownStyle={{ width: "max-content" }}
       autoFormat={autoFormat}
+      country={defaultCountry}
     />
   );
 }
 
 const useDefaultCountry = () => {
-  const [defaultCountry, setDefaultCountry] = useState("us");
+  const [defaultCountry, setDefaultCountry] = useState("in");
   const query = trpc.viewer.public.countryCode.useQuery(undefined, {
     refetchOnWindowFocus: false,
     refetchOnReconnect: false,
