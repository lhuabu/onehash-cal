<<<<<<< HEAD
=======
## 0.0.51
Released to support PR https://github.com/calcom/cal.com/pull/17224 which enabled attendee specified location during booking.

>>>>>>> 931f3d33
## 0.0.41
Released to support handle cancel booking passing oauth client id to webhooks.

## 0.0.38
#### Feature: Added Support for AdvancedTab Event-Type Attributes in API
- **Booker Layouts**: 
  - Added `transformBookerLayoutsApiToInternal` translator to enable the `bookerLayouts` attribute in the event-type API.
  - Added `transformBookerLayoutsInternalToApi` translator to improve clarity and readability of `bookerLayouts` response data.

- **Event-Type Colors**:
  - Added `transformEventColorsApiToInternal` translator to enable the `color` attribute in the event-type API.
  - Added `transformEventTypeColorsInternalToApi` translator to enhance the readability of the `color` attribute in the response.

- **Confirmation Policy**:
  - Added `transformConfirmationPolicyApiToInternal` translator to enable the `confirmationPolicy` attribute in the event-type API.
  - Added `transformRequiresConfirmationInternalToApi` translator to improve the readability of `requiresConfirmation` data in the response.

- **Seats**:
  - Added `transformSeatsApiToInternal` translator to enable the `seats` attribute in the event-type API.
  - Added `transformSeatsInternalToApi` translator to enhance readability and clarity of the `seats` data.

## 0.0.37
Released to support PR https://github.com/calcom/cal.com/pull/16200

## 0.0.36

Released to support PR https://github.com/calcom/cal.com/pull/16685

## 0.0.31

PR https://github.com/calcom/cal.com/pull/16414 fixed issue of deleting and rescheduling recurring events.

## 0.0.30

• Feature: Added support for recurringEvent in api/v2/event-types.
• Introduced the transformApiEventTypeRecurrence translator in packages/lib/event-types/transformers/api-request.ts. This enables the “recurringEvent” feature in the event-type API.
• Added getResponseEventTypeRecurrence translator in packages/lib/event-types/transformers/api-response.ts to return data in a more human-friendly format.

## 0.0.28

• Feature: Added support for new event-type limits in the API.
• Introduced the transformApiEventTypeFutureBookingLimits translator in packages/lib/event-types/transformers/api-request.ts. This enables the “Limit future bookings” feature in the event-type API.
• Introduced the transformApiEventTypeIntervalLimits translator in packages/lib/event-types/transformers/api-request.ts. This allows the “Limit total booking duration” and “Limit booking frequency” features in the event-type API.
• Added getResponseEventTypeIntervalLimits translator in packages/lib/event-types/transformers/api-response.ts to return data in a more human-friendly format.
• Added getResponseEventTypeFutureBookingLimits translator in packages/lib/event-types/transformers/api-response.ts to improve the clarity and readability of the response data.

## 0.0.26

Update `packages/app-store/office365calendar/lib/CalendarService.ts` "translateEvent" content so that in microsoft outlook calendar event the description
has newlines instead of being all in 1 line.

## 0.0.25

Refactor "packages/lib/event-types/transformers/api-request.ts" getResponseEventTypeBookingFields - make sure that booking fields with options don't have
undefines options.

## 0.0.24

Refactor "packages/lib/event-types/transformers/api-request.ts" - we access event-type booking fields in database and then distinguish them as either
created by the user or system. Then in v2 api "event-types_2024_06_14/services/output-event-types.service.ts" we first parse them and then filter
out only user fields. This is done because when creating an event-type we only store user passed booking fields, but if someone already had created
booking-fields using event-types version 2024_04_15, then they contained system fields which is why event-types 2024_06_14 controller was failing.

## 0.0.23

Update "createBooking" (packages/features/bookings/lib/handleNewBooking/createBooking.ts) that is used by handleNewBooking (packages/features/bookings/lib/handleNewBooking.ts) to correctly handle metadata of a re-scheduled booking. Previously,
metadata of original booking was overwriting metadata in the request body of the new booking (rescheduled), but now
request body overwrites metadata of the original body so that whatever metadata is newest ends up as the metadata of rescheduled booking. However, only common properties are overwritten, if the original booking has a key that re-schedule booking request body metadata does not have, then it will be persisted in the re-scheduled booking.

## 0.0.22

Export `updateNewTeamMemberEventTypes` from `"@calcom/lib/server/queries"` so that we can assign newly created organizations
teams members to event-types that have been marked as "assign all team members"

## 0.0.20

In event-types create handler (packages/trpc/server/routers/viewer/eventTypes/create.handler.ts) enable passing scheduleId so that when an event type is created it can be connected
to a specific schedule.

## 0.0.19

Added - create event type handler was [updated](https://github.com/calcom/cal.com/pull/15774) for system admins not to be required
to be part of org team when creating event type for team. Update libraries to include these changes.<|MERGE_RESOLUTION|>--- conflicted
+++ resolved
@@ -1,9 +1,6 @@
-<<<<<<< HEAD
-=======
 ## 0.0.51
 Released to support PR https://github.com/calcom/cal.com/pull/17224 which enabled attendee specified location during booking.
 
->>>>>>> 931f3d33
 ## 0.0.41
 Released to support handle cancel booking passing oauth client id to webhooks.
 
