"use client";

import {
  Dialog,
  DialogContent,
  DialogDescription,
  DialogHeader,
  DialogTitle,
  DialogTrigger,
} from "@/components/ui/dialog";
import type { FC } from "react";
import { useState } from "react";
import { useForm } from "react-hook-form";

import { useLocale } from "@calcom/lib/hooks/useLocale";
import { Button, Form, PasswordField, TextField } from "@calcom/ui";

import { SUCCESS_STATUS } from "../../../constants/api";
import { useCheck } from "../../hooks/connect/useCheck";
import { useSaveCalendarCredentials } from "../../hooks/connect/useConnect";
import { AtomsWrapper } from "../../src/components/atoms-wrapper";
import { useToast } from "../../src/components/ui/use-toast";
import { cn } from "../../src/lib/utils";
import { ConnectedCalendarsTooltip } from "../OAuthConnect";
import type { OAuthConnectProps } from "../OAuthConnect";

export const AppleConnect: FC<Partial<Omit<OAuthConnectProps, "redir">>> = ({
  label,
  alreadyConnectedLabel,
  loadingLabel,
  className,
  initialData,
  isMultiCalendar = false,
  tooltip,
  tooltipSide = "bottom",
  isClickable,
<<<<<<< HEAD
=======
  onSuccess,
>>>>>>> 931f3d33
}) => {
  const { t } = useLocale();
  const form = useForm({
    defaultValues: {
      username: "",
      password: "",
    },
  });
  const { toast } = useToast();
  const { allowConnect, checked, refetch } = useCheck({
    calendar: "apple",
    initialData,
  });

  const [isDialogOpen, setIsDialogOpen] = useState(false);
  let displayedLabel = label || t("apple_connect_atom_label");

  const { mutate: saveCredentials, isPending: isSaving } = useSaveCalendarCredentials({
    onSuccess: (res) => {
      if (res.status === SUCCESS_STATUS) {
        form.reset();
        setIsDialogOpen(false);
        refetch();
        toast({
          description: "Calendar credentials added successfully",
        });
        onSuccess?.();
      }
    },
    onError: (err) => {
      toast({
        description: `Error: ${err}`,
      });
    },
  });

  const isChecking = !checked;
  const isDisabled = isChecking || !allowConnect;

  if (isChecking) {
    displayedLabel = loadingLabel || t("apple_connect_atom_loading_label");
  } else if (!allowConnect) {
    displayedLabel = alreadyConnectedLabel || t("apple_connect_atom_already_connected_label");
  }

  return (
    <AtomsWrapper>
      <Dialog open={isDialogOpen}>
        <DialogTrigger asChild>
          <>
            {isMultiCalendar && (
              <Button
                StartIcon="calendar-days"
                color="primary"
                disabled={isClickable ? false : isChecking}
                tooltip={tooltip ? tooltip : <ConnectedCalendarsTooltip calendarInstance="apple" />}
                tooltipSide={tooltipSide}
                tooltipOffset={10}
<<<<<<< HEAD
=======
                tooltipClassName="p-0 text-inherit bg-inherit"
>>>>>>> 931f3d33
                className={cn("", !isDisabled && "cursor-pointer", className)}
                onClick={() => setIsDialogOpen(true)}>
                {displayedLabel}
              </Button>
            )}
            {!isMultiCalendar && (
              <Button
                StartIcon="calendar-days"
                color="primary"
                disabled={isDisabled}
                className={cn(
                  "",
                  isDisabled && "cursor-not-allowed",
                  !isDisabled && "cursor-pointer",
                  className
                )}
                onClick={() => setIsDialogOpen(true)}>
                {displayedLabel}
              </Button>
            )}
          </>
        </DialogTrigger>
        <DialogContent>
          <DialogHeader>
            <DialogTitle>Connect to Apple Server</DialogTitle>
            <DialogDescription>
              Generate an app specific password to use with Cal.com at{" "}
              <span className="font-bold">https://appleid.apple.com/account/manage</span>. Your credentials
              will be stored and encrypted.
            </DialogDescription>
          </DialogHeader>
          <Form
            form={form}
            handleSubmit={async (values) => {
              const { username, password } = values;

              await saveCredentials({ calendar: "apple", username, password });
            }}>
            <fieldset
              className="space-y-4"
              disabled={form.formState.isSubmitting}
              data-testid="apple-calendar-form">
              <TextField
                required
                type="text"
                {...form.register("username")}
                label="Apple ID"
                placeholder="appleid@domain.com"
                data-testid="apple-calendar-email"
              />
              <PasswordField
                required
                {...form.register("password")}
                label="Password"
                placeholder="•••••••••••••"
                autoComplete="password"
                data-testid="apple-calendar-password"
              />
            </fieldset>
            <div className="mt-5 justify-end space-x-2 rtl:space-x-reverse sm:mt-4 sm:flex">
              <Button
                disabled={isSaving}
                type="button"
                color="secondary"
                onClick={() => setIsDialogOpen(false)}>
                Cancel
              </Button>
              <Button
                disabled={isSaving}
                type="submit"
                loading={form.formState.isSubmitting}
                data-testid="apple-calendar-login-button">
                Save
              </Button>
            </div>
          </Form>
        </DialogContent>
      </Dialog>
    </AtomsWrapper>
  );
};<|MERGE_RESOLUTION|>--- conflicted
+++ resolved
@@ -34,10 +34,7 @@
   tooltip,
   tooltipSide = "bottom",
   isClickable,
-<<<<<<< HEAD
-=======
   onSuccess,
->>>>>>> 931f3d33
 }) => {
   const { t } = useLocale();
   const form = useForm({
@@ -96,10 +93,7 @@
                 tooltip={tooltip ? tooltip : <ConnectedCalendarsTooltip calendarInstance="apple" />}
                 tooltipSide={tooltipSide}
                 tooltipOffset={10}
-<<<<<<< HEAD
-=======
                 tooltipClassName="p-0 text-inherit bg-inherit"
->>>>>>> 931f3d33
                 className={cn("", !isDisabled && "cursor-pointer", className)}
                 onClick={() => setIsDialogOpen(true)}>
                 {displayedLabel}
@@ -159,7 +153,7 @@
                 data-testid="apple-calendar-password"
               />
             </fieldset>
-            <div className="mt-5 justify-end space-x-2 rtl:space-x-reverse sm:mt-4 sm:flex">
+            <div className="mt-5 justify-end space-x-2 sm:mt-4 sm:flex rtl:space-x-reverse">
               <Button
                 disabled={isSaving}
                 type="button"
