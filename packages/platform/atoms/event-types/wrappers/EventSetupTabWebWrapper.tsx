import { useSession } from "next-auth/react";

import { useOrgBranding } from "@calcom/features/ee/organizations/context/provider";
import type { EventSetupTabProps } from "@calcom/features/eventtypes/components/tabs/setup/EventSetupTab";
import { EventSetupTab } from "@calcom/features/eventtypes/components/tabs/setup/EventSetupTab";
import { WEBSITE_URL } from "@calcom/lib/constants";

const EventSetupTabWebWrapper = (props: EventSetupTabProps) => {
<<<<<<< HEAD
  // const orgBranding = useOrgBranding();
  const orgBranding = null;

  const urlPrefix = orgBranding
    ? orgBranding?.fullDomain.replace(/^(https?:|)\/\//, "")
    : `${WEBSITE_URL?.replace(/^(https?:|)\/\//, "")}`;
  return <EventSetupTab urlPrefix={urlPrefix} hasOrgBranding={!!orgBranding} {...props} />;
=======
  const orgBranding = useOrgBranding();
  const session = useSession();
  const urlPrefix = orgBranding
    ? orgBranding?.fullDomain.replace(/^(https?:|)\/\//, "")
    : `${WEBSITE_URL?.replace(/^(https?:|)\/\//, "")}`;
  return (
    <EventSetupTab
      urlPrefix={urlPrefix}
      hasOrgBranding={!!orgBranding}
      orgId={session.data?.user.org?.id}
      {...props}
    />
  );
>>>>>>> 931f3d33
};

export default EventSetupTabWebWrapper;<|MERGE_RESOLUTION|>--- conflicted
+++ resolved
@@ -6,15 +6,6 @@
 import { WEBSITE_URL } from "@calcom/lib/constants";
 
 const EventSetupTabWebWrapper = (props: EventSetupTabProps) => {
-<<<<<<< HEAD
-  // const orgBranding = useOrgBranding();
-  const orgBranding = null;
-
-  const urlPrefix = orgBranding
-    ? orgBranding?.fullDomain.replace(/^(https?:|)\/\//, "")
-    : `${WEBSITE_URL?.replace(/^(https?:|)\/\//, "")}`;
-  return <EventSetupTab urlPrefix={urlPrefix} hasOrgBranding={!!orgBranding} {...props} />;
-=======
   const orgBranding = useOrgBranding();
   const session = useSession();
   const urlPrefix = orgBranding
@@ -28,7 +19,6 @@
       {...props}
     />
   );
->>>>>>> 931f3d33
 };
 
 export default EventSetupTabWebWrapper;