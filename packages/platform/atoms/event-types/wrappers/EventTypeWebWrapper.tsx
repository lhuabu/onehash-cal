"use client";

import type { AppRouterInstance } from "next/dist/shared/lib/app-router-context.shared-runtime";
import dynamic from "next/dynamic";
import { usePathname, useRouter as useAppRouter } from "next/navigation";
// eslint-disable-next-line @calcom/eslint/deprecated-imports-next-router
import { useRouter as usePageRouter } from "next/router";
// eslint-disable-next-line @calcom/eslint/deprecated-imports-next-router
import type { NextRouter as NextPageRouter } from "next/router";
import { useEffect, useRef, useState } from "react";
import { z } from "zod";

import { useOrgBranding } from "@calcom/features/ee/organizations/context/provider";
import type { ChildrenEventType } from "@calcom/features/eventtypes/components/ChildrenEventTypeSelect";
import { EventType as EventTypeComponent } from "@calcom/features/eventtypes/components/EventType";
import type { EventTypeSetupProps } from "@calcom/features/eventtypes/lib/types";
import { WEBSITE_URL } from "@calcom/lib/constants";
import { useLocale } from "@calcom/lib/hooks/useLocale";
import { useTypedQuery } from "@calcom/lib/hooks/useTypedQuery";
import { HttpError } from "@calcom/lib/http-error";
import { telemetryEventTypes, useTelemetry } from "@calcom/lib/telemetry";
import { SchedulingType } from "@calcom/prisma/enums";
import { trpc, TRPCClientError } from "@calcom/trpc/react";
import useMeQuery from "@calcom/trpc/react/hooks/useMeQuery";
import { showToast } from "@calcom/ui";

import { useEventTypeForm } from "../hooks/useEventTypeForm";
import { useHandleRouteChange } from "../hooks/useHandleRouteChange";
import { useTabsNavigations } from "../hooks/useTabsNavigations";

const ManagedEventTypeDialog = dynamic(
  () => import("@calcom/features/eventtypes/components/dialogs/ManagedEventDialog")
);

const AssignmentWarningDialog = dynamic(
  () => import("@calcom/features/eventtypes/components/dialogs/AssignmentWarningDialog")
);

const EventSetupTab = dynamic(() =>
  // import web wrapper when it's ready
  import("./EventSetupTabWebWrapper").then((mod) => mod)
);

const EventAvailabilityTab = dynamic(() =>
  // import web wrapper when it's ready
  import("./EventAvailabilityTabWebWrapper").then((mod) => mod)
);

const EventTeamAssignmentTab = dynamic(() => import("./EventTeamAssignmentTabWebWrapper").then((mod) => mod));

const EventLimitsTab = dynamic(() =>
  // import web wrapper when it's ready
  import("./EventLimitsTabWebWrapper").then((mod) => mod)
);

const EventAdvancedTab = dynamic(() =>
  // import web wrapper when it's ready
  import("./EventAdvancedWebWrapper").then((mod) => mod)
);

const EventInstantTab = dynamic(() =>
  import("@calcom/features/eventtypes/components/tabs/instant/EventInstantTab").then(
    (mod) => mod.EventInstantTab
  )
);

const EventRecurringTab = dynamic(() =>
  // import web wrapper when it's ready
  import("./EventRecurringWebWrapper").then((mod) => mod)
);

const EventAppsTab = dynamic(() =>
  import("@calcom/features/eventtypes/components/tabs/apps/EventAppsTab").then((mod) => mod.EventAppsTab)
);

const EventWorkflowsTab = dynamic(
  () => import("@calcom/features/eventtypes/components/tabs/workflows/EventWorkfowsTab")
);

const EventWebhooksTab = dynamic(() =>
  import("@calcom/features/eventtypes/components/tabs/webhooks/EventWebhooksTab").then(
    (mod) => mod.EventWebhooksTab
  )
);

const EventAITab = dynamic(() =>
  import("@calcom/features/eventtypes/components/tabs/ai/EventAITab").then((mod) => mod.EventAITab)
);

export type EventTypeWebWrapperProps = {
  id: number;
  isAppDir?: boolean;
};

// discriminative factor: isAppDir
type EventTypeAppComponentProp = {
  id: number;
  isAppDir: true;
  pathname: string;
  pageRouter: null;
  appRouter: AppRouterInstance;
};

// discriminative factor: isAppDir
type EventTypePageComponentProp = {
  id: number;
  isAppDir: false;
  pageRouter: NextPageRouter;
  pathname: null;
  appRouter: null;
};

type EventTypeAppPageComponentProp = EventTypeAppComponentProp | EventTypePageComponentProp;

export const EventTypeWebWrapper = ({ id, isAppDir }: EventTypeWebWrapperProps & { isAppDir?: boolean }) => {
  const { data: eventTypeQueryData } = trpc.viewer.eventTypes.get.useQuery({ id });

  if (!eventTypeQueryData) return null;

  return isAppDir ? (
    <EventTypeAppWrapper {...eventTypeQueryData} id={id} />
  ) : (
    <EventTypePageWrapper {...eventTypeQueryData} id={id} />
  );
};

const EventTypePageWrapper = ({ id, ...rest }: EventTypeSetupProps & { id: number }) => {
  const router = usePageRouter();
  return (
    <EventTypeWeb {...rest} id={id} isAppDir={false} pageRouter={router} pathname={null} appRouter={null} />
  );
};

const EventTypeAppWrapper = ({ id, ...rest }: EventTypeSetupProps & { id: number }) => {
  const pathname = usePathname();
  const router = useAppRouter();
  return (
    <EventTypeWeb
      {...rest}
      id={id}
      isAppDir={true}
      pathname={pathname ?? ""}
      pageRouter={null}
      appRouter={router}
    />
  );
};

const EventTypeWeb = ({
  id,
  isAppDir,
  pageRouter,
  appRouter,
  pathname,
  ...rest
}: EventTypeSetupProps & EventTypeAppPageComponentProp) => {
  const { t } = useLocale();
  const utils = trpc.useUtils();

<<<<<<< HEAD
  const { data: loggedInUser, isPending: isLoggedInUserPending } = useMeQuery();
=======
  const { data: user, isPending: isLoggedInUserPending } = useMeQuery();
>>>>>>> 931f3d33
  const isTeamEventTypeDeleted = useRef(false);
  const leaveWithoutAssigningHosts = useRef(false);
  const telemetry = useTelemetry();
  const [isOpenAssignmentWarnDialog, setIsOpenAssignmentWarnDialog] = useState<boolean>(false);
  const [pendingRoute, setPendingRoute] = useState("");
  const { eventType, locationOptions, team, teamMembers, destinationCalendar } = rest;
  const [slugExistsChildrenDialogOpen, setSlugExistsChildrenDialogOpen] = useState<ChildrenEventType[]>([]);
  const { data: eventTypeApps } = trpc.viewer.integrations.useQuery({
    extendsFeature: "EventType",
    teamId: eventType.team?.id || eventType.parent?.teamId,
    onlyInstalled: true,
  });
  const updateMutation = trpc.viewer.eventTypes.update.useMutation({
    onSuccess: async () => {
      const currentValues = form.getValues();

      currentValues.children = currentValues.children.map((child) => ({
        ...child,
        created: true,
      }));
      currentValues.assignAllTeamMembers = currentValues.assignAllTeamMembers || false;

      // Reset the form with these values as new default values to ensure the correct comparison for dirtyFields eval
      form.reset(currentValues);

      showToast(t("event_type_updated_successfully", { eventTypeTitle: eventType.title }), "success");
    },
    async onSettled() {
      await utils.viewer.eventTypes.get.invalidate();
      await utils.viewer.eventTypes.getByViewer.invalidate();
    },
    onError: (err) => {
      let message = "";
      if (err instanceof HttpError) {
        const message = `${err.statusCode}: ${err.message}`;
        showToast(message, "error");
      }

      if (err.data?.code === "UNAUTHORIZED") {
        message = `${err.data.code}: ${t("error_event_type_unauthorized_update")}`;
      }

      if (err.data?.code === "PARSE_ERROR" || err.data?.code === "BAD_REQUEST") {
        message = `${err.data.code}: ${t(err.message)}`;
      }

      if (err.data?.code === "INTERNAL_SERVER_ERROR") {
        message = t("unexpected_error_try_again");
      }

      showToast(message ? t(message) : t(err.message), "error");
    },
  });

  const { form, handleSubmit } = useEventTypeForm({ eventType, onSubmit: updateMutation.mutate });
  const slug = form.watch("slug") ?? eventType.slug;

  const { data: allActiveWorkflows } = trpc.viewer.workflows.getAllActiveWorkflows.useQuery({
    eventType: {
      id,
      teamId: eventType.teamId,
      userId: eventType.userId,
      parent: eventType.parent,
      metadata: eventType.metadata,
    },
  });

  const orgBranding = useOrgBranding();

  const bookerUrl = orgBranding ? orgBranding?.fullDomain : WEBSITE_URL;
  const permalink = `${bookerUrl}/${team ? `team/${team.slug}` : eventType.users[0].username}/${
    eventType.slug
  }`;
<<<<<<< HEAD
  // Optional prerender all tabs after 300 ms on mount
=======

>>>>>>> 931f3d33
  const tabMap = {
    setup: (
      <EventSetupTab
        eventType={eventType}
        locationOptions={locationOptions}
        team={team}
        teamMembers={teamMembers}
        destinationCalendar={destinationCalendar}
      />
    ),
    availability: (
<<<<<<< HEAD
      <EventAvailabilityTab eventType={eventType} isTeamEvent={!!team} loggedInUser={loggedInUser} />
    ),
    team: <EventTeamAssignmentTab teamMembers={teamMembers} team={team} eventType={eventType} />,
=======
      <EventAvailabilityTab
        eventType={eventType}
        isTeamEvent={!!team}
        user={user}
        teamMembers={teamMembers}
      />
    ),
    team: (
      <EventTeamAssignmentTab
        orgId={orgBranding?.id ?? null}
        teamMembers={teamMembers}
        team={team}
        eventType={eventType}
      />
    ),
>>>>>>> 931f3d33
    limits: <EventLimitsTab eventType={eventType} />,
    advanced: (
      <EventAdvancedTab
        eventType={eventType}
        team={team}
<<<<<<< HEAD
        loggedInUser={loggedInUser}
        isLoggedInUserPending={isLoggedInUserPending}
=======
        user={user}
        isUserLoading={isLoggedInUserPending}
        showToast={showToast}
>>>>>>> 931f3d33
      />
    ),
    instant: <EventInstantTab eventType={eventType} isTeamEvent={!!team} />,
    recurring: <EventRecurringTab eventType={eventType} />,
    apps: <EventAppsTab eventType={{ ...eventType, URL: permalink }} />,
    workflows: allActiveWorkflows ? (
      <EventWorkflowsTab eventType={eventType} workflows={allActiveWorkflows} />
    ) : (
      <></>
    ),
    webhooks: <EventWebhooksTab eventType={eventType} />,
    ai: <EventAITab eventType={eventType} isTeamEvent={!!team} />,
  } as const;

  useHandleRouteChange({
    watchTrigger: isAppDir ? pageRouter : pathname,
    isTeamEventTypeDeleted: isTeamEventTypeDeleted.current,
    isleavingWithoutAssigningHosts: leaveWithoutAssigningHosts.current,
    isTeamEventType: !!team,
    assignedUsers: eventType.children,
    hosts: eventType.hosts,
    assignAllTeamMembers: eventType.assignAllTeamMembers,
    isManagedEventType: eventType.schedulingType === SchedulingType.MANAGED,
    onError: (url) => {
      setIsOpenAssignmentWarnDialog(true);
      setPendingRoute(url);
      if (!isAppDir) {
        pageRouter.events.emit(
          "routeChangeError",
          new Error(`Aborted route change to ${url} because none was assigned to team event`)
        );
        throw "Aborted";
      }

      if (isAppDir) throw new Error(`Aborted route change to ${url} because none was assigned to team event`);
    },
    onStart: (handleRouteChange) => {
      !isAppDir && pageRouter.events.on("routeChangeStart", handleRouteChange);
      isAppDir && handleRouteChange(pathname || "");
    },
    onEnd: (handleRouteChange) => {
      !isAppDir && pageRouter.events.off("routeChangeStart", handleRouteChange);
    },
  });

  useEffect(() => {
    const timeout = setTimeout(() => {
      const Components = [
        EventSetupTab,
        EventAvailabilityTab,
        EventTeamAssignmentTab,
        EventLimitsTab,
        EventAdvancedTab,
        EventInstantTab,
        EventRecurringTab,
        EventAppsTab,
        EventWorkflowsTab,
        EventWebhooksTab,
      ];

      Components.forEach((C) => {
        // how to preload with app dir?
        // @ts-expect-error Property 'render' does not exist on type 'ComponentClass
        C.render?.preload();
      });
    }, 300);

    return () => {
      clearTimeout(timeout);
    };
  }, []);

  const onConflict = (conflicts: ChildrenEventType[]) => {
    setSlugExistsChildrenDialogOpen(conflicts);
  };

  const querySchema = z.object({
    tabName: z
      .enum([
        "setup",
        "availability",
        "team",
        "limits",
        "advanced",
        "instant",
        "recurring",
        "apps",
        "workflows",
        "webhooks",
        "ai",
      ])
      .optional()
      .default("setup"),
  });

  const {
    data: { tabName },
  } = useTypedQuery(querySchema);

  const deleteMutation = trpc.viewer.eventTypes.delete.useMutation({
    onSuccess: async () => {
      await utils.viewer.eventTypes.invalidate();
      showToast(t("event_type_deleted_successfully"), "success");
      isTeamEventTypeDeleted.current = true;
      isAppDir ? appRouter.push("/event-types") : pageRouter.push("/event-types");
      setSlugExistsChildrenDialogOpen([]);
      setIsOpenAssignmentWarnDialog(false);
    },
    onError: (err) => {
      if (err instanceof HttpError) {
        const message = `${err.statusCode}: ${err.message}`;
        showToast(message, "error");
        setSlugExistsChildrenDialogOpen([]);
      } else if (err instanceof TRPCClientError) {
        showToast(err.message, "error");
      }
    },
  });

  const { tabsNavigation } = useTabsNavigations({
    formMethods: form,
    eventType,
    team,
    eventTypeApps,
    allActiveWorkflows,
  });

  return (
    <EventTypeComponent
      {...rest}
      allActiveWorkflows={allActiveWorkflows}
      tabMap={tabMap}
      onDelete={(id) => {
        deleteMutation.mutate({ id });
      }}
      isDeleting={deleteMutation.isPending}
      onConflict={onConflict}
      handleSubmit={handleSubmit}
      eventTypeApps={eventTypeApps}
      formMethods={form}
      isUpdating={updateMutation.isPending}
      isPlatform={false}
      tabName={tabName}
      tabsNavigation={tabsNavigation}>
      <>
        {slugExistsChildrenDialogOpen.length ? (
          <ManagedEventTypeDialog
            slugExistsChildrenDialogOpen={slugExistsChildrenDialogOpen}
            isPending={form.formState.isSubmitting}
            onOpenChange={() => {
              setSlugExistsChildrenDialogOpen([]);
            }}
            slug={slug}
            onConfirm={(e: { preventDefault: () => void }) => {
              e.preventDefault();
              handleSubmit(form.getValues());
              telemetry.event(telemetryEventTypes.slugReplacementAction);
              setSlugExistsChildrenDialogOpen([]);
            }}
          />
        ) : null}
        <AssignmentWarningDialog
          isOpenAssignmentWarnDialog={isOpenAssignmentWarnDialog}
          setIsOpenAssignmentWarnDialog={setIsOpenAssignmentWarnDialog}
          pendingRoute={pendingRoute}
          leaveWithoutAssigningHosts={leaveWithoutAssigningHosts}
          id={eventType.id}
        />
      </>
    </EventTypeComponent>
  );
};<|MERGE_RESOLUTION|>--- conflicted
+++ resolved
@@ -157,11 +157,7 @@
   const { t } = useLocale();
   const utils = trpc.useUtils();
 
-<<<<<<< HEAD
-  const { data: loggedInUser, isPending: isLoggedInUserPending } = useMeQuery();
-=======
   const { data: user, isPending: isLoggedInUserPending } = useMeQuery();
->>>>>>> 931f3d33
   const isTeamEventTypeDeleted = useRef(false);
   const leaveWithoutAssigningHosts = useRef(false);
   const telemetry = useTelemetry();
@@ -235,11 +231,6 @@
   const permalink = `${bookerUrl}/${team ? `team/${team.slug}` : eventType.users[0].username}/${
     eventType.slug
   }`;
-<<<<<<< HEAD
-  // Optional prerender all tabs after 300 ms on mount
-=======
-
->>>>>>> 931f3d33
   const tabMap = {
     setup: (
       <EventSetupTab
@@ -251,11 +242,6 @@
       />
     ),
     availability: (
-<<<<<<< HEAD
-      <EventAvailabilityTab eventType={eventType} isTeamEvent={!!team} loggedInUser={loggedInUser} />
-    ),
-    team: <EventTeamAssignmentTab teamMembers={teamMembers} team={team} eventType={eventType} />,
-=======
       <EventAvailabilityTab
         eventType={eventType}
         isTeamEvent={!!team}
@@ -271,20 +257,14 @@
         eventType={eventType}
       />
     ),
->>>>>>> 931f3d33
     limits: <EventLimitsTab eventType={eventType} />,
     advanced: (
       <EventAdvancedTab
         eventType={eventType}
         team={team}
-<<<<<<< HEAD
-        loggedInUser={loggedInUser}
-        isLoggedInUserPending={isLoggedInUserPending}
-=======
         user={user}
         isUserLoading={isLoggedInUserPending}
         showToast={showToast}
->>>>>>> 931f3d33
       />
     ),
     instant: <EventInstantTab eventType={eventType} isTeamEvent={!!team} />,
