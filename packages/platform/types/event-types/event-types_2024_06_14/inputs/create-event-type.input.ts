--- conflicted
+++ resolved
@@ -99,14 +99,10 @@
   BaseBookingLimitsDuration_2024_06_14,
   Recurrence_2024_06_14,
   BaseConfirmationPolicy_2024_06_14,
-<<<<<<< HEAD
-  Seats_2024_06_14
-=======
   Seats_2024_06_14,
   InputAttendeeAddressLocation_2024_06_14,
   InputAttendeePhoneLocation_2024_06_14,
   InputAttendeeDefinedLocation_2024_06_14
->>>>>>> 931f3d33
 )
 export class CreateEventTypeInput_2024_06_14 {
   @IsInt()
@@ -301,7 +297,6 @@
   @Type(() => Object)
   confirmationPolicy?: ConfirmationPolicy_2024_06_14;
 
-<<<<<<< HEAD
   @ValidateNested()
   @IsOptional()
   @Transform(({ value }) => {
@@ -370,76 +365,6 @@
       {HOST/ATTENDEE}, {HOST}, {ATTENDEE}, {USER}`,
     example: "{Event type title} between {Organiser} and {Scheduler}",
   })
-=======
-  @ValidateNested()
-  @IsOptional()
-  @Transform(({ value }) => {
-    if (value && typeof value === "object") {
-      if ("interval" in value) {
-        return Object.assign(new Recurrence_2024_06_14(), value);
-      } else if ("disabled" in value) {
-        return Object.assign(new Disabled_2024_06_14(), value);
-      }
-    }
-    return value;
-  })
-  @ValidateNested()
-  @DocsPropertyOptional({
-    description: "Create a recurring event type.",
-    oneOf: [{ $ref: getSchemaPath(Recurrence_2024_06_14) }, { $ref: getSchemaPath(Disabled_2024_06_14) }],
-  })
-  @Type(() => Object)
-  recurrence?: Recurrence_2024_06_14 | Disabled_2024_06_14;
-
-  @IsOptional()
-  @IsBoolean()
-  @DocsPropertyOptional()
-  requiresBookerEmailVerification?: boolean;
-
-  @IsOptional()
-  @IsBoolean()
-  @DocsPropertyOptional()
-  hideCalendarNotes?: boolean;
-
-  @IsOptional()
-  @IsBoolean()
-  @DocsPropertyOptional()
-  lockTimeZoneToggleOnBookingPage?: boolean;
-
-  @IsOptional()
-  @DocsPropertyOptional()
-  @Type(() => EventTypeColor_2024_06_14)
-  color?: EventTypeColor_2024_06_14;
-
-  @IsOptional()
-  @Transform(({ value }) => {
-    if (value && typeof value === "object") {
-      if ("seatsPerTimeSlot" in value) {
-        return Object.assign(new Seats_2024_06_14(), value);
-      } else if ("disabled" in value) {
-        return Object.assign(new Disabled_2024_06_14(), value);
-      }
-    }
-    return value;
-  })
-  @ValidateNested()
-  @DocsPropertyOptional({
-    description: "Create an event type with multiple seats.",
-    oneOf: [{ $ref: getSchemaPath(Seats_2024_06_14) }, { $ref: getSchemaPath(Disabled_2024_06_14) }],
-  })
-  @Type(() => Object)
-  seats?: Seats_2024_06_14 | Disabled_2024_06_14;
-
-  @IsOptional()
-  @IsString()
-  @DocsPropertyOptional({
-    description: `Customizable event name with valid variables: 
-      {Event type title}, {Organiser}, {Scheduler}, {Location}, {Organiser first name}, 
-      {Scheduler first name}, {Scheduler last name}, {Event duration}, {LOCATION}, 
-      {HOST/ATTENDEE}, {HOST}, {ATTENDEE}, {USER}`,
-    example: "{Event type title} between {Organiser} and {Scheduler}",
-  })
->>>>>>> 931f3d33
   customName?: string;
 
   @IsOptional()
