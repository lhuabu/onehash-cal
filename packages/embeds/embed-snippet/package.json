--- conflicted
+++ resolved
@@ -1,11 +1,7 @@
 {
   "name": "@calcom/embed-snippet",
   "sideEffects": false,
-<<<<<<< HEAD
-  "version": "1.3.0",
-=======
   "version": "1.3.1",
->>>>>>> 2fb1408d
   "main": "./dist/snippet.umd.js",
   "module": "./dist/snippet.es.js",
   "description": "Vanilla JS embed snippet that is responsible to fetch @calcom/embed-core and thus show Cal Link as an embed on a page.",
