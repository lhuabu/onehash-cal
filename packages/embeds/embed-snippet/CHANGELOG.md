# @calcom/embed-snippet

<<<<<<< HEAD
=======
## 1.3.1

### Patch Changes

- Ships latest types of new events added like bookingSuccessfulV2
- Updated dependencies
  - @calcom/embed-core@1.5.1

>>>>>>> 2fb1408d
## 1.3.0

### Minor Changes

- Added namespacing support throughout

### Patch Changes

- Updated dependencies
  - @calcom/embed-core@1.5.0

## 1.2.0

### Minor Changes

- Added a few more events

### Patch Changes

- Updated dependencies
  - @calcom/embed-core@1.4.0

## 1.1.2

### Patch Changes

- Improve UI instruction layout typings
- Updated dependencies
  - @calcom/embed-core@1.3.2

## 1.1.1

### Patch Changes

- layout type fix as zod-utils can't be used in npm package
- Updated dependencies
  - @calcom/embed-core@1.3.1

## 1.1.0

### Minor Changes

- Supports new booker layout

### Patch Changes

- Updated dependencies
  - @calcom/embed-core@1.3.0

## 1.0.9

### Patch Changes

- Fix the build for embed-react
- Updated dependencies
  - @calcom/embed-core@1.2.1

## 1.0.8

### Patch Changes

- Updated dependencies
  - @calcom/embed-core@1.2.0

## 1.0.7

### Patch Changes

- Add changesets. Use prepack instead of prePublish and prepublish only as that works with both yarn and npm
- Updated dependencies
  - @calcom/embed-core@1.1.5<|MERGE_RESOLUTION|>--- conflicted
+++ resolved
@@ -1,7 +1,5 @@
 # @calcom/embed-snippet
 
-<<<<<<< HEAD
-=======
 ## 1.3.1
 
 ### Patch Changes
@@ -10,7 +8,6 @@
 - Updated dependencies
   - @calcom/embed-core@1.5.1
 
->>>>>>> 2fb1408d
 ## 1.3.0
 
 ### Minor Changes
