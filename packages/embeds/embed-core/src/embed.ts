/// <reference types="../env" />
import { FloatingButton } from "./FloatingButton/FloatingButton";
import { Inline } from "./Inline/inline";
import { ModalBox } from "./ModalBox/ModalBox";
import type { InterfaceWithParent, interfaceWithParent, PrefillAndIframeAttrsConfig } from "./embed-iframe";
import css from "./embed.css";
import { SdkActionManager } from "./sdk-action-manager";
import type { EventData, EventDataMap } from "./sdk-action-manager";
import tailwindCss from "./tailwindCss";
import type { UiConfig } from "./types";
import { fromEntriesWithDuplicateKeys } from "./utils";

export type { PrefillAndIframeAttrsConfig } from "./embed-iframe";

// Exporting for consumption by @calcom/embed-core user
export type { EmbedEvent } from "./sdk-action-manager";

// eslint-disable-next-line @typescript-eslint/no-explicit-any
type Rest<T extends any[] | undefined> = T extends [any, ...infer U] ? U : never;
export type Message = {
  originator: string;
  method: keyof InterfaceWithParent;
  arg: InterfaceWithParent[keyof InterfaceWithParent];
};
// HACK: Redefine and don't import WEBAPP_URL as it causes import statement to be present in built file.
// This is happening because we are not able to generate an App and a lib using single Vite Config.
const WEBAPP_URL = process.env.EMBED_PUBLIC_WEBAPP_URL || `https://${process.env.EMBED_PUBLIC_VERCEL_URL}`;

customElements.define("cal-modal-box", ModalBox);
customElements.define("cal-floating-button", FloatingButton);
customElements.define("cal-inline", Inline);

declare module "*.css";
type Namespace = string;
type InitConfig = {
  calOrigin: string;
  debug?: boolean;
  uiDebug?: boolean;
};

type InitArgConfig = Partial<InitConfig> & {
  origin?: string;
};

type DoInIframeArg = {
  [K in keyof typeof interfaceWithParent]: {
    method: K;
    arg?: Parameters<(typeof interfaceWithParent)[K]>[0];
  };
}[keyof typeof interfaceWithParent];

const globalCal = window.Cal;
if (!globalCal || !globalCal.q) {
  throw new Error("Cal is not defined. This shouldn't happen");
}

initializeGlobalCalProps();

document.head.appendChild(document.createElement("style")).innerHTML = css;

// eslint-disable-next-line @typescript-eslint/ban-types
type ValidationSchemaPropType = string | Function;

type ValidationSchema = {
  required?: boolean;
  props?: Record<
    string,
    ValidationSchema & {
      type: ValidationSchemaPropType | ValidationSchemaPropType[];
    }
  >;
};
/**
 * //TODO: Warn about extra properties not part of schema. Helps in fixing wrong expectations
 * A very simple data validator written with intention of keeping payload size low.
 * Extend the functionality of it as required by the embed.
 * @param data
 * @param schema
 */
function validate(data: Record<string, unknown>, schema: ValidationSchema) {
  function checkType(value: unknown, expectedType: ValidationSchemaPropType) {
    if (typeof expectedType === "string") {
      return typeof value == expectedType;
    } else {
      return value instanceof expectedType;
    }
  }

  function isUndefined(data: unknown) {
    return typeof data === "undefined";
  }

  if (schema.required && isUndefined(data)) {
    throw new Error("Argument is required");
  }

  for (const [prop, propSchema] of Object.entries(schema.props || {})) {
    if (propSchema.required && isUndefined(data[prop])) {
      throw new Error(`"${prop}" is required`);
    }
    let typeCheck = true;
    if (propSchema.type && !isUndefined(data[prop])) {
      if (propSchema.type instanceof Array) {
        propSchema.type.forEach((type) => {
          typeCheck = typeCheck || checkType(data[prop], type);
        });
      } else {
        typeCheck = checkType(data[prop], propSchema.type);
      }
    }
    if (!typeCheck) {
      throw new Error(`"${prop}" is of wrong type.Expected type "${propSchema.type}"`);
    }
  }
}

function getColorScheme(el: Element) {
  const pageColorScheme = getComputedStyle(el).colorScheme;
  if (pageColorScheme === "dark" || pageColorScheme === "light") {
    return pageColorScheme;
  }
  return null;
}

function withColorScheme(
  config: PrefillAndIframeAttrsConfigWithGuest,
  containerEl: Element
): PrefillAndIframeAttrsConfigWithGuestAndColorScheme {
  // If color-scheme not explicitly configured, keep it same as the webpage that has the iframe
  // This is done to avoid having an opaque background of iframe that arises when they aren't same. We really need to have a transparent background to make embed part of the page
  // https://fvsch.com/transparent-iframes#:~:text=the%20resolution%20was%3A-,If%20the%20color%20scheme%20of%20an%20iframe%20differs%20from%20embedding%20document%2C%20iframe%20gets%20an%20opaque%20canvas%20background%20appropriate%20to%20its%20color%20scheme.,-So%20the%20dark
  if (!config["ui.color-scheme"]) {
    const colorScheme = getColorScheme(containerEl);
    // Only handle two color-schemes for now. We don't want to have unintented affect by always explicitly adding color-scheme
    if (colorScheme) {
      config["ui.color-scheme"] = colorScheme;
    }
  }
  return config;
}

type allPossibleCallbacksAndActions = {
  [K in keyof EventDataMap]: {
    action: K;
    callback: (arg0: CustomEvent<EventData<K>>) => void;
  };
}[keyof EventDataMap];

type SingleInstructionMap = {
  on: ["on", allPossibleCallbacksAndActions];
  off: ["off", allPossibleCallbacksAndActions];
} & {
  [K in Exclude<keyof CalApi, "on" | "off">]: CalApi[K] extends (...args: never[]) => void
    ? [K, ...Parameters<CalApi[K]>]
    : never;
};

type SingleInstruction = SingleInstructionMap[keyof SingleInstructionMap];

export type Instruction = SingleInstruction | SingleInstruction[];
export type InstructionQueue = Instruction[];

const excludeParam = (key: string, _value: unknown) => {
  const paramsReservedByBookingForm = [
    "month",
    "date",
    "slot",
    "rescheduleUid",
    "bookingUid",
    "duration",
    "overlayCalendar",
  ];

  const EXCLUDED_PARAMS = [...paramsReservedByBookingForm];

  if (EXCLUDED_PARAMS.includes(key)) return true;

  return false;
};

type PrefillAndIframeAttrsConfigWithGuest = PrefillAndIframeAttrsConfig & {
  guest?: string | string[];
};

type PrefillAndIframeAttrsConfigWithGuestAndColorScheme = PrefillAndIframeAttrsConfigWithGuest & {
  "ui.color-scheme"?: string | null;
};

export class Cal {
  iframe?: HTMLIFrameElement;

  __config: InitConfig;

  modalBox?: Element;

  inlineEl?: Element;

  namespace: string;

  actionManager: SdkActionManager;

  iframeReady!: boolean;

  iframeDoQueue: DoInIframeArg[] = [];

  api: CalApi;

  isPerendering?: boolean;

  static actionsManagers: Record<Namespace, SdkActionManager>;

  static ensureGuestKey(config: PrefillAndIframeAttrsConfig) {
    config = config || {};
    return {
      ...config,
      // guests is better for API but Booking Page accepts guest. So do the mapping
      guest: config.guests ?? undefined,
    } as PrefillAndIframeAttrsConfigWithGuest;
  }

  processInstruction(instructionAsArgs: IArguments | Instruction) {
    // The instruction is actually an array-like object(arguments). Make it an array.
    const instruction: Instruction = [].slice.call(instructionAsArgs);
    // If there are multiple instructions in the array, process them one by one
    if (typeof instruction[0] !== "string") {
      // It is an instruction
      instruction.forEach((instruction) => {
        this.processInstruction(instruction);
      });
      return;
    }

    const [method, ...args] = instruction;
    if (!this.api[method]) {
      // Instead of throwing error, log and move forward in the queue
      log(`Instruction ${method} not FOUND`);
    }
    try {
      // eslint-disable-next-line @typescript-eslint/ban-ts-comment
      //@ts-ignore There can be any method which can have any number of arguments.
      this.api[method](...args);
    } catch (e) {
      // Instead of throwing error, log and move forward in the queue
      log(`Instruction couldn't be executed`, e);
    }
    return instruction;
  }

  processQueue(queue: Queue) {
    queue.forEach((instruction) => {
      this.processInstruction(instruction);
    });

    queue.splice(0);

    // eslint-disable-next-line @typescript-eslint/ban-ts-comment
    /** @ts-ignore */ // We changed the definition of push here.
    queue.push = (instruction) => {
      this.processInstruction(instruction);
    };
  }

  /**
   * Iframe is added invisible and shown only after color-scheme is set by the embedded calLink to avoid flash of non-transparent(white/black) background
   */
  createIframe({
    calLink,
    config = {},
    calOrigin,
  }: {
    calLink: string;
    config?: PrefillAndIframeAttrsConfigWithGuestAndColorScheme;
    calOrigin: string | null;
  }) {
    const iframe = (this.iframe = document.createElement("iframe"));
    iframe.className = "cal-embed";
    iframe.name = `cal-embed=${this.namespace}`;
    iframe.title = `Book a call`;
    const embedConfig = this.getInitConfig();
    const { iframeAttrs, ...queryParamsFromConfig } = config;

    if (iframeAttrs && iframeAttrs.id) {
      iframe.setAttribute("id", iframeAttrs.id);
    }

    const searchParams = this.buildFilteredQueryParams(queryParamsFromConfig);

    // cal.com has rewrite issues on Safari that sometimes cause 404 for assets.
    const originToUse = (calOrigin || embedConfig.calOrigin || "").replace(
      "https://cal.com",
      "https://app.cal.com"
    );
    const urlInstance = new URL(`${originToUse}/${calLink}`);
    if (!urlInstance.pathname.endsWith("embed")) {
      // TODO: Make a list of patterns that are embeddable. All except that should be allowed with a warning that "The page isn't optimized for embedding"
      urlInstance.pathname = `${urlInstance.pathname}/embed`;
    }

    // eslint-disable-next-line @typescript-eslint/ban-ts-comment
    // @ts-ignore
    if (window.ENABLE_FUTURE_ROUTES) {
      urlInstance.pathname = `/future${urlInstance.pathname}`;
    }

    urlInstance.searchParams.set("embed", this.namespace);

    if (embedConfig.debug) {
      urlInstance.searchParams.set("debug", `${embedConfig.debug}`);
    }

    // Keep iframe invisible, till the embedded calLink sets its color-scheme. This is so that there is no flash of non-transparent(white/black) background
    iframe.style.visibility = "hidden";

    if (embedConfig.uiDebug) {
      iframe.style.border = "1px solid green";
    }

    // Merge searchParams from config onto the URL which might have query params already
    // eslint-disable-next-line @typescript-eslint/ban-ts-comment
    //@ts-ignore
    for (const [key, value] of searchParams) {
      urlInstance.searchParams.append(key, value);
    }
    iframe.src = urlInstance.toString();
    return iframe;
  }

  getInitConfig() {
    return this.__config;
  }

  doInIframe(doInIframeArg: DoInIframeArg) {
    if (!this.iframeReady) {
      this.iframeDoQueue.push(doInIframeArg);
      return;
    }
    if (!this.iframe) {
      throw new Error("iframe doesn't exist. `createIframe` must be called before `doInIframe`");
    }
    if (this.iframe.contentWindow) {
      // TODO: Ensure that targetOrigin is as defined by user(and not *). Generally it would be cal.com but in case of self hosting it can be anything.
      // Maybe we can derive targetOrigin from __config.origin
      this.iframe.contentWindow.postMessage(
        { originator: "CAL", method: doInIframeArg.method, arg: doInIframeArg.arg },
        "*"
      );
    }
  }

  constructor(namespace: string, q: Queue) {
    this.__config = {
      // Use WEBAPP_URL till full page reload problem with website URL is solved
      calOrigin: WEBAPP_URL,
    };
    this.api = new CalApi(this);
    this.namespace = namespace;
    this.actionManager = new SdkActionManager(namespace);

    Cal.actionsManagers = Cal.actionsManagers || {};
    Cal.actionsManagers[namespace] = this.actionManager;

    this.processQueue(q);

    // 1. Initial iframe width and height would be according to 100% value of the parent element
    // 2. Once webpage inside iframe renders, it would tell how much iframe height should be increased so that my entire content is visible without iframe scroll
    // 3. Parent window would check what iframe height can be set according to parent Element
    this.actionManager.on("__dimensionChanged", (e) => {
      const { data } = e.detail;
      const iframe = this.iframe;

      if (!iframe) {
        // Iframe might be pre-rendering
        return;
      }
      const unit = "px";
      if (data.iframeHeight) {
        iframe.style.height = data.iframeHeight + unit;
      }

      if (this.modalBox) {
        // It ensures that if the iframe is so tall that it can't fit in the parent window without scroll. Then force the scroll by restricting the max-height to innerHeight
        // This case is reproducible when viewing in ModalBox on Mobile.
        const spacingTopPlusBottom = 2 * 50; // 50 is the padding we want to keep to show close button comfortably. Make it same as top for bottom.
        iframe.style.maxHeight = `${window.innerHeight - spacingTopPlusBottom}px`;
      }
    });

    this.actionManager.on("__iframeReady", () => {
      this.iframeReady = true;
      if (this.iframe) {
        // It's a bit late to make the iframe visible here. We just needed to wait for the HTML tag of the embedded calLink to be rendered(which then informs the browser of the color-scheme)
        // Right now it would wait for embed-iframe.js bundle to be loaded as well. We can speed that up by inlining the JS that informs about color-scheme being set in the HTML.
        // But it's okay to do it here for now because the embedded calLink also keeps itself hidden till it receives `parentKnowsIframeReady` message(It has it's own reasons for that)
        // Once the embedded calLink starts not hiding the document, we should optimize this line to make the iframe visible earlier than this.

        // Imp: Don't use visiblity:visible as that would make the iframe show even if the host element(A paren tof the iframe) has visiblity:hidden set. Just reset the visibility to default
        this.iframe.style.visibility = "";
      }
      this.doInIframe({ method: "parentKnowsIframeReady" } as const);
      this.iframeDoQueue.forEach((doInIframeArg) => {
        this.doInIframe(doInIframeArg);
      });
    });

    this.actionManager.on("__routeChanged", () => {
      if (!this.inlineEl) {
        return;
      }
      const { top, height } = this.inlineEl.getBoundingClientRect();
      // Try to readjust and scroll into view if more than 25% is hidden.
      // Otherwise we assume that user might have positioned the content appropriately already
      if (top < 0 && Math.abs(top / height) >= 0.25) {
        // eslint-disable-next-line @calcom/eslint/no-scroll-into-view-embed -- Intentionally done
        this.inlineEl.scrollIntoView({ behavior: "smooth" });
      }
    });

    this.actionManager.on("linkReady", () => {
      if (this.isPerendering) {
        // Absolute check to ensure that we don't mark embed as loaded if it's prerendering otherwise prerendered embed would showup without any user action
        return;
      }
      this.modalBox?.setAttribute("state", "loaded");
      this.inlineEl?.setAttribute("loading", "done");
    });

    this.actionManager.on("linkFailed", (e) => {
      const iframe = this.iframe;
      if (!iframe) {
        return;
      }
      this.inlineEl?.setAttribute("data-error-code", e.detail.data.code);
      this.modalBox?.setAttribute("data-error-code", e.detail.data.code);
      this.inlineEl?.setAttribute("loading", "failed");
      this.modalBox?.setAttribute("state", "failed");
    });
  }

  private filterParams(params: Record<string, unknown>): Record<string, unknown> {
    return Object.fromEntries(Object.entries(params).filter(([key, value]) => !excludeParam(key, value)));
  }

<<<<<<< HEAD
  private buildFilteredQueryParams(queryParamsFromConfig: PrefillAndIframeAttrsConfig): URLSearchParams {
    const queryParamsFromPageUrl = globalCal.config?.forwardQueryParams ? getQueryParamsFromPage() : {};
=======
  private getQueryParamsFromPage() {
    const queryParamsFromPage = getQueryParamsFromPage();
    // Ensure valid params are used from the page.
    return this.filterParams(queryParamsFromPage);
  }

  private buildFilteredQueryParams(queryParamsFromConfig: PrefillAndIframeAttrsConfig): URLSearchParams {
    const queryParamsFromPageUrl = globalCal.config?.forwardQueryParams ? this.getQueryParamsFromPage() : {};
>>>>>>> 931f3d33

    // Query Params via config have higher precedence
    const mergedQueryParams = { ...queryParamsFromPageUrl, ...queryParamsFromConfig };

<<<<<<< HEAD
    const filteredQueryParams = this.filterParams(mergedQueryParams);

    const searchParams = new URLSearchParams();
    for (const [key, value] of Object.entries(filteredQueryParams)) {
=======
    const searchParams = new URLSearchParams();
    for (const [key, value] of Object.entries(mergedQueryParams)) {
>>>>>>> 931f3d33
      if (value === undefined) {
        continue;
      }
      if (value instanceof Array) {
        value.forEach((val) => searchParams.append(key, val));
      } else {
        searchParams.set(key, value as string);
      }
    }

    return searchParams;
  }
}

class CalApi {
  cal: Cal;
  static initializedNamespaces = [] as string[];
  modalUid?: string;
  preloadedModalUid?: string;
  constructor(cal: Cal) {
    this.cal = cal;
  }

  /**
   * If namespaceOrConfig is a string, config is available in config argument
   * If namespaceOrConfig is an object, namespace is assumed to be default and config isn't provided
   */
  init(namespaceOrConfig?: string | InitArgConfig, config = {} as InitArgConfig) {
    let initForNamespace = "";
    if (typeof namespaceOrConfig !== "string") {
      config = (namespaceOrConfig || {}) as InitConfig;
    } else {
      initForNamespace = namespaceOrConfig;
    }

    // Just in case 'init' instruction belongs to another namespace, ignore it
    // Though it shouldn't happen normally as the snippet takes care of delegating the init instruction to appropriate namespace queue
    if (initForNamespace !== this.cal.namespace) {
      return;
    }

    CalApi.initializedNamespaces.push(this.cal.namespace);

    const { calOrigin: calOrigin, origin: origin, ...restConfig } = config;

    this.cal.__config.calOrigin = calOrigin || origin || this.cal.__config.calOrigin;

    this.cal.__config = { ...this.cal.__config, ...restConfig };
  }

  /**
   * Used when a non-default namespace is to be initialized
   * It allows default queue to take care of instantiation of the non-default namespace queue
   */
  initNamespace(namespace: string) {
    // Creating this instance automatically starts processing the queue for the namespace
    globalCal.ns[namespace].instance =
      globalCal.ns[namespace].instance || new Cal(namespace, globalCal.ns[namespace].q);
  }
  /**
   * It is an instruction that adds embed iframe inline as last child of the element
   */
  inline({
    calLink,
    elementOrSelector,
    config,
  }: {
    calLink: string;
    elementOrSelector: string | HTMLElement;
    config?: PrefillAndIframeAttrsConfig;
  }) {
    // eslint-disable-next-line prefer-rest-params
    validate(arguments[0], {
      required: true,
      props: {
        calLink: {
          // TODO: Add a special type calLink for it and validate that it doesn't start with / or https?://
          required: true,
          type: "string",
        },
        elementOrSelector: {
          required: true,
          type: ["string", HTMLElement],
        },
        config: {
          required: false,
          type: Object,
        },
      },
    });

    // If someone re-executes inline embed instruction, we want to ensure that duplicate inlineEl isn't added to the page per namespace
    if (this.cal.inlineEl && document.body.contains(this.cal.inlineEl)) {
      console.warn("Inline embed already exists. Ignoring this call");
      return;
    }

    config = config || {};
    if (typeof config.iframeAttrs === "string" || config.iframeAttrs instanceof Array) {
      throw new Error("iframeAttrs should be an object");
    }
    const containerEl =
      elementOrSelector instanceof HTMLElement
        ? elementOrSelector
        : document.querySelector(elementOrSelector);

    if (!containerEl) {
      throw new Error("Element not found");
    }

    config.embedType = "inline";
    const calConfig = this.cal.getInitConfig();

    const iframe = this.cal.createIframe({
      calLink,
      config: withColorScheme(Cal.ensureGuestKey(config), containerEl),
      calOrigin: calConfig.calOrigin,
    });

    iframe.style.height = "100%";
    iframe.style.width = "100%";

    containerEl.classList.add("cal-inline-container");
    const template = document.createElement("template");
    template.innerHTML = `<cal-inline style="max-height:inherit;height:inherit;min-height:inherit;display:flex;position:relative;flex-wrap:wrap;width:100%"></cal-inline><style>.cal-inline-container::-webkit-scrollbar{display:none}.cal-inline-container{scrollbar-width:none}</style>`;
    this.cal.inlineEl = template.content.children[0];
    this.cal.inlineEl.appendChild(iframe);
    containerEl.appendChild(template.content);
  }

  floatingButton({
    calLink,
    buttonText = "Book my Cal",
    hideButtonIcon = false,
    attributes,
    buttonPosition = "bottom-right",
    buttonColor = "rgb(0, 0, 0)",
    buttonTextColor = "rgb(255, 255, 255)",
    calOrigin,
    config,
  }: {
    calLink: string;
    buttonText?: string;
    attributes?: Record<"id", string> & Record<string | "id", string>;
    hideButtonIcon?: boolean;
    buttonPosition?: "bottom-left" | "bottom-right";
    buttonColor?: string;
    buttonTextColor?: string;
    calOrigin?: string;
    config?: PrefillAndIframeAttrsConfig;
  }) {
    // validate(arguments[0], {
    //   required: true,
    //   props: {
    //     calLink: {
    //       required: true,
    //       type: "string",
    //     },
    //   },
    // });
    let existingEl: HTMLElement | null = null;

    if (attributes?.id) {
      existingEl = document.getElementById(attributes.id);
    }
    let el: FloatingButton;
    if (!existingEl) {
      el = document.createElement("cal-floating-button") as FloatingButton;
      // It makes it a target element that opens up embed modal on click
      el.dataset.calLink = calLink;
      el.dataset.calNamespace = this.cal.namespace;
      el.dataset.calOrigin = calOrigin ?? "";
      if (config) {
        el.dataset.calConfig = JSON.stringify(config);
      }

      if (attributes?.id) {
        el.id = attributes.id;
      }

      document.body.appendChild(el);
    } else {
      el = existingEl as FloatingButton;
    }
    const dataset = el.dataset;
    dataset["buttonText"] = buttonText;
    dataset["hideButtonIcon"] = `${hideButtonIcon}`;
    dataset["buttonPosition"] = `${buttonPosition}`;
    dataset["buttonColor"] = `${buttonColor}`;
    dataset["buttonTextColor"] = `${buttonTextColor}`;
  }

  modal({
    calLink,
    config = {},
    calOrigin,
    __prerender = false,
  }: {
    calLink: string;
    config?: PrefillAndIframeAttrsConfig;
    calOrigin?: string;
    __prerender?: boolean;
  }) {
    const uid = this.modalUid || this.preloadedModalUid || String(Date.now()) || "0";
    const isConnectingToPreloadedModal = this.preloadedModalUid && !this.modalUid;

    const containerEl = document.body;

    this.cal.isPerendering = !!__prerender;

    if (__prerender) {
      // Add preload query param
      config.prerender = "true";
    }

    const configWithGuestKeyAndColorScheme = withColorScheme(Cal.ensureGuestKey(config), containerEl);
    const existingModalEl = document.querySelector(`cal-modal-box[uid="${uid}"]`);

    if (existingModalEl) {
      if (isConnectingToPreloadedModal) {
        this.cal.doInIframe({
          method: "connect",
          arg: configWithGuestKeyAndColorScheme,
        });
        this.modalUid = uid;
        existingModalEl.setAttribute("state", "loading");
        return;
      } else {
        existingModalEl.setAttribute("state", "reopening");
        return;
      }
    }

    if (__prerender) {
      this.preloadedModalUid = uid;
    } else {
      // Intentionally not setting it to have the behaviour of reusing the same modal. Because it causes outdated content that might not be valid based on
      // 1. The time difference b/w reopening(availability getting changed in b/w)
      // 2. User using different query params but they not being used because of the same modal being reused. Happens in case of headless router being opened in embed
      // this.modalUid = uid;
    }

    if (typeof config.iframeAttrs === "string" || config.iframeAttrs instanceof Array) {
      throw new Error("iframeAttrs should be an object");
    }

    config.embedType = "modal";
    let iframe = null;

    if (!iframe) {
      iframe = this.cal.createIframe({
        calLink,
        config: configWithGuestKeyAndColorScheme,
        calOrigin: calOrigin || null,
      });
    }

    iframe.style.borderRadius = "8px";
    iframe.style.height = "100%";
    iframe.style.width = "100%";
    const template = document.createElement("template");
    template.innerHTML = `<cal-modal-box uid="${uid}"></cal-modal-box>`;
    this.cal.modalBox = template.content.children[0];
    this.cal.modalBox.appendChild(iframe);
    if (__prerender) {
      this.cal.modalBox.setAttribute("state", "prerendering");
    }
    this.handleClose();
    containerEl.appendChild(template.content);
  }

  private handleClose() {
    // A request, to close from the iframe, should close the modal
    this.cal.actionManager.on("__closeIframe", () => {
      this.cal.modalBox?.setAttribute("state", "closed");
    });
  }

  on<T extends keyof EventDataMap>({
    action,
    callback,
  }: {
    action: T;
    callback: (arg0: CustomEvent<EventData<T>>) => void;
  }) {
    // eslint-disable-next-line prefer-rest-params
    validate(arguments[0], {
      required: true,
      props: {
        action: {
          required: true,
          type: "string",
        },
        callback: {
          required: true,
          type: Function,
        },
      },
    });
    this.cal.actionManager.on(action, callback);
  }

  off<T extends keyof EventDataMap>({
    action,
    callback,
  }: {
    action: T;
    callback: (arg0: CustomEvent<EventData<T>>) => void;
  }) {
    this.cal.actionManager.off(action, callback);
  }
  /**
   *
   * type is provided and prerenderIframe not set. We would assume prerenderIframe to be true
   * type is provided and prerenderIframe set to false. We would ignore the type and preload assets only
   * type is not provided and prerenderIframe set to true. We would throw error as we don't know what to prerender
   * type is not provided and prerenderIframe set to false. We would preload assets only
   */
  preload({
    calLink,
    type,
    options = {},
  }: {
    calLink: string;
    type?: "modal" | "floatingButton";
    options?: {
      prerenderIframe?: boolean;
    };
  }) {
    // eslint-disable-next-line prefer-rest-params
    validate(arguments[0], {
      required: true,
      props: {
        calLink: {
          type: "string",
          required: true,
        },
        type: {
          type: "string",
          required: false,
        },
        options: {
          type: Object,
          required: false,
        },
      },
    });
    let api: GlobalCalWithoutNs = globalCal;
    const namespace = this.cal.namespace;
    if (namespace) {
      api = globalCal.ns[namespace];
    }

    if (!api) {
      throw new Error(`Namespace ${namespace} isn't defined`);
    }

    const config = this.cal.getInitConfig();
    let prerenderIframe = options.prerenderIframe;
    if (type && prerenderIframe === undefined) {
      prerenderIframe = true;
    }

    if (!type && prerenderIframe) {
      throw new Error("You should provide 'type'");
    }

    if (prerenderIframe) {
      if (type === "modal" || type === "floatingButton") {
        this.cal.isPerendering = true;
        this.modal({
          calLink,
          calOrigin: config.calOrigin,
          __prerender: true,
        });
      } else {
        console.warn("Ignoring - full preload for inline embed and instead preloading assets only");
        preloadAssetsForCalLink({ calLink, config });
      }
    } else {
      preloadAssetsForCalLink({ calLink, config });
    }
  }

  prerender({ calLink, type }: { calLink: string; type: "modal" | "floatingButton" }) {
    this.preload({
      calLink,
      type,
    });
  }

  ui(uiConfig: UiConfig) {
    validate(uiConfig, {
      required: true,
      props: {
        theme: {
          required: false,
          type: "string",
        },
        styles: {
          required: false,
          type: Object,
        },
      },
    });

    this.cal.doInIframe({ method: "ui", arg: uiConfig });
  }
}

function getQueryParamsFromPage() {
  const params = new URLSearchParams(window.location.search);
  return fromEntriesWithDuplicateKeys(params.entries());
}

// eslint-disable-next-line @typescript-eslint/no-explicit-any
export type Queue = any[];
type GlobalConfig = {
  forwardQueryParams?: boolean;
};

type KeyOfSingleInstructionMap = keyof SingleInstructionMap;
// This is a full fledged Cal instance but doesn't have ns property because it would be nested inside an ns instance already
export interface GlobalCalWithoutNs {
  <T extends KeyOfSingleInstructionMap>(methodName: T, ...arg: Rest<SingleInstructionMap[T]>): void;
  /** Marks that the embed.js is loaded. Avoids re-downloading it. */
  loaded?: boolean;
  /** Maintains a queue till the time embed.js isn't loaded */
  q: Queue;
  /** If user registers multiple namespaces, those are available here */
  instance?: Cal;
  __css?: string;
  fingerprint?: string;
  version?: string;
  __logQueue?: unknown[];
  config?: GlobalConfig;
}

// Well Omit removes the Function Signature from a type if used. So, instead construct the types like this.
type GlobalCalWithNs = GlobalCalWithoutNs & {
  ns: Record<string, GlobalCalWithoutNs>;
};

export type GlobalCal = GlobalCalWithNs;

declare global {
  interface Window {
    Cal: GlobalCal;
  }
}

export interface CalWindow extends Window {
  Cal: GlobalCal;
}

const DEFAULT_NAMESPACE = "";

globalCal.instance = new Cal(DEFAULT_NAMESPACE, globalCal.q);

// Namespaces created before embed.js executes are instantiated here for old Embed Snippets which don't use 'initNamespace' instruction
// Snippets that support 'initNamespace' instruction don't really need this but it is okay if it's done because it's idempotent
for (const [ns, api] of Object.entries(globalCal.ns)) {
  api.instance = api.instance ?? new Cal(ns, api.q);
}

/**
 * Intercepts all postmessages and fires action in corresponding actionManager
 */
window.addEventListener("message", (e) => {
  const detail = e.data;
  const fullType = detail.fullType;
  const parsedAction = SdkActionManager.parseAction(fullType);
  if (!parsedAction) {
    return;
  }

  const actionManager = Cal.actionsManagers[parsedAction.ns];
  globalCal.__logQueue = globalCal.__logQueue || [];
  globalCal.__logQueue.push({ ...parsedAction, data: detail.data });

  if (!actionManager) {
    throw new Error(`Unhandled Action ${parsedAction}`);
  }
  // eslint-disable-next-line @typescript-eslint/ban-ts-comment
  // @ts-ignore
  actionManager.fire(parsedAction.type, detail.data);
});

document.addEventListener("click", (e) => {
  const targetEl = e.target;

  const calLinkEl = getCalLinkEl(targetEl);
  const path = calLinkEl?.dataset?.calLink;
  if (!path) {
    return;
  }

  const namespace = calLinkEl.dataset.calNamespace;
  const configString = calLinkEl.dataset.calConfig || "";
  const calOrigin = calLinkEl.dataset.calOrigin || "";
  let config;
  try {
    config = JSON.parse(configString);
  } catch (e) {
    config = {};
  }

  let api: GlobalCalWithoutNs = globalCal;

  if (namespace) {
    api = globalCal.ns[namespace];
  }

  if (!api) {
    throw new Error(`Namespace ${namespace} isn't defined`);
  }

  api("modal", {
    calLink: path,
    config,
    calOrigin,
  });

  function getCalLinkEl(target: EventTarget | null) {
    let calLinkEl;
    if (!(target instanceof HTMLElement)) {
      return null;
    }
    if (target?.dataset.calLink) {
      calLinkEl = target;
    } else {
      // If the element clicked is a child of the cal-link element, then return the cal-link element
      calLinkEl = Array.from(document.querySelectorAll("[data-cal-link]")).find((el) => el.contains(target));
    }

    if (!(calLinkEl instanceof HTMLElement)) {
      return null;
    }

    return calLinkEl;
  }
});

let currentColorScheme: string | null = null;

(function watchAndActOnColorSchemeChange() {
  // TODO: Maybe find a better way to identify change in color-scheme, a mutation observer seems overkill for this. Settle with setInterval for now.
  setInterval(() => {
    const colorScheme = getColorScheme(document.body);
    if (colorScheme && colorScheme !== currentColorScheme) {
      currentColorScheme = colorScheme;
      // Go through all the embeds on the same page and update all of them with this info
      CalApi.initializedNamespaces.forEach((ns) => {
        const api = getEmbedApiFn(ns);
        api("ui", {
          colorScheme: colorScheme,
        });
      });
    }
  }, 50);
})();

function getEmbedApiFn(ns: string) {
  let api;
  if (ns === DEFAULT_NAMESPACE) {
    api = globalCal;
  } else {
    api = globalCal.ns[ns];
  }
  return api;
}

function preloadAssetsForCalLink({ config, calLink }: { config: InitConfig; calLink: string }) {
  const iframe = document.body.appendChild(document.createElement("iframe"));

  const urlInstance = new URL(`${config.calOrigin}/${calLink}`);
  urlInstance.searchParams.set("preload", "true");
  iframe.src = urlInstance.toString();
  iframe.style.width = "0";
  iframe.style.height = "0";
  iframe.style.display = "none";
}

function initializeGlobalCalProps() {
  // Store Commit Hash to know exactly what version of the code is running
  // TODO: Ideally it should be the version as per package.json and then it can be renamed to version.
  // But because it is built on local machine right now, it is much more reliable to have the commit hash.
  globalCal.fingerprint = process.env.EMBED_PUBLIC_EMBED_FINGER_PRINT as string;
  globalCal.version = process.env.EMBED_PUBLIC_EMBED_VERSION as string;
  globalCal.__css = tailwindCss;

  if (!globalCal.config) {
    globalCal.config = {};
  }

  // This is disabled by default because if we miss any param in reserved list, we might end up breaking embed Booking Form for a lot of users.
  // Better to be conservative and let the user decide if he wants to forward the params or not.
  // TODO: Going forward, Booking Form should maintain a list of params used by it and then we can enable this by default after using that list itself as reserved list.
  // Use if configured by user otherwise set default
  globalCal.config.forwardQueryParams = globalCal.config.forwardQueryParams ?? false;
}

function log(...args: unknown[]) {
  console.log(...args);
}<|MERGE_RESOLUTION|>--- conflicted
+++ resolved
@@ -440,10 +440,6 @@
     return Object.fromEntries(Object.entries(params).filter(([key, value]) => !excludeParam(key, value)));
   }
 
-<<<<<<< HEAD
-  private buildFilteredQueryParams(queryParamsFromConfig: PrefillAndIframeAttrsConfig): URLSearchParams {
-    const queryParamsFromPageUrl = globalCal.config?.forwardQueryParams ? getQueryParamsFromPage() : {};
-=======
   private getQueryParamsFromPage() {
     const queryParamsFromPage = getQueryParamsFromPage();
     // Ensure valid params are used from the page.
@@ -452,20 +448,12 @@
 
   private buildFilteredQueryParams(queryParamsFromConfig: PrefillAndIframeAttrsConfig): URLSearchParams {
     const queryParamsFromPageUrl = globalCal.config?.forwardQueryParams ? this.getQueryParamsFromPage() : {};
->>>>>>> 931f3d33
 
     // Query Params via config have higher precedence
     const mergedQueryParams = { ...queryParamsFromPageUrl, ...queryParamsFromConfig };
 
-<<<<<<< HEAD
-    const filteredQueryParams = this.filterParams(mergedQueryParams);
-
-    const searchParams = new URLSearchParams();
-    for (const [key, value] of Object.entries(filteredQueryParams)) {
-=======
     const searchParams = new URLSearchParams();
     for (const [key, value] of Object.entries(mergedQueryParams)) {
->>>>>>> 931f3d33
       if (value === undefined) {
         continue;
       }
