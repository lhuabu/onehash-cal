--- conflicted
+++ resolved
@@ -1,10 +1,6 @@
 {
   "name": "@calcom/embed-core",
-<<<<<<< HEAD
-  "version": "1.5.0",
-=======
   "version": "1.5.1",
->>>>>>> 2fb1408d
   "description": "This is the vanilla JS core script that embeds Cal Link",
   "main": "./dist/embed/embed.js",
   "types": "./dist/index.d.ts",
