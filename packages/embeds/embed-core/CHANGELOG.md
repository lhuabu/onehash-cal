--- conflicted
+++ resolved
@@ -1,14 +1,11 @@
 # @calcom/embed-core
 
-<<<<<<< HEAD
-=======
 ## 1.5.1
 
 ### Patch Changes
 
 - Ships latest types of new events added like bookingSuccessfulV2
 
->>>>>>> 2fb1408d
 ## 1.5.0
 
 ### Minor Changes
