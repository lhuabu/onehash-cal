import type { GlobalCal, EmbedEvent } from "./src/embed";

const Cal = window.Cal as GlobalCal;
Cal.config = Cal.config || {};
Cal.config.forwardQueryParams = true;

// eslint-disable-next-line @typescript-eslint/no-explicit-any
const callback = function (e: any) {
  const detail = e.detail;
  console.log("Event: ", e.type, detail);
};

const origin = `${new URL(document.URL).protocol}localhost:3000`;
document.addEventListener("click", (e) => {
  const target = e.target as HTMLElement;
  if ("href" in target && typeof target.href === "string") {
    const toUrl = new URL(target.href);
    const pageUrl = new URL(document.URL);
    for (const [name, value] of pageUrl.searchParams.entries()) {
      if (toUrl.searchParams.get(name) === null) {
        toUrl.searchParams.append(decodeURIComponent(name), value);
      }
    }
    location.href = `?${toUrl.searchParams.toString()}#${toUrl.hash}`;
    e.preventDefault();
  }
});

const searchParams = new URL(document.URL).searchParams;
const only = searchParams.get("only");
const colorScheme = searchParams.get("color-scheme");
const prerender = searchParams.get("prerender");

// @ts-expect-error We haven't defined ENABLE_FUTURE_ROUTES as it is a playground specific variable.
window.ENABLE_FUTURE_ROUTES = searchParams.get("future-routes") === "true";

if (colorScheme) {
  document.documentElement.style.colorScheme = colorScheme;
}
const themeInParam = searchParams.get("theme");
const validThemes = ["light", "dark", "auto"] as const;
const theme = validThemes.includes((themeInParam as (typeof validThemes)[number]) || "")
  ? (themeInParam as (typeof validThemes)[number])
  : null;
if (themeInParam && !theme) {
  throw new Error(`Invalid theme: ${themeInParam}`);
}

const calLink = searchParams.get("cal-link");

if (only === "all" || only === "ns:default") {
  Cal("init", {
    debug: true,
    calOrigin: origin,
  });

  Cal("inline", {
    elementOrSelector: "#cal-booking-place-default .place",
    calLink: "pro?case=1",
    config: {
      iframeAttrs: {
        id: "cal-booking-place-default-iframe",
      },
      name: "John",
      email: "johndoe@gmail.com",
      notes: "Test Meeting",
      guests: ["janedoe@example.com", "test@example.com"],
      theme: "dark",
      "flag.coep": "true",
    },
  });
  Cal("on", {
    action: "*",
    callback,
  });
}
if (only === "all" || only === "ns:second") {
  // Create a namespace "second". It can be accessed as Cal.ns.second with the exact same API as Cal
  Cal("init", "second", {
    debug: true,
    origin: origin,
  });

  Cal.ns.second(
    "inline",
    // eslint-disable-next-line @typescript-eslint/ban-ts-comment
    //@ts-ignore
    {
      elementOrSelector: "#cal-booking-place-second .place",
      calLink: "pro?case=2",
      config: {
        iframeAttrs: {
          id: "cal-booking-place-second-iframe",
        },
        theme: "auto",
        "flag.coep": "true",
      },
    }
  );
  Cal.ns.second("on", {
    action: "*",
    callback,
  });
}
if (only === "all" || only === "ns:third") {
  // Create a namespace "third". It can be accessed as Cal.ns.second with the exact same API as Cal
  Cal("init", "third", {
    debug: true,
    origin: origin,
  });

  Cal.ns.third(
    [
      "inline",
      // eslint-disable-next-line @typescript-eslint/ban-ts-comment
      //@ts-ignore
      {
        elementOrSelector: "#cal-booking-place-third .place",
        calLink: "pro/30min",
        config: {
          iframeAttrs: {
            id: "cal-booking-place-third-iframe",
          },
          "flag.coep": "true",
        },
      },
    ],
    [
      "ui",
      {
        styles: {
          body: {
            background: "transparent",
          },
          branding: {
            brandColor: "#81e61c",
            lightColor: "#494545",
            lighterColor: "#4c4848",
            lightestColor: "#7c7777",
            highlightColor: "#9b0e0e",
            medianColor: "black",
          },
          enabledDateButton: {
            backgroundColor: "red",
          },
          disabledDateButton: {
            backgroundColor: "green",
          },
        },
      },
    ]
  );
  Cal.ns.third("on", {
    action: "*",
    callback,
  });
}
if (only === "all" || only === "ns:fourth") {
  Cal("init", "fourth", {
    debug: true,
    origin: origin,
  });
  Cal.ns.fourth(
    [
      "inline",
      // eslint-disable-next-line @typescript-eslint/ban-ts-comment
      //@ts-ignore
      {
        elementOrSelector: "#cal-booking-place-fourth .place",
        calLink: "team/seeded-team",
        config: {
          iframeAttrs: {
            id: "cal-booking-place-fourth-iframe",
          },
          "flag.coep": "true",
        },
      },
    ],
    [
      "ui",
      {
        styles: {
          body: {
            background: "transparent",
          },
          branding: {
            brandColor: "#81e61c",
            lightColor: "#494545",
            lighterColor: "#4c4848",
            lightestColor: "#7c7777",
            highlightColor: "#9b0e0e",
            medianColor: "black",
          },
        },
      },
    ]
  );
  Cal.ns.fourth("on", {
    action: "*",
    callback,
  });
}

if (only === "all" || only === "ns:corpTest") {
  Cal("init", "corpTest", {
    debug: true,
    origin: "http://localhost:3000",
  });
  Cal.ns.corpTest([
    "inline",
    // eslint-disable-next-line @typescript-eslint/ban-ts-comment
    //@ts-ignore
    {
      elementOrSelector: "#cal-booking-place-corpTest .place",
      calLink: "pro",
      config: {
        iframeAttrs: {
          id: "cal-booking-place-corpTest-iframe",
        },
        "flag.coep": "false",
      },
    },
  ]);
}
if (only === "all" || only === "ns:fifth") {
  Cal("init", "fifth", {
    debug: true,
    origin: origin,
  });
  Cal.ns.fifth([
    "inline",
    // eslint-disable-next-line @typescript-eslint/ban-ts-comment
    //@ts-ignore
    {
      elementOrSelector: "#cal-booking-place-fifth .place",
      calLink: "team/seeded-team/collective-seeded-team-event",
      config: {
        iframeAttrs: {
          id: "cal-booking-place-fifth-iframe",
        },
        "flag.coep": "true",
      },
    },
  ]);
  Cal.ns.fifth("on", {
    action: "*",
    callback,
  });
}

if (only === "all" || only === "prerender-test") {
  Cal("init", "e2ePrerenderLightTheme", {
    debug: true,
    origin: origin,
  });
  Cal.ns.e2ePrerenderLightTheme("prerender", {
    calLink: "free/30min?flag.coep=true",
    type: "modal",
  });
}

if (only === "all" || only === "preload-test") {
  Cal("init", "preloadTest", {
    debug: true,
    origin: origin,
  });
  Cal.ns.preloadTest("preload", {
    calLink: "free/30min",
  });
}

if (only === "all" || only === "inline-routing-form") {
  Cal("init", "inline-routing-form", {
    debug: true,
    origin: origin,
  });
  Cal.ns["inline-routing-form"]([
    "inline",
    // eslint-disable-next-line @typescript-eslint/ban-ts-comment
    //@ts-ignore
    {
      elementOrSelector: "#cal-booking-place-inline-routing-form .place",
      calLink: "forms/948ae412-d995-4865-875a-48302588de03",
      config: {
        iframeAttrs: {
          id: "cal-booking-place-inline-routing-form-iframe",
        },
        "flag.coep": "true",
      },
    },
  ]);
}

if (only === "all" || only === "hideEventTypeDetails") {
  const identifier = "hideEventTypeDetails";
  Cal("init", identifier, {
    debug: true,
    origin: origin,
  });

  Cal.ns.hideEventTypeDetails(
    [
      "inline",
      // eslint-disable-next-line @typescript-eslint/ban-ts-comment
      //@ts-ignore
      {
        elementOrSelector: `#cal-booking-place-${identifier} .place`,
        calLink: "free/30min",
        config: {
          iframeAttrs: {
            id: `cal-booking-place-${identifier}-iframe`,
          },
          "flag.coep": "true",
        },
      },
    ],
    [
      "ui",
      {
        hideEventTypeDetails: true,
      },
    ]
  );
}

if (only === "conflicting-theme") {
  Cal("init", "conflictingTheme", {
    debug: true,
    origin: origin,
  });

  Cal.ns.conflictingTheme("inline", {
    elementOrSelector: "#cal-booking-place-conflicting-theme .dark",
    calLink: "pro/30min",
    config: {
      theme: "dark",
    },
  });
  Cal.ns.conflictingTheme("inline", {
    elementOrSelector: "#cal-booking-place-conflicting-theme .light",
    calLink: "pro/30min",
    config: {
      theme: "light",
    },
  });
}

Cal("init", "popupDarkTheme", {
  debug: true,
  origin: origin,
});

Cal("init", "e2ePopupLightTheme", {
  debug: true,
  origin: origin,
});

Cal("init", "popupHideEventTypeDetails", {
  debug: true,
  origin: origin,
});

Cal.ns.popupHideEventTypeDetails("ui", {
  hideEventTypeDetails: true,
});

Cal("init", "popupRescheduleWithReschedulePath", {
  debug: true,
  origin: origin,
});

Cal("init", "popupRescheduleWithRescheduleUidParam", {
  debug: true,
  origin: origin,
});

Cal("init", "popupAutoTheme", {
  debug: true,
  origin: origin,
});

Cal("init", "popupTeamLinkLightTheme", {
  debug: true,
  origin: origin,
});

Cal("init", "popupTeamLinkDarkTheme", {
  debug: true,
  origin: origin,
});

Cal("init", "popupTeamLinkDarkTheme", {
  debug: true,
  origin: origin,
});

Cal("init", "popupTeamLinksList", {
  debug: true,
  origin: origin,
});

Cal("init", "popupPaidEvent", {
  debug: true,
  origin: origin,
});

Cal("init", "childElementTarget", {
  debug: true,
  origin: origin,
});

Cal("init", "childElementTarget", {
  debug: true,
  origin: "http://localhost:3000",
});

Cal("init", "floatingButton", {
  debug: true,
  origin: origin,
});

Cal("init", "routingFormAuto", {
  debug: true,
  origin: origin,
});

Cal("init", "routingFormHeadlessRouter", {
  debug: true,
  origin: origin,
});

Cal.ns.routingFormAuto("on", {
  action: "routed",
  callback: (e) => {
    const detail = e.detail;
    console.log("`routed` event data:", detail.data);
    alert(`Routing Done - Check console for 'routed' event data`);
  },
});

Cal.ns.routingFormAuto("on", {
  action: "routed",
  callback: (e) => {
    const detail = e.detail;
    console.log("`routed` event data:", detail.data);
    alert(`Routing Done - Check console for 'routed' event data`);
  },
});

Cal("init", "routingFormDark", {
  debug: true,
  origin: origin,
});

if (only === "all" || only == "ns:floatingButton") {
  if (prerender == "true") {
    Cal.ns.floatingButton("prerender", {
      calLink: calLink || "pro",
      type: "floatingButton",
    });
  }
  Cal.ns.floatingButton("floatingButton", {
    calLink: calLink || "pro",
    config: {
      iframeAttrs: {
        id: "floatingtest",
      },
      "flag.coep": "true",
      name: "John",
      email: "johndoe@gmail.com",
      notes: "Test Meeting",
      guests: ["janedoe@example.com", "test@example.com"],
      ...(theme ? { theme } : {}),
    },
  });
}

if (only === "all" || only == "ns:monthView") {
  // Create a namespace "second". It can be accessed as Cal.ns.second with the exact same API as Cal
  Cal("init", "monthView", {
    debug: true,
    origin: origin,
  });

  Cal.ns.monthView(
    "inline",
    // eslint-disable-next-line @typescript-eslint/ban-ts-comment
    //@ts-ignore
    {
      elementOrSelector: "#cal-booking-place-monthView .place",
      calLink: "free/30min",
      config: {
        iframeAttrs: {
          id: "cal-booking-place-monthView-iframe",
        },
        "flag.coep": "true",
        layout: "month_view",
      },
    }
  );
}

if (only === "all" || only == "ns:weekView") {
  // Create a namespace "second". It can be accessed as Cal.ns.second with the exact same API as Cal
  Cal("init", "weekView", {
    debug: true,
    origin: origin,
  });

  Cal.ns.weekView(
    "inline",
    // eslint-disable-next-line @typescript-eslint/ban-ts-comment
    //@ts-ignore
    {
      elementOrSelector: "#cal-booking-place-weekView .place",
      calLink: "free/30min",
      config: {
        iframeAttrs: {
          id: "cal-booking-place-weekView-iframe",
        },
        "flag.coep": "true",
        layout: "week_view",
      },
    }
  );
  Cal.ns.weekView("on", {
    action: "*",
    callback,
  });
}

if (only === "all" || only == "ns:columnView") {
  // Create a namespace "second". It can be accessed as Cal.ns.second with the exact same API as Cal
  Cal("init", "columnView", {
    debug: true,
    origin: origin,
  });

  Cal.ns.columnView(
    "inline",
    // eslint-disable-next-line @typescript-eslint/ban-ts-comment
    //@ts-ignore
    {
      elementOrSelector: "#cal-booking-place-columnView .place",
      calLink: "free/30min",
      config: {
        iframeAttrs: {
          id: "cal-booking-place-columnView-iframe",
        },
        "flag.coep": "true",
        layout: "column_view",
      },
    }
  );

  Cal.ns.columnView("on", {
    action: "*",
    callback,
  });
}

<<<<<<< HEAD
=======
if (only === "all" || only == "ns:columnViewHideEventTypeDetails") {
  // Create a namespace "second". It can be accessed as Cal.ns.second with the exact same API as Cal
  Cal("init", "columnViewHideEventTypeDetails", {
    debug: true,
    origin: origin,
  });

  Cal.ns.columnViewHideEventTypeDetails(
    "inline",
    // eslint-disable-next-line @typescript-eslint/ban-ts-comment
    //@ts-ignore
    {
      elementOrSelector: "#cal-booking-place-columnViewHideEventTypeDetails .place",
      calLink: "free/30min",
      config: {
        iframeAttrs: {
          id: "cal-booking-place-columnView-iframe",
        },
        "flag.coep": "true",
        layout: "column_view",
      },
    }
  );

  Cal.ns.columnViewHideEventTypeDetails("ui", {
    hideEventTypeDetails: true,
  });

  Cal.ns.columnViewHideEventTypeDetails("on", {
    action: "*",
    callback,
  });
}

>>>>>>> 931f3d33
if (only === "all" || only == "ns:autoScrollTest") {
  if (!calLink) {
    throw new Error("cal-link parameter is required for autoScrollTest");
  }
  Cal("init", "autoScrollTest", {
    debug: true,
    origin: origin,
  });
  Cal.ns.autoScrollTest("inline", {
    elementOrSelector: "#cal-booking-place-autoScrollTest .place",
    calLink: calLink,
    config: {
      "flag.coep": "true",
    },
  });
}

if (only === "all" || only == "ns:pageParamsForwarding") {
  Cal("init", "pageParamsForwarding", {
    debug: true,
    origin: origin,
  });

  Cal.ns.pageParamsForwarding("inline", {
    elementOrSelector: "#cal-booking-place-pageParamsForwarding .place",
    calLink: "pro/paid?embedType=inline&month=2024-08&date=2024-08-26&slot=2024-08-26T14%3A00%3A00.000Z",
    config: {
      iframeAttrs: {
        id: "cal-booking-place-pageParamsForwarding-iframe",
      },
      "flag.coep": "true",
    },
  });
}

// Verifies that the type of e.detail.data is valid. type-check will fail if we accidentally break it.
const bookingSuccessfulV2Callback = (e: EmbedEvent<"bookingSuccessfulV2">) => {
  const data = e.detail.data;
  console.log("bookingSuccessfulV2", {
    endTime: data.endTime,
    startTime: data.startTime,
    title: data.title,
  });

  // Remove the event listener after it is fired once
  Cal("off", {
    action: "bookingSuccessfulV2",
    callback: bookingSuccessfulV2Callback,
  });
};

Cal("on", {
  action: "bookingSuccessfulV2",
  callback: bookingSuccessfulV2Callback,
});<|MERGE_RESOLUTION|>--- conflicted
+++ resolved
@@ -559,8 +559,6 @@
   });
 }
 
-<<<<<<< HEAD
-=======
 if (only === "all" || only == "ns:columnViewHideEventTypeDetails") {
   // Create a namespace "second". It can be accessed as Cal.ns.second with the exact same API as Cal
   Cal("init", "columnViewHideEventTypeDetails", {
@@ -595,7 +593,6 @@
   });
 }
 
->>>>>>> 931f3d33
 if (only === "all" || only == "ns:autoScrollTest") {
   if (!calLink) {
     throw new Error("cal-link parameter is required for autoScrollTest");
