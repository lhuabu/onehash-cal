--- conflicted
+++ resolved
@@ -36,12 +36,9 @@
         Cal.ns.withoutReloadNamespace("inline", {
           elementOrSelector: selector,
           calLink: "pro?case=addInlineEmbedInANewNamespaceWithoutReload",
-<<<<<<< HEAD
-=======
           config: {
             "flag.coep":"true"
           }
->>>>>>> 2fb1408d
         });
       };
     </script>
@@ -94,12 +91,9 @@
           Cal.ns.doubleInstall("inline", {
             elementOrSelector: selector,
             calLink: "pro?case=doubleInstallSnippetWithInlineEmbedWithNonDefaultNamespace",
-<<<<<<< HEAD
-=======
-            config: {
-              "flag.coep":"true"
-            }
->>>>>>> 2fb1408d
+            config: {
+              "flag.coep":"true"
+            }
           });
           embedSnippet();
           Cal("init", "doubleInstall", {
@@ -109,12 +103,9 @@
           Cal.ns.doubleInstall("inline", {
             elementOrSelector: selector,
             calLink: "pro",
-<<<<<<< HEAD
-=======
-            config: {
-              "flag.coep":"true"
-            }
->>>>>>> 2fb1408d
+            config: {
+              "flag.coep":"true"
+            }
           });
         }
 
@@ -127,12 +118,9 @@
           Cal("inline", {
             elementOrSelector: selector,
             calLink: "pro?case=doubleInstallSnippetWithInlineEmbed",
-<<<<<<< HEAD
-=======
-            config: {
-              "flag.coep":"true"
-            }
->>>>>>> 2fb1408d
+            config: {
+              "flag.coep":"true"
+            }
           });
           embedSnippet();
           Cal("init", {
@@ -142,12 +130,9 @@
           Cal("inline", {
             elementOrSelector: selector,
             calLink: "pro",
-<<<<<<< HEAD
-=======
-            config: {
-              "flag.coep":"true"
-            }
->>>>>>> 2fb1408d
+            config: {
+              "flag.coep":"true"
+            }
           });
         }
 
@@ -163,22 +148,16 @@
           Cal.ns['namespace-init-test-2']("inline", {
             elementOrSelector: '#two-different-namespace-with-different-init-config-content-2',
             calLink: "pro",
-<<<<<<< HEAD
-=======
-            config: {
-              "flag.coep":"true"
-            }
->>>>>>> 2fb1408d
+            config: {
+              "flag.coep":"true"
+            }
           });
           Cal.ns['namespace-init-test-1']("inline", {
             elementOrSelector: '#two-different-namespace-with-different-init-config-content-1',
             calLink: "pro",
-<<<<<<< HEAD
-=======
-            config: {
-              "flag.coep":"true"
-            }
->>>>>>> 2fb1408d
+            config: {
+              "flag.coep":"true"
+            }
           });
         }
       </script>
@@ -299,11 +278,7 @@
       <button data-cal-namespace="popupHideEventTypeDetails" data-cal-link="free/30min" data-cal-config='{"flag.coep": "true"}'>
         Book Free Event [Auto Theme][uiConfig.hideEventTypeDetails=true]
       </button>
-<<<<<<< HEAD
-      <button data-cal-namespace="routingFormAuto" data-cal-link="forms/948ae412-d995-4865-875a-48302588de03">
-=======
       <button data-cal-namespace="routingFormAuto" data-cal-link="forms/948ae412-d995-4865-875a-48302588de03" data-cal-config='{"flag.coep": "true"}'>
->>>>>>> 2fb1408d
         Book through Routing Form [Auto Theme] - Test for 'routed' event
       </button>
       <button
@@ -319,11 +294,7 @@
         Book Paid Event - column view
       </button>
 
-<<<<<<< HEAD
-      <a style="display: block;" data-cal-namespace="childElementTarget" href="javascript:void(0)" data-cal-link="free/30min">
-=======
       <a style="display: block;" data-cal-namespace="childElementTarget" href="javascript:void(0)" data-cal-link="free/30min" data-cal-config='{"flag.coep": "true"}'>
->>>>>>> 2fb1408d
         I am Anchor
         <b>[I am Bold inside anchor]</b>
         <span>
