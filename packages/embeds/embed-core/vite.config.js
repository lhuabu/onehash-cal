<<<<<<< HEAD
=======
import basicSsl from "@vitejs/plugin-basic-ssl";
>>>>>>> 2fb1408d
import EnvironmentPlugin from "vite-plugin-environment";

import viteBaseConfig, { embedCoreEnvVars } from "../vite.config";

const path = require("path");
const { defineConfig } = require("vite");
module.exports = defineConfig((configEnv) => {
  /** @type {import('vite').UserConfig} */
  const config = {
    ...viteBaseConfig,
    base: "/embed/",
    plugins: [
      EnvironmentPlugin({
        EMBED_PUBLIC_EMBED_FINGER_PRINT: embedCoreEnvVars.EMBED_PUBLIC_EMBED_FINGER_PRINT,
<<<<<<< HEAD
        EMBED_PUBLIC_VERCEL_URL: embedCoreEnvVars.EMBED_PUBLIC_VERCEL_URL,
        EMBED_PUBLIC_WEBAPP_URL: embedCoreEnvVars.EMBED_PUBLIC_WEBAPP_URL,
      }),
    ],
=======
        EMBED_PUBLIC_EMBED_VERSION: embedCoreEnvVars.EMBED_PUBLIC_EMBED_VERSION,
        EMBED_PUBLIC_VERCEL_URL: embedCoreEnvVars.EMBED_PUBLIC_VERCEL_URL,
        EMBED_PUBLIC_WEBAPP_URL: embedCoreEnvVars.EMBED_PUBLIC_WEBAPP_URL,
      }),
      ...(process.argv.includes("--https") ? [basicSsl()] : []),
    ],
    server: {
      // Helps us to test that embed works with these headers
      headers: {
        // TODO: https://github.com/calcom/cal.com/issues/16571
        // "Cross-Origin-Embedder-Policy": "require-corp",
      },
    },
>>>>>>> 2fb1408d
    build: {
      emptyOutDir: true,
      rollupOptions: {
        input: {
          preview: path.resolve(__dirname, "preview.html"),
          embed: path.resolve(__dirname, "src/embed.ts"),
        },
        plugins: [
          {
            generateBundle: (code, bundle) => {
              // Note: banner/footer doesn't work because it doesn't enclose the entire library code, some variables are still left out.
              // Ideally IIFE mode should be used to solve this problem but it has 2 known problems
              // 1. It doesn't work with rollupOptions.input.preview(as it is an app and app doesn't support it, only libraries)
              // 2. Having IIFE mode somehow adds the CSS imported in embed, directly to the parent page. It is supposed to be used as a string and then that string is used as CSS in shadow dom
              bundle["embed.js"].code = `!function(){${bundle["embed.js"].code}}()`;
            },
          },
        ],
        output: {
          entryFileNames: "[name].js",
          //FIXME: Can't specify UMD as import because preview is an app which doesn't support `format` and this setting apply to both input
          //format: "umd",
          dir: "../../../apps/web/public/embed",
        },
      },
    },
  };

  if (configEnv.mode === "development") {
    config.build.watch = {
      include: ["src/**"],
    };
  }
  return config;
});<|MERGE_RESOLUTION|>--- conflicted
+++ resolved
@@ -1,7 +1,4 @@
-<<<<<<< HEAD
-=======
 import basicSsl from "@vitejs/plugin-basic-ssl";
->>>>>>> 2fb1408d
 import EnvironmentPlugin from "vite-plugin-environment";
 
 import viteBaseConfig, { embedCoreEnvVars } from "../vite.config";
@@ -16,12 +13,6 @@
     plugins: [
       EnvironmentPlugin({
         EMBED_PUBLIC_EMBED_FINGER_PRINT: embedCoreEnvVars.EMBED_PUBLIC_EMBED_FINGER_PRINT,
-<<<<<<< HEAD
-        EMBED_PUBLIC_VERCEL_URL: embedCoreEnvVars.EMBED_PUBLIC_VERCEL_URL,
-        EMBED_PUBLIC_WEBAPP_URL: embedCoreEnvVars.EMBED_PUBLIC_WEBAPP_URL,
-      }),
-    ],
-=======
         EMBED_PUBLIC_EMBED_VERSION: embedCoreEnvVars.EMBED_PUBLIC_EMBED_VERSION,
         EMBED_PUBLIC_VERCEL_URL: embedCoreEnvVars.EMBED_PUBLIC_VERCEL_URL,
         EMBED_PUBLIC_WEBAPP_URL: embedCoreEnvVars.EMBED_PUBLIC_WEBAPP_URL,
@@ -35,7 +26,6 @@
         // "Cross-Origin-Embedder-Policy": "require-corp",
       },
     },
->>>>>>> 2fb1408d
     build: {
       emptyOutDir: true,
       rollupOptions: {
