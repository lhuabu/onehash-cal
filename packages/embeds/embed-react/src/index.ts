"use client";

import type { GlobalCal, GlobalCalWithoutNs } from "@calcom/embed-core";
import EmbedSnippet from "@calcom/embed-snippet";

import Cal from "./Cal";

<<<<<<< HEAD
=======
// Exporting for consumption by @calcom/embed-react user
export type { EmbedEvent } from "@calcom/embed-core";

>>>>>>> 2fb1408d
export function getCalApi(options?: {
  embedJsUrl?: string;
  namespace?: string;
}): Promise<GlobalCal | GlobalCalWithoutNs>;
export function getCalApi(embedJsUrl: string): Promise<GlobalCal | GlobalCalWithoutNs>;

export function getCalApi(
  optionsOrEmbedJsUrl?:
    | {
        embedJsUrl?: string;
        namespace?: string;
      }
    | string
): Promise<GlobalCal | GlobalCalWithoutNs> {
  const options =
    typeof optionsOrEmbedJsUrl === "string" ? { embedJsUrl: optionsOrEmbedJsUrl } : optionsOrEmbedJsUrl ?? {};

  const { namespace = "", embedJsUrl } = options;
  return new Promise(function tryReadingFromWindow(resolve) {
    const globalCal = EmbedSnippet(embedJsUrl);
    globalCal("init", namespace);
    const api = namespace ? globalCal.ns[namespace as keyof typeof globalCal.ns] : globalCal;
    if (!api) {
      setTimeout(() => {
        tryReadingFromWindow(resolve);
      }, 50);
      return;
    }
    resolve(api);
  });
}

export default Cal;<|MERGE_RESOLUTION|>--- conflicted
+++ resolved
@@ -5,12 +5,9 @@
 
 import Cal from "./Cal";
 
-<<<<<<< HEAD
-=======
 // Exporting for consumption by @calcom/embed-react user
 export type { EmbedEvent } from "@calcom/embed-core";
 
->>>>>>> 2fb1408d
 export function getCalApi(options?: {
   embedJsUrl?: string;
   namespace?: string;
