{
  "name": "@calcom/embed-react",
  "sideEffects": false,
<<<<<<< HEAD
  "version": "1.5.0",
=======
  "version": "1.5.1",
>>>>>>> 2fb1408d
  "description": "Embed Cal Link as a React Component",
  "license": "SEE LICENSE IN LICENSE",
  "repository": {
    "type": "git",
    "url": "https://github.com/calcom/cal.com",
    "directory": "packages/embeds/embed-react"
  },
  "scripts": {
    "dev": "vite --port=3101 --open",
    "build": "rm -rf dist && vite build && cp ./dist/Cal.es.js ./dist/Cal.es.mjs && tsc --emitDeclarationOnly --declarationDir dist",
    "preview": "vite preview",
    "type-check": "tsc --pretty --noEmit",
    "type-check:ci": "tsc-absolute --pretty --noEmit",
    "lint": "eslint --ext .ts,.js,.tsx,.jsx ./src",
    "embed-tests": "yarn playwright test --config=./playwright/config/playwright.config.ts",
    "embed-tests-quick": "QUICK=true yarn embed-tests",
    "embed-tests-update-snapshots:ci": "yarn embed-tests-quick --update-snapshots",
    "packaged:tests": "cd test/packaged && yarn tsc --noEmit && yarn run -T test -- --packaged-embed-tests-only",
    "withEmbedPublishEnv": "NEXT_PUBLIC_EMBED_LIB_URL='https://app.cal.com/embed/embed.js' NEXT_PUBLIC_WEBAPP_URL='https://app.cal.com' yarn",
    "prepack": "yarn ../../../ lint --filter='@calcom/embed-react' && yarn withEmbedPublishEnv build && yarn packaged:tests",
    "embed-web-start": "yarn workspace @calcom/web start",
    "embed-dev": "yarn workspace @calcom/embed-react dev",
    "clean": "rm -rf .turbo && rm -rf node_modules && rm -rf dist"
  },
  "main": "./dist/Cal.umd.js",
  "module": "./dist/Cal.es.mjs",
  "types": "./dist/embed-react/src/index.d.ts",
  "peerDependencies": {
    "react": "^18.2.0",
    "react-dom": "^18.2.0"
  },
  "files": [
    "dist"
  ],
  "exports": {
    ".": {
      "types": "./dist/embed-react/src/index.d.ts",
      "import": "./dist/Cal.es.mjs",
      "require": "./dist/Cal.umd.js"
    }
  },
  "devDependencies": {
    "@playwright/test": "^1.45.3",
    "@types/react": "18.0.26",
    "@types/react-dom": "^18.0.9",
    "@vitejs/plugin-react": "^2.2.0",
    "eslint": "^8.34.0",
    "npm-run-all": "^4.1.5",
    "typescript": "^4.9.4",
    "vite": "^4.5.2"
  },
  "dependencies": {
    "@calcom/embed-core": "workspace:*",
    "@calcom/embed-snippet": "workspace:*"
  }
}<|MERGE_RESOLUTION|>--- conflicted
+++ resolved
@@ -1,11 +1,7 @@
 {
   "name": "@calcom/embed-react",
   "sideEffects": false,
-<<<<<<< HEAD
-  "version": "1.5.0",
-=======
   "version": "1.5.1",
->>>>>>> 2fb1408d
   "description": "Embed Cal Link as a React Component",
   "license": "SEE LICENSE IN LICENSE",
   "repository": {
