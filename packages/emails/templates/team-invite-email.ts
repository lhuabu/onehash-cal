--- conflicted
+++ resolved
@@ -72,11 +72,7 @@
   protected async getNodeMailerPayload(): Promise<Record<string, unknown>> {
     return {
       to: this.teamInviteEvent.to,
-<<<<<<< HEAD
-      from: `${APP_NAME} <${this.getMailerOptions().from}>`,
-=======
       from: `${EMAIL_FROM_NAME} <${this.getMailerOptions().from}>`,
->>>>>>> 2fb1408d
       subject: getSubject(this.teamInviteEvent),
       html: await renderEmail("TeamInviteEmail", this.teamInviteEvent),
       text: "",
