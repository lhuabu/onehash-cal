--- conflicted
+++ resolved
@@ -23,11 +23,7 @@
 
   protected async getNodeMailerPayload(): Promise<Record<string, unknown>> {
     return {
-<<<<<<< HEAD
-      from: `OneHash <${this.getMailerOptions().from}>`,
-=======
       from: `${APP_NAME} <${this.getMailerOptions().from}>`,
->>>>>>> 51090754
       to: this.email,
       subject: this.t("email_subject_slug_replacement", { slug: this.slug }),
       html: await renderEmail("SlugReplacementEmail", {
