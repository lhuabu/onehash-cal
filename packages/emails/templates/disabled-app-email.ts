import type { TFunction } from "next-i18next";

import { APP_NAME } from "@calcom/lib/constants";

import { renderEmail } from "..";
import BaseEmail from "./_base-email";

export default class DisabledAppEmail extends BaseEmail {
  email: string;
  appName: string;
  appType: string[];
  t: TFunction;
  title?: string;
  eventTypeId?: number;

  constructor(
    email: string,
    appName: string,
    appType: string[],
    t: TFunction,
    title?: string,
    eventTypeId?: number
  ) {
    super();
    this.email = email;
    this.appName = appName;
    this.appType = appType;
    this.t = t;
    this.title = title;
    this.eventTypeId = eventTypeId;
  }

  protected async getNodeMailerPayload(): Promise<Record<string, unknown>> {
    return {
<<<<<<< HEAD
      from: `OneHash <${this.getMailerOptions().from}>`,
=======
      from: `${APP_NAME} <${this.getMailerOptions().from}>`,
>>>>>>> 51090754
      to: this.email,
      subject:
        this.title && this.eventTypeId
          ? this.t("disabled_app_affects_event_type", { appName: this.appName, eventType: this.title })
          : this.t("admin_has_disabled", { appName: this.appName }),
      html: await renderEmail("DisabledAppEmail", {
        title: this.title,
        appName: this.appName,
        eventTypeId: this.eventTypeId,
        appType: this.appType,
        t: this.t,
      }),
      text: this.getTextBody(),
    };
  }

  protected getTextBody(): string {
    return this.appType.some((type) => type === "payment")
      ? this.t("disable_payment_app", { appName: this.appName, title: this.title })
      : this.appType.some((type) => type === "video")
      ? this.t("app_disabled_video", { appName: this.appName })
      : this.t("app_disabled", { appName: this.appName });
  }
}<|MERGE_RESOLUTION|>--- conflicted
+++ resolved
@@ -32,11 +32,7 @@
 
   protected async getNodeMailerPayload(): Promise<Record<string, unknown>> {
     return {
-<<<<<<< HEAD
-      from: `OneHash <${this.getMailerOptions().from}>`,
-=======
       from: `${APP_NAME} <${this.getMailerOptions().from}>`,
->>>>>>> 51090754
       to: this.email,
       subject:
         this.title && this.eventTypeId
