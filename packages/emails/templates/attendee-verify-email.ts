import type { TFunction } from "next-i18next";

import { APP_NAME, COMPANY_NAME, EMAIL_FROM_NAME } from "@calcom/lib/constants";

import { renderEmail } from "../";
import BaseEmail from "./_base-email";

export type EmailVerifyCode = {
  language: TFunction;
  user: {
    name?: string | null;
    email: string;
  };
  verificationEmailCode: string;
  isVerifyingEmail?: boolean;
};

export default class AttendeeVerifyEmail extends BaseEmail {
  verifyAccountInput: EmailVerifyCode;

  constructor(passwordEvent: EmailVerifyCode) {
    super();
    this.name = "SEND_ACCOUNT_VERIFY_EMAIL";
    this.verifyAccountInput = passwordEvent;
  }

  protected async getNodeMailerPayload(): Promise<Record<string, unknown>> {
    return {
      to: `${this.verifyAccountInput.user.name} <${this.verifyAccountInput.user.email}>`,
<<<<<<< HEAD
      from: `${APP_NAME} <${this.getMailerOptions().from}>`,
=======
      from: `${EMAIL_FROM_NAME} <${this.getMailerOptions().from}>`,
>>>>>>> 2fb1408d
      subject: this.verifyAccountInput.language(
        `verify_email_subject${this.verifyAccountInput.isVerifyingEmail ? "_verifying_email" : ""}`,
        {
          appName: APP_NAME,
        }
      ),
      html: await renderEmail("VerifyEmailByCode", this.verifyAccountInput),
      text: this.getTextBody(),
    };
  }

  protected getTextBody(): string {
    return `
${this.verifyAccountInput.language(
  `verify_email_subject${this.verifyAccountInput.isVerifyingEmail ? "_verifying_email" : ""}`,
  { appName: APP_NAME }
)}
${this.verifyAccountInput.language("verify_email_email_header")}
${this.verifyAccountInput.language("hi_user_name", { name: this.verifyAccountInput.user.name })},
${this.verifyAccountInput.language("verify_email_by_code_email_body")}
${this.verifyAccountInput.verificationEmailCode}
${this.verifyAccountInput.language("happy_scheduling")} ${this.verifyAccountInput.language(
      "the_calcom_team",
      { companyName: COMPANY_NAME }
    )}
`.replace(/(<([^>]+)>)/gi, "");
  }
}<|MERGE_RESOLUTION|>--- conflicted
+++ resolved
@@ -27,11 +27,7 @@
   protected async getNodeMailerPayload(): Promise<Record<string, unknown>> {
     return {
       to: `${this.verifyAccountInput.user.name} <${this.verifyAccountInput.user.email}>`,
-<<<<<<< HEAD
-      from: `${APP_NAME} <${this.getMailerOptions().from}>`,
-=======
       from: `${EMAIL_FROM_NAME} <${this.getMailerOptions().from}>`,
->>>>>>> 2fb1408d
       subject: this.verifyAccountInput.language(
         `verify_email_subject${this.verifyAccountInput.isVerifyingEmail ? "_verifying_email" : ""}`,
         {
