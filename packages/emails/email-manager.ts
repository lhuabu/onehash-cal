--- conflicted
+++ resolved
@@ -444,15 +444,13 @@
   await sendEmail(() => new AdminOrganizationNotification(input));
 };
 
-<<<<<<< HEAD
 export const sendBookingRedirectNotification = async (bookingRedirect: IBookingRedirect) => {
   await sendEmail(() => new BookingRedirectEmailNotification(bookingRedirect));
-=======
+};
 export const sendWelcomeUserEmail = async (userDetails: WelcomeEmailProps) => {
   await sendEmail(() => new WelcomeUserEmail(userDetails));
 };
 
 export const sendImportDataEmail = async (importData: ImportDataEmailProps) => {
   await sendEmail(() => new ImportDataEmail(importData));
->>>>>>> 0ce521f9
 };