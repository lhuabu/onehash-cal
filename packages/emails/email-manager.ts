// eslint-disable-next-line no-restricted-imports
import { cloneDeep } from "lodash";
import type { TFunction } from "next-i18next";
import type { z } from "zod";

import type { EventNameObjectType } from "@calcom/core/event";
import { getEventName } from "@calcom/core/event";
import type BaseEmail from "@calcom/emails/templates/_base-email";
<<<<<<< HEAD
import { IS_DEV } from "@calcom/lib/constants";
import { formatCalEvent } from "@calcom/lib/formatCalendarEvent";
import type { CalendarEvent, Person } from "@calcom/types/Calendar";

import type { CalendlyCampaignEmailProps } from "./src/templates/CalendlyCampaignEmail";
import type { ImportDataEmailProps } from "./src/templates/ImportDataEmail";
import type { MonthlyDigestEmailData } from "./src/templates/MonthlyDigestEmail";
import type { OrganizationAdminNoSlotsEmailInput } from "./src/templates/OrganizationAdminNoSlots";
import type { WelcomeEmailProps } from "./src/templates/WelcomeUserEmail";
=======
import { formatCalEvent } from "@calcom/lib/formatCalendarEvent";
import logger from "@calcom/lib/logger";
import { safeStringify } from "@calcom/lib/safeStringify";
import type { EventTypeMetaDataSchema } from "@calcom/prisma/zod-utils";
import type { CalendarEvent, Person } from "@calcom/types/Calendar";

import AwaitingPaymentSMS from "../sms/attendee/awaiting-payment-sms";
import CancelledSeatSMS from "../sms/attendee/cancelled-seat-sms";
import EventCancelledSMS from "../sms/attendee/event-cancelled-sms";
import EventDeclinedSMS from "../sms/attendee/event-declined-sms";
import EventLocationChangedSMS from "../sms/attendee/event-location-changed-sms";
import EventRequestSMS from "../sms/attendee/event-request-sms";
import EventRequestToRescheduleSMS from "../sms/attendee/event-request-to-reschedule-sms";
import EventSuccessfullyReScheduledSMS from "../sms/attendee/event-rescheduled-sms";
import EventSuccessfullyScheduledSMS from "../sms/attendee/event-scheduled-sms";
import type { MonthlyDigestEmailData } from "./src/templates/MonthlyDigestEmail";
import type { OrganizationAdminNoSlotsEmailInput } from "./src/templates/OrganizationAdminNoSlots";
>>>>>>> 2fb1408d
import type { EmailVerifyLink } from "./templates/account-verify-email";
import AccountVerifyEmail from "./templates/account-verify-email";
import type { OrganizationNotification } from "./templates/admin-organization-notification";
import AdminOrganizationNotification from "./templates/admin-organization-notification";
import AttendeeAddGuestsEmail from "./templates/attendee-add-guests-email";
import AttendeeAwaitingPaymentEmail from "./templates/attendee-awaiting-payment-email";
import AttendeeCancelledEmail from "./templates/attendee-cancelled-email";
import AttendeeCancelledSeatEmail from "./templates/attendee-cancelled-seat-email";
import AttendeeDailyVideoDownloadRecordingEmail from "./templates/attendee-daily-video-download-recording-email";
import AttendeeDailyVideoDownloadTranscriptEmail from "./templates/attendee-daily-video-download-transcript-email";
import AttendeeDeclinedEmail from "./templates/attendee-declined-email";
import AttendeeLocationChangeEmail from "./templates/attendee-location-change-email";
import AttendeeRequestEmail from "./templates/attendee-request-email";
import AttendeeRescheduledEmail from "./templates/attendee-rescheduled-email";
import AttendeeScheduledEmail from "./templates/attendee-scheduled-email";
import type { EmailVerifyCode } from "./templates/attendee-verify-email";
import AttendeeVerifyEmail from "./templates/attendee-verify-email";
import AttendeeWasRequestedToRescheduleEmail from "./templates/attendee-was-requested-to-reschedule-email";
import BookingRedirectEmailNotification from "./templates/booking-redirect-notification";
import type { IBookingRedirect } from "./templates/booking-redirect-notification";
import BrokenIntegrationEmail from "./templates/broken-integration-email";
import CalendlyCampaignEmail from "./templates/calendly-campaign-email";
import type { ChangeOfEmailVerifyLink } from "./templates/change-account-email-verify";
import ChangeOfEmailVerifyEmail from "./templates/change-account-email-verify";
import DisabledAppEmail from "./templates/disabled-app-email";
import type { Feedback } from "./templates/feedback-email";
import FeedbackEmail from "./templates/feedback-email";
import type { PasswordReset } from "./templates/forgot-password-email";
import ForgotPasswordEmail from "./templates/forgot-password-email";
import ImportDataEmail from "./templates/import-data-email";
import MonthlyDigestEmail from "./templates/monthly-digest-email";
import NoShowFeeChargedEmail from "./templates/no-show-fee-charged-email";
import OrganizationAdminNoSlotsEmail from "./templates/organization-admin-no-slots-email";
import type { OrganizationCreation } from "./templates/organization-creation-email";
import OrganizationCreationEmail from "./templates/organization-creation-email";
import type { OrganizationEmailVerify } from "./templates/organization-email-verification";
import OrganizationEmailVerification from "./templates/organization-email-verification";
import OrganizerAddGuestsEmail from "./templates/organizer-add-guests-email";
import OrganizerAttendeeCancelledSeatEmail from "./templates/organizer-attendee-cancelled-seat-email";
import OrganizerCancelledEmail from "./templates/organizer-cancelled-email";
import OrganizerDailyVideoDownloadRecordingEmail from "./templates/organizer-daily-video-download-recording-email";
import OrganizerDailyVideoDownloadTranscriptEmail from "./templates/organizer-daily-video-download-transcript-email";
import OrganizerLocationChangeEmail from "./templates/organizer-location-change-email";
import OrganizerPaymentRefundFailedEmail from "./templates/organizer-payment-refund-failed-email";
import OrganizerRequestEmail from "./templates/organizer-request-email";
import OrganizerRequestReminderEmail from "./templates/organizer-request-reminder-email";
import OrganizerRequestedToRescheduleEmail from "./templates/organizer-requested-to-reschedule-email";
import OrganizerRescheduledEmail from "./templates/organizer-rescheduled-email";
import OrganizerScheduledEmail from "./templates/organizer-scheduled-email";
import SlugReplacementEmail from "./templates/slug-replacement-email";
import type { TeamInvite } from "./templates/team-invite-email";
import TeamInviteEmail from "./templates/team-invite-email";
import WelcomeUserEmail from "./templates/welcome-user-email";

type EventTypeMetadata = z.infer<typeof EventTypeMetaDataSchema>;

const sendEmail = (prepare: () => BaseEmail) => {
  if (IS_DEV) return Promise.resolve();

  return new Promise((resolve, reject) => {
    try {
      const email = prepare();
      resolve(email.sendEmail());
    } catch (e) {
      reject(console.error(`${prepare.constructor.name}.sendEmail failed`, e));
    }
  });
};

const eventTypeDisableAttendeeEmail = (metadata?: EventTypeMetadata) => {
  return !!metadata?.disableStandardEmails?.all?.attendee;
};

const eventTypeDisableHostEmail = (metadata?: EventTypeMetadata) => {
  return !!metadata?.disableStandardEmails?.all?.host;
};

export const sendScheduledEmailsAndSMS = async (
  calEvent: CalendarEvent,
  eventNameObject?: EventNameObjectType,
  hostEmailDisabled?: boolean,
  attendeeEmailDisabled?: boolean,
  eventTypeMetadata?: EventTypeMetadata
) => {
  const formattedCalEvent = formatCalEvent(calEvent);
  const emailsToSend: Promise<unknown>[] = [];

<<<<<<< HEAD
  if (!hostEmailDisabled) {
=======
  if (!hostEmailDisabled && !eventTypeDisableHostEmail(eventTypeMetadata)) {
>>>>>>> 2fb1408d
    emailsToSend.push(sendEmail(() => new OrganizerScheduledEmail({ calEvent: formattedCalEvent })));

    if (formattedCalEvent.team) {
      for (const teamMember of formattedCalEvent.team.members) {
        emailsToSend.push(
          sendEmail(() => new OrganizerScheduledEmail({ calEvent: formattedCalEvent, teamMember }))
        );
      }
    }
  }
<<<<<<< HEAD
  if (!attendeeEmailDisabled) {
=======

  if (!attendeeEmailDisabled && !eventTypeDisableAttendeeEmail(eventTypeMetadata)) {
>>>>>>> 2fb1408d
    emailsToSend.push(
      ...formattedCalEvent.attendees.map((attendee) => {
        return sendEmail(
          () =>
            new AttendeeScheduledEmail(
              {
                ...formattedCalEvent,
                ...(formattedCalEvent.hideCalendarNotes && { additionalNotes: undefined }),
                ...(eventNameObject && {
                  title: getEventName({ ...eventNameObject, t: attendee.language.translate }),
                }),
              },
              attendee
            )
        );
      })
    );
  }

  await Promise.all(emailsToSend);
  const successfullyScheduledSms = new EventSuccessfullyScheduledSMS(calEvent);
  await successfullyScheduledSms.sendSMSToAttendees();
};

// for rescheduled round robin booking that assigned new members
<<<<<<< HEAD
export const sendRoundRobinScheduledEmails = async (calEvent: CalendarEvent, members: Person[]) => {
  const formattedCalEvent = formatCalEvent(calEvent);
  const emailsToSend: Promise<unknown>[] = [];

  for (const teamMember of members) {
    emailsToSend.push(
      sendEmail(() => new OrganizerScheduledEmail({ calEvent: formattedCalEvent, teamMember }))
    );
=======
export const sendRoundRobinScheduledEmailsAndSMS = async (
  calEvent: CalendarEvent,
  members: Person[],
  eventTypeMetadata?: EventTypeMetadata
) => {
  if (eventTypeDisableHostEmail(eventTypeMetadata)) return;
  const formattedCalEvent = formatCalEvent(calEvent);
  const emailsAndSMSToSend: Promise<unknown>[] = [];
  const eventScheduledSMS = new EventSuccessfullyScheduledSMS(calEvent);

  for (const teamMember of members) {
    emailsAndSMSToSend.push(
      sendEmail(() => new OrganizerScheduledEmail({ calEvent: formattedCalEvent, teamMember }))
    );
    if (teamMember.phoneNumber) {
      emailsAndSMSToSend.push(eventScheduledSMS.sendSMSToAttendee(teamMember));
    }
>>>>>>> 2fb1408d
  }

  await Promise.all(emailsAndSMSToSend);
};

<<<<<<< HEAD
export const sendRoundRobinRescheduledEmails = async (calEvent: CalendarEvent, members: Person[]) => {
  const calendarEvent = formatCalEvent(calEvent);
  const emailsToSend: Promise<unknown>[] = [];

  for (const teamMember of members) {
    emailsToSend.push(
      sendEmail(() => new OrganizerRescheduledEmail({ calEvent: calendarEvent, teamMember }))
    );
=======
export const sendRoundRobinRescheduledEmailsAndSMS = async (
  calEvent: CalendarEvent,
  teamMembersAndAttendees: Person[],
  eventTypeMetadata?: EventTypeMetadata
) => {
  if (eventTypeDisableHostEmail(eventTypeMetadata)) return;

  const calendarEvent = formatCalEvent(calEvent);
  const emailsAndSMSToSend: Promise<unknown>[] = [];
  const successfullyReScheduledSMS = new EventSuccessfullyReScheduledSMS(calEvent);

  for (const person of teamMembersAndAttendees) {
    emailsAndSMSToSend.push(
      sendEmail(() => new OrganizerRescheduledEmail({ calEvent: calendarEvent, teamMember: person }))
    );
    if (person.phoneNumber) {
      emailsAndSMSToSend.push(successfullyReScheduledSMS.sendSMSToAttendee(person));
    }
>>>>>>> 2fb1408d
  }

  await Promise.all(emailsAndSMSToSend);
};

<<<<<<< HEAD
export const sendRoundRobinCancelledEmails = async (calEvent: CalendarEvent, members: Person[]) => {
  const calendarEvent = formatCalEvent(calEvent);
  const emailsToSend: Promise<unknown>[] = [];

  for (const teamMember of members) {
    emailsToSend.push(sendEmail(() => new OrganizerCancelledEmail({ calEvent: calendarEvent, teamMember })));
=======
export const sendRoundRobinCancelledEmailsAndSMS = async (
  calEvent: CalendarEvent,
  members: Person[],
  eventTypeMetadata?: EventTypeMetadata
) => {
  if (eventTypeDisableHostEmail(eventTypeMetadata)) return;
  const calendarEvent = formatCalEvent(calEvent);
  const emailsAndSMSToSend: Promise<unknown>[] = [];
  const successfullyReScheduledSMS = new EventCancelledSMS(calEvent);

  for (const teamMember of members) {
    emailsAndSMSToSend.push(
      sendEmail(() => new OrganizerCancelledEmail({ calEvent: calendarEvent, teamMember }))
    );
    if (teamMember.phoneNumber) {
      emailsAndSMSToSend.push(successfullyReScheduledSMS.sendSMSToAttendee(teamMember));
    }
>>>>>>> 2fb1408d
  }

  await Promise.all(emailsAndSMSToSend);
};

<<<<<<< HEAD
export const sendRescheduledEmails = async (calEvent: CalendarEvent) => {
  const calendarEvent = formatCalEvent(calEvent);
  const emailsToSend: Promise<unknown>[] = [];

  emailsToSend.push(sendEmail(() => new OrganizerRescheduledEmail({ calEvent: calendarEvent })));

  if (calendarEvent.team) {
    for (const teamMember of calendarEvent.team.members) {
      emailsToSend.push(
        sendEmail(() => new OrganizerRescheduledEmail({ calEvent: calendarEvent, teamMember }))
      );
    }
  }

  emailsToSend.push(
    ...calendarEvent.attendees.map((attendee) => {
      return sendEmail(() => new AttendeeRescheduledEmail(calendarEvent, attendee));
    })
  );
=======
export const sendRescheduledEmailsAndSMS = async (
  calEvent: CalendarEvent,
  eventTypeMetadata?: EventTypeMetadata
) => {
  const calendarEvent = formatCalEvent(calEvent);
  const emailsToSend: Promise<unknown>[] = [];

  if (!eventTypeDisableHostEmail(eventTypeMetadata)) {
    emailsToSend.push(sendEmail(() => new OrganizerRescheduledEmail({ calEvent: calendarEvent })));

    if (calendarEvent.team) {
      for (const teamMember of calendarEvent.team.members) {
        emailsToSend.push(
          sendEmail(() => new OrganizerRescheduledEmail({ calEvent: calendarEvent, teamMember }))
        );
      }
    }
  }

  if (!eventTypeDisableAttendeeEmail(eventTypeMetadata)) {
    emailsToSend.push(
      ...calendarEvent.attendees.map((attendee) => {
        return sendEmail(() => new AttendeeRescheduledEmail(calendarEvent, attendee));
      })
    );
  }
>>>>>>> 2fb1408d

  await Promise.all(emailsToSend);
  const successfullyReScheduledSms = new EventSuccessfullyReScheduledSMS(calEvent);
  await successfullyReScheduledSms.sendSMSToAttendees();
};

<<<<<<< HEAD
export const sendRescheduledSeatEmail = async (calEvent: CalendarEvent, attendee: Person) => {
  const calendarEvent = formatCalEvent(calEvent);

  const clonedCalEvent = cloneDeep(calendarEvent);
  const emailsToSend: Promise<unknown>[] = [
    sendEmail(() => new AttendeeRescheduledEmail(clonedCalEvent, attendee)),
    sendEmail(() => new OrganizerRescheduledEmail({ calEvent: calendarEvent })),
  ];
=======
export const sendRescheduledSeatEmailAndSMS = async (
  calEvent: CalendarEvent,
  attendee: Person,
  eventTypeMetadata?: EventTypeMetadata
) => {
  const calendarEvent = formatCalEvent(calEvent);

  const clonedCalEvent = cloneDeep(calendarEvent);
  const emailsToSend: Promise<unknown>[] = [];

  if (!eventTypeDisableHostEmail(eventTypeMetadata))
    emailsToSend.push(sendEmail(() => new OrganizerRescheduledEmail({ calEvent: calendarEvent })));
  if (!eventTypeDisableAttendeeEmail(eventTypeMetadata))
    emailsToSend.push(sendEmail(() => new AttendeeRescheduledEmail(clonedCalEvent, attendee)));

  const successfullyReScheduledSMS = new EventSuccessfullyReScheduledSMS(calEvent);
  await successfullyReScheduledSMS.sendSMSToAttendee(attendee);
>>>>>>> 2fb1408d

  await Promise.all(emailsToSend);
};

export const sendScheduledSeatsEmailsAndSMS = async (
  calEvent: CalendarEvent,
  invitee: Person,
  newSeat: boolean,
  showAttendees: boolean,
  hostEmailDisabled?: boolean,
  attendeeEmailDisabled?: boolean,
  eventTypeMetadata?: EventTypeMetadata
) => {
  const calendarEvent = formatCalEvent(calEvent);

  const emailsToSend: Promise<unknown>[] = [];

<<<<<<< HEAD
  if (!hostEmailDisabled) {
=======
  if (!hostEmailDisabled && !eventTypeDisableHostEmail(eventTypeMetadata)) {
>>>>>>> 2fb1408d
    emailsToSend.push(sendEmail(() => new OrganizerScheduledEmail({ calEvent: calendarEvent, newSeat })));

    if (calendarEvent.team) {
      for (const teamMember of calendarEvent.team.members) {
        emailsToSend.push(
          sendEmail(() => new OrganizerScheduledEmail({ calEvent: calendarEvent, newSeat, teamMember }))
        );
      }
    }
  }

  if (!attendeeEmailDisabled && !eventTypeDisableAttendeeEmail(eventTypeMetadata)) {
    emailsToSend.push(
      sendEmail(
        () =>
          new AttendeeScheduledEmail(
            {
              ...calendarEvent,
              ...(calendarEvent.hideCalendarNotes && { additionalNotes: undefined }),
            },
            invitee,
            showAttendees
          )
      )
    );
  }
  await Promise.all(emailsToSend);
  const eventScheduledSMS = new EventSuccessfullyScheduledSMS(calendarEvent);
  await eventScheduledSMS.sendSMSToAttendee(invitee);
};

<<<<<<< HEAD
export const sendCancelledSeatEmails = async (calEvent: CalendarEvent, cancelledAttendee: Person) => {
  const formattedCalEvent = formatCalEvent(calEvent);
  const clonedCalEvent = cloneDeep(formattedCalEvent);
  await Promise.all([
    sendEmail(() => new AttendeeCancelledSeatEmail(clonedCalEvent, cancelledAttendee)),
    sendEmail(() => new OrganizerAttendeeCancelledSeatEmail({ calEvent: formattedCalEvent })),
  ]);
};

export const sendOrganizerRequestEmail = async (calEvent: CalendarEvent) => {
=======
export const sendCancelledSeatEmailsAndSMS = async (
  calEvent: CalendarEvent,
  cancelledAttendee: Person,
  eventTypeMetadata?: EventTypeMetadata
) => {
  const formattedCalEvent = formatCalEvent(calEvent);
  const clonedCalEvent = cloneDeep(formattedCalEvent);
  const emailsToSend: Promise<unknown>[] = [];

  if (!eventTypeDisableAttendeeEmail(eventTypeMetadata))
    emailsToSend.push(sendEmail(() => new AttendeeCancelledSeatEmail(clonedCalEvent, cancelledAttendee)));
  if (!eventTypeDisableHostEmail(eventTypeMetadata))
    emailsToSend.push(
      sendEmail(() => new OrganizerAttendeeCancelledSeatEmail({ calEvent: formattedCalEvent }))
    );

  await Promise.all(emailsToSend);
  const cancelledSeatSMS = new CancelledSeatSMS(clonedCalEvent);
  await cancelledSeatSMS.sendSMSToAttendee(cancelledAttendee);
};

export const sendOrganizerRequestEmail = async (
  calEvent: CalendarEvent,
  eventTypeMetadata?: EventTypeMetadata
) => {
  if (eventTypeDisableHostEmail(eventTypeMetadata)) return;
>>>>>>> 2fb1408d
  const calendarEvent = formatCalEvent(calEvent);

  const emailsToSend: Promise<unknown>[] = [];

  emailsToSend.push(sendEmail(() => new OrganizerRequestEmail({ calEvent: calendarEvent })));

  if (calendarEvent.team?.members) {
    for (const teamMember of calendarEvent.team.members) {
      emailsToSend.push(sendEmail(() => new OrganizerRequestEmail({ calEvent: calendarEvent, teamMember })));
    }
  }

  await Promise.all(emailsToSend);
};

<<<<<<< HEAD
export const sendAttendeeRequestEmail = async (calEvent: CalendarEvent, attendee: Person) => {
  const calendarEvent = formatCalEvent(calEvent);
  await sendEmail(() => new AttendeeRequestEmail(calendarEvent, attendee));
};

export const sendDeclinedEmails = async (calEvent: CalendarEvent) => {
=======
export const sendAttendeeRequestEmailAndSMS = async (
  calEvent: CalendarEvent,
  attendee: Person,
  eventTypeMetadata?: EventTypeMetadata
) => {
  if (eventTypeDisableAttendeeEmail(eventTypeMetadata)) return;

  const calendarEvent = formatCalEvent(calEvent);
  await sendEmail(() => new AttendeeRequestEmail(calendarEvent, attendee));
  const eventRequestSms = new EventRequestSMS(calendarEvent);
  await eventRequestSms.sendSMSToAttendee(attendee);
};

export const sendDeclinedEmailsAndSMS = async (
  calEvent: CalendarEvent,
  eventTypeMetadata?: EventTypeMetadata
) => {
  if (eventTypeDisableAttendeeEmail(eventTypeMetadata)) return;

>>>>>>> 2fb1408d
  const calendarEvent = formatCalEvent(calEvent);
  const emailsToSend: Promise<unknown>[] = [];

  emailsToSend.push(
    ...calendarEvent.attendees.map((attendee) => {
      return sendEmail(() => new AttendeeDeclinedEmail(calendarEvent, attendee));
    })
  );

  await Promise.all(emailsToSend);
  const eventDeclindedSms = new EventDeclinedSMS(calEvent);
  await eventDeclindedSms.sendSMSToAttendees();
};

export const sendCancelledEmailsAndSMS = async (
  calEvent: CalendarEvent,
  eventNameObject: Pick<EventNameObjectType, "eventName">,
  eventTypeMetadata?: EventTypeMetadata
) => {
  const calendarEvent = formatCalEvent(calEvent);
  const emailsToSend: Promise<unknown>[] = [];
  const calEventLength = calendarEvent.length;
  const eventDuration = calEventLength as number;

<<<<<<< HEAD
  emailsToSend.push(sendEmail(() => new OrganizerCancelledEmail({ calEvent: calendarEvent })));

  if (calendarEvent.team?.members) {
    for (const teamMember of calendarEvent.team.members) {
      emailsToSend.push(
        sendEmail(() => new OrganizerCancelledEmail({ calEvent: calendarEvent, teamMember }))
      );
    }
  }

  emailsToSend.push(
    ...calendarEvent.attendees.map((attendee) => {
      return sendEmail(
        () =>
          new AttendeeCancelledEmail(
            {
              ...calendarEvent,
              title: getEventName({
                ...eventNameObject,
                t: attendee.language.translate,
                attendeeName: attendee.name,
                host: calendarEvent.organizer.name,
                eventType: calendarEvent.type,
                ...(calendarEvent.responses && { bookingFields: calendarEvent.responses }),
                ...(calendarEvent.location && { location: calendarEvent.location }),
              }),
            },
            attendee
          )
      );
    })
  );
=======
  if (typeof calEventLength !== "number") {
    logger.error(
      "`calEventLength` is not a number",
      safeStringify({ calEventLength, calEventTitle: calEvent.title, bookingId: calEvent.bookingId })
    );
  }

  if (!eventTypeDisableHostEmail(eventTypeMetadata)) {
    emailsToSend.push(sendEmail(() => new OrganizerCancelledEmail({ calEvent: calendarEvent })));

    if (calendarEvent.team?.members) {
      for (const teamMember of calendarEvent.team.members) {
        emailsToSend.push(
          sendEmail(() => new OrganizerCancelledEmail({ calEvent: calendarEvent, teamMember }))
        );
      }
    }
  }

  if (!eventTypeDisableAttendeeEmail(eventTypeMetadata)) {
    emailsToSend.push(
      ...calendarEvent.attendees.map((attendee) => {
        return sendEmail(
          () =>
            new AttendeeCancelledEmail(
              {
                ...calendarEvent,
                title: getEventName({
                  ...eventNameObject,
                  t: attendee.language.translate,
                  attendeeName: attendee.name,
                  host: calendarEvent.organizer.name,
                  eventType: calendarEvent.title,
                  eventDuration,
                  ...(calendarEvent.responses && { bookingFields: calendarEvent.responses }),
                  ...(calendarEvent.location && { location: calendarEvent.location }),
                }),
              },
              attendee
            )
        );
      })
    );
  }
>>>>>>> 2fb1408d

  await Promise.all(emailsToSend);
  const eventCancelledSms = new EventCancelledSMS(calEvent);
  await eventCancelledSms.sendSMSToAttendees();
};

<<<<<<< HEAD
export const sendOrganizerRequestReminderEmail = async (calEvent: CalendarEvent) => {
=======
export const sendOrganizerRequestReminderEmail = async (
  calEvent: CalendarEvent,
  eventTypeMetadata?: EventTypeMetadata
) => {
  if (eventTypeDisableHostEmail(eventTypeMetadata)) return;
>>>>>>> 2fb1408d
  const calendarEvent = formatCalEvent(calEvent);

  const emailsToSend: Promise<unknown>[] = [];

  emailsToSend.push(sendEmail(() => new OrganizerRequestReminderEmail({ calEvent: calendarEvent })));

  if (calendarEvent.team?.members) {
    for (const teamMember of calendarEvent.team.members) {
      emailsToSend.push(
        sendEmail(() => new OrganizerRequestReminderEmail({ calEvent: calendarEvent, teamMember }))
      );
    }
  }
};

export const sendAwaitingPaymentEmailAndSMS = async (
  calEvent: CalendarEvent,
  eventTypeMetadata?: EventTypeMetadata
) => {
  if (eventTypeDisableAttendeeEmail(eventTypeMetadata)) return;
  const emailsToSend: Promise<unknown>[] = [];

  emailsToSend.push(
    ...calEvent.attendees.map((attendee) => {
      return sendEmail(() => new AttendeeAwaitingPaymentEmail(calEvent, attendee));
    })
  );
  await Promise.all(emailsToSend);
  const awaitingPaymentSMS = new AwaitingPaymentSMS(calEvent);
  await awaitingPaymentSMS.sendSMSToAttendees();
};

export const sendOrganizerPaymentRefundFailedEmail = async (calEvent: CalendarEvent) => {
  const emailsToSend: Promise<unknown>[] = [];
  emailsToSend.push(sendEmail(() => new OrganizerPaymentRefundFailedEmail({ calEvent })));

  if (calEvent.team?.members) {
    for (const teamMember of calEvent.team.members) {
      emailsToSend.push(sendEmail(() => new OrganizerPaymentRefundFailedEmail({ calEvent, teamMember })));
    }
  }

  await Promise.all(emailsToSend);
};

export const sendPasswordResetEmail = async (passwordResetEvent: PasswordReset) => {
  await sendEmail(() => new ForgotPasswordEmail(passwordResetEvent));
};

export const sendTeamInviteEmail = async (teamInviteEvent: TeamInvite) => {
  await sendEmail(() => new TeamInviteEmail(teamInviteEvent));
};

export const sendOrganizationCreationEmail = async (organizationCreationEvent: OrganizationCreation) => {
  await sendEmail(() => new OrganizationCreationEmail(organizationCreationEvent));
};

export const sendOrganizationAdminNoSlotsNotification = async (
  orgInviteEvent: OrganizationAdminNoSlotsEmailInput
) => {
  await sendEmail(() => new OrganizationAdminNoSlotsEmail(orgInviteEvent));
};

export const sendEmailVerificationLink = async (verificationInput: EmailVerifyLink) => {
  await sendEmail(() => new AccountVerifyEmail(verificationInput));
};

export const sendEmailVerificationCode = async (verificationInput: EmailVerifyCode) => {
  await sendEmail(() => new AttendeeVerifyEmail(verificationInput));
};

export const sendChangeOfEmailVerificationLink = async (verificationInput: ChangeOfEmailVerifyLink) => {
  await sendEmail(() => new ChangeOfEmailVerifyEmail(verificationInput));
};

export const sendRequestRescheduleEmailAndSMS = async (
  calEvent: CalendarEvent,
  metadata: { rescheduleLink: string },
  eventTypeMetadata?: EventTypeMetadata
) => {
  const emailsToSend: Promise<unknown>[] = [];
  const calendarEvent = formatCalEvent(calEvent);

<<<<<<< HEAD
  emailsToSend.push(sendEmail(() => new OrganizerRequestedToRescheduleEmail(calendarEvent, metadata)));

  emailsToSend.push(sendEmail(() => new AttendeeWasRequestedToRescheduleEmail(calendarEvent, metadata)));
=======
  if (!eventTypeDisableHostEmail(eventTypeMetadata)) {
    emailsToSend.push(sendEmail(() => new OrganizerRequestedToRescheduleEmail(calendarEvent, metadata)));
  }
  if (!eventTypeDisableAttendeeEmail(eventTypeMetadata)) {
    emailsToSend.push(sendEmail(() => new AttendeeWasRequestedToRescheduleEmail(calendarEvent, metadata)));
  }
>>>>>>> 2fb1408d

  await Promise.all(emailsToSend);
  const eventRequestToReschedule = new EventRequestToRescheduleSMS(calendarEvent);
  await eventRequestToReschedule.sendSMSToAttendees();
};

<<<<<<< HEAD
export const sendLocationChangeEmails = async (calEvent: CalendarEvent) => {
=======
export const sendLocationChangeEmailsAndSMS = async (
  calEvent: CalendarEvent,
  eventTypeMetadata?: EventTypeMetadata
) => {
>>>>>>> 2fb1408d
  const calendarEvent = formatCalEvent(calEvent);

  const emailsToSend: Promise<unknown>[] = [];

<<<<<<< HEAD
  emailsToSend.push(sendEmail(() => new OrganizerLocationChangeEmail({ calEvent: calendarEvent })));

  if (calendarEvent.team?.members) {
    for (const teamMember of calendarEvent.team.members) {
      emailsToSend.push(
        sendEmail(() => new OrganizerLocationChangeEmail({ calEvent: calendarEvent, teamMember }))
=======
  if (!eventTypeDisableHostEmail(eventTypeMetadata)) {
    emailsToSend.push(sendEmail(() => new OrganizerLocationChangeEmail({ calEvent: calendarEvent })));

    if (calendarEvent.team?.members) {
      for (const teamMember of calendarEvent.team.members) {
        emailsToSend.push(
          sendEmail(() => new OrganizerLocationChangeEmail({ calEvent: calendarEvent, teamMember }))
        );
      }
    }
  }

  if (!eventTypeDisableAttendeeEmail(eventTypeMetadata)) {
    emailsToSend.push(
      ...calendarEvent.attendees.map((attendee) => {
        return sendEmail(() => new AttendeeLocationChangeEmail(calendarEvent, attendee));
      })
    );
  }

  await Promise.all(emailsToSend);
  const eventLocationChangedSMS = new EventLocationChangedSMS(calendarEvent);
  await eventLocationChangedSMS.sendSMSToAttendees();
};
export const sendAddGuestsEmails = async (calEvent: CalendarEvent, newGuests: string[]) => {
  const calendarEvent = formatCalEvent(calEvent);

  const emailsToSend: Promise<unknown>[] = [];
  emailsToSend.push(sendEmail(() => new OrganizerAddGuestsEmail({ calEvent: calendarEvent })));

  if (calendarEvent.team?.members) {
    for (const teamMember of calendarEvent.team.members) {
      emailsToSend.push(
        sendEmail(() => new OrganizerAddGuestsEmail({ calEvent: calendarEvent, teamMember }))
>>>>>>> 2fb1408d
      );
    }
  }

  emailsToSend.push(
    ...calendarEvent.attendees.map((attendee) => {
<<<<<<< HEAD
      return sendEmail(() => new AttendeeLocationChangeEmail(calendarEvent, attendee));
=======
      if (newGuests.includes(attendee.email)) {
        return sendEmail(() => new AttendeeScheduledEmail(calendarEvent, attendee));
      } else {
        return sendEmail(() => new AttendeeAddGuestsEmail(calendarEvent, attendee));
      }
>>>>>>> 2fb1408d
    })
  );

  await Promise.all(emailsToSend);
};
export const sendFeedbackEmail = async (feedback: Feedback) => {
  await sendEmail(() => new FeedbackEmail(feedback));
};

export const sendBrokenIntegrationEmail = async (evt: CalendarEvent, type: "video" | "calendar") => {
  const calendarEvent = formatCalEvent(evt);
  await sendEmail(() => new BrokenIntegrationEmail(calendarEvent, type));
};

export const sendDisabledAppEmail = async ({
  email,
  appName,
  appType,
  t,
  title = undefined,
  eventTypeId = undefined,
}: {
  email: string;
  appName: string;
  appType: string[];
  t: TFunction;
  title?: string;
  eventTypeId?: number;
}) => {
  await sendEmail(() => new DisabledAppEmail(email, appName, appType, t, title, eventTypeId));
};

export const sendSlugReplacementEmail = async ({
  email,
  name,
  teamName,
  t,
  slug,
}: {
  email: string;
  name: string;
  teamName: string | null;
  t: TFunction;
  slug: string;
}) => {
  await sendEmail(() => new SlugReplacementEmail(email, name, teamName, slug, t));
};

export const sendNoShowFeeChargedEmail = async (
  attendee: Person,
  evt: CalendarEvent,
  eventTypeMetadata?: EventTypeMetadata
) => {
  if (eventTypeDisableAttendeeEmail(eventTypeMetadata)) return;
  await sendEmail(() => new NoShowFeeChargedEmail(evt, attendee));
};

export const sendDailyVideoRecordingEmails = async (calEvent: CalendarEvent, downloadLink: string) => {
  const calendarEvent = formatCalEvent(calEvent);
  const emailsToSend: Promise<unknown>[] = [];

  emailsToSend.push(
    sendEmail(() => new OrganizerDailyVideoDownloadRecordingEmail(calendarEvent, downloadLink))
  );

  for (const attendee of calendarEvent.attendees) {
    emailsToSend.push(
      sendEmail(() => new AttendeeDailyVideoDownloadRecordingEmail(calendarEvent, attendee, downloadLink))
    );
  }
  await Promise.all(emailsToSend);
};

export const sendDailyVideoTranscriptEmails = async (calEvent: CalendarEvent, transcripts: string[]) => {
  const emailsToSend: Promise<unknown>[] = [];

  emailsToSend.push(sendEmail(() => new OrganizerDailyVideoDownloadTranscriptEmail(calEvent, transcripts)));

  for (const attendee of calEvent.attendees) {
    emailsToSend.push(
      sendEmail(() => new AttendeeDailyVideoDownloadTranscriptEmail(calEvent, attendee, transcripts))
    );
  }
  await Promise.all(emailsToSend);
};

export const sendOrganizationEmailVerification = async (sendOrgInput: OrganizationEmailVerify) => {
  await sendEmail(() => new OrganizationEmailVerification(sendOrgInput));
};

export const sendMonthlyDigestEmails = async (eventData: MonthlyDigestEmailData) => {
  await sendEmail(() => new MonthlyDigestEmail(eventData));
};

export const sendAdminOrganizationNotification = async (input: OrganizationNotification) => {
  await sendEmail(() => new AdminOrganizationNotification(input));
};

export const sendBookingRedirectNotification = async (bookingRedirect: IBookingRedirect) => {
  await sendEmail(() => new BookingRedirectEmailNotification(bookingRedirect));
};
export const sendWelcomeUserEmail = async (userDetails: WelcomeEmailProps) => {
  await sendEmail(() => new WelcomeUserEmail(userDetails));
};

export const sendImportDataEmail = async (importData: ImportDataEmailProps) => {
  await sendEmail(() => new ImportDataEmail(importData));
};

export const sendCampaigningEmail = async (campaigningEmailData: CalendlyCampaignEmailProps) => {
  await sendEmail(() => new CalendlyCampaignEmail(campaigningEmailData));
};<|MERGE_RESOLUTION|>--- conflicted
+++ resolved
@@ -6,17 +6,7 @@
 import type { EventNameObjectType } from "@calcom/core/event";
 import { getEventName } from "@calcom/core/event";
 import type BaseEmail from "@calcom/emails/templates/_base-email";
-<<<<<<< HEAD
 import { IS_DEV } from "@calcom/lib/constants";
-import { formatCalEvent } from "@calcom/lib/formatCalendarEvent";
-import type { CalendarEvent, Person } from "@calcom/types/Calendar";
-
-import type { CalendlyCampaignEmailProps } from "./src/templates/CalendlyCampaignEmail";
-import type { ImportDataEmailProps } from "./src/templates/ImportDataEmail";
-import type { MonthlyDigestEmailData } from "./src/templates/MonthlyDigestEmail";
-import type { OrganizationAdminNoSlotsEmailInput } from "./src/templates/OrganizationAdminNoSlots";
-import type { WelcomeEmailProps } from "./src/templates/WelcomeUserEmail";
-=======
 import { formatCalEvent } from "@calcom/lib/formatCalendarEvent";
 import logger from "@calcom/lib/logger";
 import { safeStringify } from "@calcom/lib/safeStringify";
@@ -32,9 +22,11 @@
 import EventRequestToRescheduleSMS from "../sms/attendee/event-request-to-reschedule-sms";
 import EventSuccessfullyReScheduledSMS from "../sms/attendee/event-rescheduled-sms";
 import EventSuccessfullyScheduledSMS from "../sms/attendee/event-scheduled-sms";
+import type { CalendlyCampaignEmailProps } from "./src/templates/CalendlyCampaignEmail";
+import type { ImportDataEmailProps } from "./src/templates/ImportDataEmail";
 import type { MonthlyDigestEmailData } from "./src/templates/MonthlyDigestEmail";
 import type { OrganizationAdminNoSlotsEmailInput } from "./src/templates/OrganizationAdminNoSlots";
->>>>>>> 2fb1408d
+import type { WelcomeEmailProps } from "./src/templates/WelcomeUserEmail";
 import type { EmailVerifyLink } from "./templates/account-verify-email";
 import AccountVerifyEmail from "./templates/account-verify-email";
 import type { OrganizationNotification } from "./templates/admin-organization-notification";
@@ -122,11 +114,7 @@
   const formattedCalEvent = formatCalEvent(calEvent);
   const emailsToSend: Promise<unknown>[] = [];
 
-<<<<<<< HEAD
-  if (!hostEmailDisabled) {
-=======
   if (!hostEmailDisabled && !eventTypeDisableHostEmail(eventTypeMetadata)) {
->>>>>>> 2fb1408d
     emailsToSend.push(sendEmail(() => new OrganizerScheduledEmail({ calEvent: formattedCalEvent })));
 
     if (formattedCalEvent.team) {
@@ -137,12 +125,8 @@
       }
     }
   }
-<<<<<<< HEAD
-  if (!attendeeEmailDisabled) {
-=======
 
   if (!attendeeEmailDisabled && !eventTypeDisableAttendeeEmail(eventTypeMetadata)) {
->>>>>>> 2fb1408d
     emailsToSend.push(
       ...formattedCalEvent.attendees.map((attendee) => {
         return sendEmail(
@@ -168,16 +152,6 @@
 };
 
 // for rescheduled round robin booking that assigned new members
-<<<<<<< HEAD
-export const sendRoundRobinScheduledEmails = async (calEvent: CalendarEvent, members: Person[]) => {
-  const formattedCalEvent = formatCalEvent(calEvent);
-  const emailsToSend: Promise<unknown>[] = [];
-
-  for (const teamMember of members) {
-    emailsToSend.push(
-      sendEmail(() => new OrganizerScheduledEmail({ calEvent: formattedCalEvent, teamMember }))
-    );
-=======
 export const sendRoundRobinScheduledEmailsAndSMS = async (
   calEvent: CalendarEvent,
   members: Person[],
@@ -195,22 +169,11 @@
     if (teamMember.phoneNumber) {
       emailsAndSMSToSend.push(eventScheduledSMS.sendSMSToAttendee(teamMember));
     }
->>>>>>> 2fb1408d
   }
 
   await Promise.all(emailsAndSMSToSend);
 };
 
-<<<<<<< HEAD
-export const sendRoundRobinRescheduledEmails = async (calEvent: CalendarEvent, members: Person[]) => {
-  const calendarEvent = formatCalEvent(calEvent);
-  const emailsToSend: Promise<unknown>[] = [];
-
-  for (const teamMember of members) {
-    emailsToSend.push(
-      sendEmail(() => new OrganizerRescheduledEmail({ calEvent: calendarEvent, teamMember }))
-    );
-=======
 export const sendRoundRobinRescheduledEmailsAndSMS = async (
   calEvent: CalendarEvent,
   teamMembersAndAttendees: Person[],
@@ -229,20 +192,11 @@
     if (person.phoneNumber) {
       emailsAndSMSToSend.push(successfullyReScheduledSMS.sendSMSToAttendee(person));
     }
->>>>>>> 2fb1408d
   }
 
   await Promise.all(emailsAndSMSToSend);
 };
 
-<<<<<<< HEAD
-export const sendRoundRobinCancelledEmails = async (calEvent: CalendarEvent, members: Person[]) => {
-  const calendarEvent = formatCalEvent(calEvent);
-  const emailsToSend: Promise<unknown>[] = [];
-
-  for (const teamMember of members) {
-    emailsToSend.push(sendEmail(() => new OrganizerCancelledEmail({ calEvent: calendarEvent, teamMember })));
-=======
 export const sendRoundRobinCancelledEmailsAndSMS = async (
   calEvent: CalendarEvent,
   members: Person[],
@@ -260,33 +214,11 @@
     if (teamMember.phoneNumber) {
       emailsAndSMSToSend.push(successfullyReScheduledSMS.sendSMSToAttendee(teamMember));
     }
->>>>>>> 2fb1408d
   }
 
   await Promise.all(emailsAndSMSToSend);
 };
 
-<<<<<<< HEAD
-export const sendRescheduledEmails = async (calEvent: CalendarEvent) => {
-  const calendarEvent = formatCalEvent(calEvent);
-  const emailsToSend: Promise<unknown>[] = [];
-
-  emailsToSend.push(sendEmail(() => new OrganizerRescheduledEmail({ calEvent: calendarEvent })));
-
-  if (calendarEvent.team) {
-    for (const teamMember of calendarEvent.team.members) {
-      emailsToSend.push(
-        sendEmail(() => new OrganizerRescheduledEmail({ calEvent: calendarEvent, teamMember }))
-      );
-    }
-  }
-
-  emailsToSend.push(
-    ...calendarEvent.attendees.map((attendee) => {
-      return sendEmail(() => new AttendeeRescheduledEmail(calendarEvent, attendee));
-    })
-  );
-=======
 export const sendRescheduledEmailsAndSMS = async (
   calEvent: CalendarEvent,
   eventTypeMetadata?: EventTypeMetadata
@@ -313,23 +245,12 @@
       })
     );
   }
->>>>>>> 2fb1408d
 
   await Promise.all(emailsToSend);
   const successfullyReScheduledSms = new EventSuccessfullyReScheduledSMS(calEvent);
   await successfullyReScheduledSms.sendSMSToAttendees();
 };
 
-<<<<<<< HEAD
-export const sendRescheduledSeatEmail = async (calEvent: CalendarEvent, attendee: Person) => {
-  const calendarEvent = formatCalEvent(calEvent);
-
-  const clonedCalEvent = cloneDeep(calendarEvent);
-  const emailsToSend: Promise<unknown>[] = [
-    sendEmail(() => new AttendeeRescheduledEmail(clonedCalEvent, attendee)),
-    sendEmail(() => new OrganizerRescheduledEmail({ calEvent: calendarEvent })),
-  ];
-=======
 export const sendRescheduledSeatEmailAndSMS = async (
   calEvent: CalendarEvent,
   attendee: Person,
@@ -347,7 +268,6 @@
 
   const successfullyReScheduledSMS = new EventSuccessfullyReScheduledSMS(calEvent);
   await successfullyReScheduledSMS.sendSMSToAttendee(attendee);
->>>>>>> 2fb1408d
 
   await Promise.all(emailsToSend);
 };
@@ -365,11 +285,7 @@
 
   const emailsToSend: Promise<unknown>[] = [];
 
-<<<<<<< HEAD
-  if (!hostEmailDisabled) {
-=======
   if (!hostEmailDisabled && !eventTypeDisableHostEmail(eventTypeMetadata)) {
->>>>>>> 2fb1408d
     emailsToSend.push(sendEmail(() => new OrganizerScheduledEmail({ calEvent: calendarEvent, newSeat })));
 
     if (calendarEvent.team) {
@@ -401,18 +317,6 @@
   await eventScheduledSMS.sendSMSToAttendee(invitee);
 };
 
-<<<<<<< HEAD
-export const sendCancelledSeatEmails = async (calEvent: CalendarEvent, cancelledAttendee: Person) => {
-  const formattedCalEvent = formatCalEvent(calEvent);
-  const clonedCalEvent = cloneDeep(formattedCalEvent);
-  await Promise.all([
-    sendEmail(() => new AttendeeCancelledSeatEmail(clonedCalEvent, cancelledAttendee)),
-    sendEmail(() => new OrganizerAttendeeCancelledSeatEmail({ calEvent: formattedCalEvent })),
-  ]);
-};
-
-export const sendOrganizerRequestEmail = async (calEvent: CalendarEvent) => {
-=======
 export const sendCancelledSeatEmailsAndSMS = async (
   calEvent: CalendarEvent,
   cancelledAttendee: Person,
@@ -439,7 +343,6 @@
   eventTypeMetadata?: EventTypeMetadata
 ) => {
   if (eventTypeDisableHostEmail(eventTypeMetadata)) return;
->>>>>>> 2fb1408d
   const calendarEvent = formatCalEvent(calEvent);
 
   const emailsToSend: Promise<unknown>[] = [];
@@ -455,14 +358,6 @@
   await Promise.all(emailsToSend);
 };
 
-<<<<<<< HEAD
-export const sendAttendeeRequestEmail = async (calEvent: CalendarEvent, attendee: Person) => {
-  const calendarEvent = formatCalEvent(calEvent);
-  await sendEmail(() => new AttendeeRequestEmail(calendarEvent, attendee));
-};
-
-export const sendDeclinedEmails = async (calEvent: CalendarEvent) => {
-=======
 export const sendAttendeeRequestEmailAndSMS = async (
   calEvent: CalendarEvent,
   attendee: Person,
@@ -482,7 +377,6 @@
 ) => {
   if (eventTypeDisableAttendeeEmail(eventTypeMetadata)) return;
 
->>>>>>> 2fb1408d
   const calendarEvent = formatCalEvent(calEvent);
   const emailsToSend: Promise<unknown>[] = [];
 
@@ -507,40 +401,6 @@
   const calEventLength = calendarEvent.length;
   const eventDuration = calEventLength as number;
 
-<<<<<<< HEAD
-  emailsToSend.push(sendEmail(() => new OrganizerCancelledEmail({ calEvent: calendarEvent })));
-
-  if (calendarEvent.team?.members) {
-    for (const teamMember of calendarEvent.team.members) {
-      emailsToSend.push(
-        sendEmail(() => new OrganizerCancelledEmail({ calEvent: calendarEvent, teamMember }))
-      );
-    }
-  }
-
-  emailsToSend.push(
-    ...calendarEvent.attendees.map((attendee) => {
-      return sendEmail(
-        () =>
-          new AttendeeCancelledEmail(
-            {
-              ...calendarEvent,
-              title: getEventName({
-                ...eventNameObject,
-                t: attendee.language.translate,
-                attendeeName: attendee.name,
-                host: calendarEvent.organizer.name,
-                eventType: calendarEvent.type,
-                ...(calendarEvent.responses && { bookingFields: calendarEvent.responses }),
-                ...(calendarEvent.location && { location: calendarEvent.location }),
-              }),
-            },
-            attendee
-          )
-      );
-    })
-  );
-=======
   if (typeof calEventLength !== "number") {
     logger.error(
       "`calEventLength` is not a number",
@@ -585,22 +445,17 @@
       })
     );
   }
->>>>>>> 2fb1408d
 
   await Promise.all(emailsToSend);
   const eventCancelledSms = new EventCancelledSMS(calEvent);
   await eventCancelledSms.sendSMSToAttendees();
 };
 
-<<<<<<< HEAD
-export const sendOrganizerRequestReminderEmail = async (calEvent: CalendarEvent) => {
-=======
 export const sendOrganizerRequestReminderEmail = async (
   calEvent: CalendarEvent,
   eventTypeMetadata?: EventTypeMetadata
 ) => {
   if (eventTypeDisableHostEmail(eventTypeMetadata)) return;
->>>>>>> 2fb1408d
   const calendarEvent = formatCalEvent(calEvent);
 
   const emailsToSend: Promise<unknown>[] = [];
@@ -684,44 +539,26 @@
   const emailsToSend: Promise<unknown>[] = [];
   const calendarEvent = formatCalEvent(calEvent);
 
-<<<<<<< HEAD
-  emailsToSend.push(sendEmail(() => new OrganizerRequestedToRescheduleEmail(calendarEvent, metadata)));
-
-  emailsToSend.push(sendEmail(() => new AttendeeWasRequestedToRescheduleEmail(calendarEvent, metadata)));
-=======
   if (!eventTypeDisableHostEmail(eventTypeMetadata)) {
     emailsToSend.push(sendEmail(() => new OrganizerRequestedToRescheduleEmail(calendarEvent, metadata)));
   }
   if (!eventTypeDisableAttendeeEmail(eventTypeMetadata)) {
     emailsToSend.push(sendEmail(() => new AttendeeWasRequestedToRescheduleEmail(calendarEvent, metadata)));
   }
->>>>>>> 2fb1408d
 
   await Promise.all(emailsToSend);
   const eventRequestToReschedule = new EventRequestToRescheduleSMS(calendarEvent);
   await eventRequestToReschedule.sendSMSToAttendees();
 };
 
-<<<<<<< HEAD
-export const sendLocationChangeEmails = async (calEvent: CalendarEvent) => {
-=======
 export const sendLocationChangeEmailsAndSMS = async (
   calEvent: CalendarEvent,
   eventTypeMetadata?: EventTypeMetadata
 ) => {
->>>>>>> 2fb1408d
-  const calendarEvent = formatCalEvent(calEvent);
-
-  const emailsToSend: Promise<unknown>[] = [];
-
-<<<<<<< HEAD
-  emailsToSend.push(sendEmail(() => new OrganizerLocationChangeEmail({ calEvent: calendarEvent })));
-
-  if (calendarEvent.team?.members) {
-    for (const teamMember of calendarEvent.team.members) {
-      emailsToSend.push(
-        sendEmail(() => new OrganizerLocationChangeEmail({ calEvent: calendarEvent, teamMember }))
-=======
+  const calendarEvent = formatCalEvent(calEvent);
+
+  const emailsToSend: Promise<unknown>[] = [];
+
   if (!eventTypeDisableHostEmail(eventTypeMetadata)) {
     emailsToSend.push(sendEmail(() => new OrganizerLocationChangeEmail({ calEvent: calendarEvent })));
 
@@ -756,22 +593,17 @@
     for (const teamMember of calendarEvent.team.members) {
       emailsToSend.push(
         sendEmail(() => new OrganizerAddGuestsEmail({ calEvent: calendarEvent, teamMember }))
->>>>>>> 2fb1408d
       );
     }
   }
 
   emailsToSend.push(
     ...calendarEvent.attendees.map((attendee) => {
-<<<<<<< HEAD
-      return sendEmail(() => new AttendeeLocationChangeEmail(calendarEvent, attendee));
-=======
       if (newGuests.includes(attendee.email)) {
         return sendEmail(() => new AttendeeScheduledEmail(calendarEvent, attendee));
       } else {
         return sendEmail(() => new AttendeeAddGuestsEmail(calendarEvent, attendee));
       }
->>>>>>> 2fb1408d
     })
   );
 
