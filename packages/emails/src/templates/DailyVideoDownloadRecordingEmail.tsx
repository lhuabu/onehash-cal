--- conflicted
+++ resolved
@@ -92,10 +92,6 @@
         <Trans i18nKey="link_valid_for_12_hrs">
           Note: The download link is valid only for 12 hours. You can generate new download link by following
           instructions
-<<<<<<< HEAD
-          {/* TODO:UPDATE LINK REFERENCE */}
-=======
->>>>>>> 2fb1408d
           <a href="https://cal.com/docs/enterprise-features/teams/cal-video-recordings"> here</a>
         </Trans>
       </p>
