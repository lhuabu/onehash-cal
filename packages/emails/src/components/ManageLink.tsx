--- conflicted
+++ resolved
@@ -5,13 +5,8 @@
   // Only the original attendee can make changes to the event
   // Guests cannot
   const t = props.attendee.language.translate;
-<<<<<<< HEAD
-  const cancelLink = getCancelLink(props.calEvent);
-  const rescheduleLink = getRescheduleLink(props.calEvent);
-=======
   const cancelLink = getCancelLink(props.calEvent, props.attendee);
   const rescheduleLink = getRescheduleLink({ calEvent: props.calEvent, attendee: props.attendee });
->>>>>>> 2fb1408d
   const bookingLink = getBookingUrl(props.calEvent);
 
   const isOriginalAttendee = props.attendee.email === props.calEvent.attendees[0]?.email;
@@ -21,16 +16,10 @@
   const hasBookingLink = Boolean(bookingLink);
   const isRecurringEvent = props.calEvent.recurringEvent;
   const shouldDisplayRescheduleLink = Boolean(hasRescheduleLink && !isRecurringEvent);
-<<<<<<< HEAD
-
-  if (
-    (isOriginalAttendee || isOrganizer) &&
-=======
   const isTeamMember = props.calEvent.team?.members.some((member) => props.attendee.email === member.email);
 
   if (
     (isOriginalAttendee || isOrganizer || isTeamMember) &&
->>>>>>> 2fb1408d
     (hasCancelLink || (!isRecurringEvent && hasRescheduleLink) || hasBookingLink)
   ) {
     return (
