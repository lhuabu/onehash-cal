import { markdownToSafeHTML } from "@calcom/lib/markdownToSafeHTML";

const Spacer = () => <p style={{ height: 6 }} />;

export const Info = (props: {
  label: string;
  description: React.ReactNode | undefined | null;
  extraInfo?: React.ReactNode;
  withSpacer?: boolean;
  lineThrough?: boolean;
  formatted?: boolean;
<<<<<<< HEAD
  link?: string;
=======
  isLabelHTML?: boolean;
>>>>>>> 2fb1408d
}) => {
  if (!props.description || props.description === "") return null;

  const safeDescription = markdownToSafeHTML(props.description.toString()) || "";
  const safeLabel = markdownToSafeHTML(props.label.toString());

  const StyledHtmlContent = ({ htmlContent }: { htmlContent: string }) => {
    const css = "color: '#101010'; font-weight: 400; line-height: 24px; margin: 0;";
    return (
      <p
        className="dark:text-darkgray-600 mt-2 text-sm text-gray-500 [&_a]:text-blue-500 [&_a]:underline [&_a]:hover:text-blue-600"
        dangerouslySetInnerHTML={{
          __html: htmlContent
            .replaceAll("<p>", `<p style="${css}">`)
            .replaceAll("<li>", `<li style="${css}">`),
        }}
      />
    );
  };

  return (
    <>
      {props.withSpacer && <Spacer />}
      <div>
<<<<<<< HEAD
        <p style={{ color: "#101010" }}>{props.label}</p>
        {props.link ? (
          <a
            href={props.link as string}
            target="_blank"
            style={{
              color: "#101010",
              fontWeight: 400,
              lineHeight: "24px",
              whiteSpace: "pre-wrap",
              textDecoration: props.lineThrough ? "line-through" : undefined,
            }}>
            {props.description}
          </a>
        ) : (
          <p
            style={{
              color: "#101010",
              fontWeight: 400,
              lineHeight: "24px",
              whiteSpace: "pre-wrap",
              textDecoration: props.lineThrough ? "line-through" : undefined,
            }}>
            {props.formatted ? (
              <p
                className="dark:text-darkgray-600 mt-2 text-sm text-gray-500 [&_a]:text-blue-500 [&_a]:underline [&_a]:hover:text-blue-600"
                dangerouslySetInnerHTML={{
                  __html: safeDescription
                    .replaceAll("<p>", `<p style="${descriptionCSS}">`)
                    .replaceAll("<li>", `<li style="${descriptionCSS}">`),
                }}
              />
            ) : (
              props.description
            )}
          </p>
        )}

=======
        <p style={{ color: "#101010" }}>
          {props.isLabelHTML ? <StyledHtmlContent htmlContent={safeLabel} /> : props.label}
        </p>
        <p
          style={{
            color: "#101010",
            fontWeight: 400,
            lineHeight: "24px",
            whiteSpace: "pre-wrap",
            textDecoration: props.lineThrough ? "line-through" : undefined,
          }}>
          {props.formatted ? <StyledHtmlContent htmlContent={safeDescription} /> : props.description}
        </p>
>>>>>>> 2fb1408d
        {props.extraInfo}
      </div>
    </>
  );
};<|MERGE_RESOLUTION|>--- conflicted
+++ resolved
@@ -9,11 +9,8 @@
   withSpacer?: boolean;
   lineThrough?: boolean;
   formatted?: boolean;
-<<<<<<< HEAD
   link?: string;
-=======
   isLabelHTML?: boolean;
->>>>>>> 2fb1408d
 }) => {
   if (!props.description || props.description === "") return null;
 
@@ -38,9 +35,8 @@
     <>
       {props.withSpacer && <Spacer />}
       <div>
-<<<<<<< HEAD
         <p style={{ color: "#101010" }}>{props.label}</p>
-        {props.link ? (
+        {props.link && (
           <a
             href={props.link as string}
             target="_blank"
@@ -53,31 +49,8 @@
             }}>
             {props.description}
           </a>
-        ) : (
-          <p
-            style={{
-              color: "#101010",
-              fontWeight: 400,
-              lineHeight: "24px",
-              whiteSpace: "pre-wrap",
-              textDecoration: props.lineThrough ? "line-through" : undefined,
-            }}>
-            {props.formatted ? (
-              <p
-                className="dark:text-darkgray-600 mt-2 text-sm text-gray-500 [&_a]:text-blue-500 [&_a]:underline [&_a]:hover:text-blue-600"
-                dangerouslySetInnerHTML={{
-                  __html: safeDescription
-                    .replaceAll("<p>", `<p style="${descriptionCSS}">`)
-                    .replaceAll("<li>", `<li style="${descriptionCSS}">`),
-                }}
-              />
-            ) : (
-              props.description
-            )}
-          </p>
         )}
 
-=======
         <p style={{ color: "#101010" }}>
           {props.isLabelHTML ? <StyledHtmlContent htmlContent={safeLabel} /> : props.label}
         </p>
@@ -91,7 +64,6 @@
           }}>
           {props.formatted ? <StyledHtmlContent htmlContent={safeDescription} /> : props.description}
         </p>
->>>>>>> 2fb1408d
         {props.extraInfo}
       </div>
     </>
