"use client";

import dynamic from "next/dynamic";
import Head from "next/head";
import { useRouter } from "next/navigation";
import type { FormEvent } from "react";
import { useEffect, useRef, useState } from "react";
import { Toaster } from "react-hot-toast";
import { v4 as uuidv4 } from "uuid";

import { sdkActionManager, useIsEmbed } from "@calcom/embed-core/embed-iframe";
import classNames from "@calcom/lib/classNames";
import useGetBrandingColours from "@calcom/lib/getBrandColours";
import { useCompatSearchParams } from "@calcom/lib/hooks/useCompatSearchParams";
import { useLocale } from "@calcom/lib/hooks/useLocale";
import useTheme from "@calcom/lib/hooks/useTheme";
import { navigateInTopWindow } from "@calcom/lib/navigateInTopWindow";
import { trpc } from "@calcom/trpc/react";
import type { inferSSRProps } from "@calcom/types/inferSSRProps";
import { Button, showToast, useBrandTheme } from "@calcom/ui";

import FormInputFields from "../../components/FormInputFields";
import { getAbsoluteEventTypeRedirectUrl } from "../../getEventTypeRedirectUrl";
import getFieldIdentifier from "../../lib/getFieldIdentifier";
import { processRoute } from "../../lib/processRoute";
import { substituteVariables } from "../../lib/substituteVariables";
<<<<<<< HEAD
import transformResponse from "../../lib/transformResponse";
import type { NonRouterRoute, Response } from "../../types/types";
=======
import { getFieldResponseForJsonLogic } from "../../lib/transformResponse";
import type { NonRouterRoute, FormResponse } from "../../types/types";
>>>>>>> 2fb1408d
import { getServerSideProps } from "./getServerSideProps";
import { getUrlSearchParamsToForward } from "./getUrlSearchParamsToForward";

type Props = inferSSRProps<typeof getServerSideProps>;
const useBrandColors = ({
  brandColor,
  darkBrandColor,
}: {
  brandColor?: string | null;
  darkBrandColor?: string | null;
}) => {
  const brandTheme = useGetBrandingColours({
    lightVal: brandColor,
    darkVal: darkBrandColor,
  });
  useBrandTheme(brandTheme);
};

function RoutingForm({ form, profile, ...restProps }: Props) {
  const [customPageMessage, setCustomPageMessage] = useState<NonRouterRoute["action"]["value"]>("");
  const formFillerIdRef = useRef(uuidv4());
  const isEmbed = useIsEmbed(restProps.isEmbed);
  useTheme(profile.theme);
  useBrandColors({
    brandColor: profile.brandColor,
    darkBrandColor: profile.darkBrandColor,
  });
  const PoweredBy = dynamic(() => import("@calcom/features/oe/components/PoweredBy"));

  const [response, setResponse] = usePrefilledResponse(form);

  // TODO: We might want to prevent spam from a single user by having same formFillerId across pageviews
  // But technically, a user can fill form multiple times due to any number of reasons and we currently can't differentiate b/w that.
  // - like a network error
  // - or he abandoned booking flow in between
  const formFillerId = formFillerIdRef.current;
<<<<<<< HEAD
  const decidedActionWithFormResponseRef = useRef<{ action: NonRouterRoute["action"]; response: Response }>();
=======
  const decidedActionWithFormResponseRef = useRef<{
    action: NonRouterRoute["action"];
    response: FormResponse;
  }>();
>>>>>>> 2fb1408d
  const router = useRouter();

  const onSubmit = (response: FormResponse) => {
    const decidedAction = processRoute({ form, response });

    if (!decidedAction) {
      // FIXME: Make sure that when a form is created, there is always a fallback route and then remove this.
      alert("Define atleast 1 route");
      return;
    }

    responseMutation.mutate({
      formId: form.id,
      formFillerId,
      response: response,
    });
    decidedActionWithFormResponseRef.current = {
      action: decidedAction,
      response,
    };
  };

  useEffect(() => {
    // Custom Page doesn't actually change Route, so fake it so that embed can adjust the scroll to make the content visible
    sdkActionManager?.fire("__routeChanged", {});
  }, [customPageMessage]);

  const responseMutation = trpc.viewer.appRoutingForms.public.response.useMutation({
    onSuccess: async () => {
      const decidedActionWithFormResponse = decidedActionWithFormResponseRef.current;
      if (!decidedActionWithFormResponse) {
        return;
      }
      const fields = form.fields;
      if (!fields) {
        throw new Error("Routing Form fields must exist here");
      }
      const allURLSearchParams = getUrlSearchParamsToForward({
        formResponse: decidedActionWithFormResponse.response,
        fields,
        searchParams: new URLSearchParams(window.location.search),
      });
      const decidedAction = decidedActionWithFormResponse.action;
      sdkActionManager?.fire("routed", {
        actionType: decidedAction.type,
        actionValue: decidedAction.value,
      });
      //TODO: Maybe take action after successful mutation
      if (decidedAction.type === "customPageMessage") {
        setCustomPageMessage(decidedAction.value);
      } else if (decidedAction.type === "eventTypeRedirectUrl") {
        const eventTypeUrlWithResolvedVariables = substituteVariables(decidedAction.value, response, fields);
        router.push(
          getAbsoluteEventTypeRedirectUrl({
            form,
            eventTypeRedirectUrl: eventTypeUrlWithResolvedVariables,
            allURLSearchParams,
          })
        );
      } else if (decidedAction.type === "externalRedirectUrl") {
        navigateInTopWindow(`${decidedAction.value}?${allURLSearchParams}`);
      }
      // We don't want to show this message as it doesn't look good in Embed.
      // showToast("Form submitted successfully! Redirecting now ...", "success");
    },
    onError: (e) => {
      if (e?.message) {
        return void showToast(e?.message, "error");
      }
      if (e?.data?.code === "CONFLICT") {
        return void showToast("Form already submitted", "error");
      }
      // We don't want to show this error as it doesn't look good in Embed.
      // showToast("Something went wrong", "error");
    },
  });

  const handleOnSubmit = (e: FormEvent<HTMLFormElement>) => {
    e.preventDefault();
    onSubmit(response);
  };

  const { t } = useLocale();

  return (
    <div>
      <div>
        {!customPageMessage ? (
          <>
            <Head>
              <title>{`${form.name} | OneHash Forms`}</title>
            </Head>
            <div className={classNames("mx-auto my-0 max-w-3xl", isEmbed ? "" : "md:my-24")}>
              <div className="w-full max-w-4xl ltr:mr-2 rtl:ml-2">
                <div className="main border-booker md:border-booker-width dark:bg-muted bg-default mx-0 rounded-md p-4 py-6 sm:-mx-4 sm:px-8 ">
                  <Toaster position="bottom-right" />

                  <form onSubmit={handleOnSubmit}>
                    <div className="mb-8">
                      <h1 className="font-cal text-emphasis mb-1 text-xl font-semibold tracking-wide">
                        {form.name}
                      </h1>
                      {form.description ? (
                        <p className="text-subtle min-h-10 text-sm ltr:mr-4 rtl:ml-4">{form.description}</p>
                      ) : null}
                    </div>
                    <FormInputFields form={form} response={response} setResponse={setResponse} />
                    <div className="mt-4 flex justify-end space-x-2 rtl:space-x-reverse">
                      <Button
                        className="dark:bg-darkmodebrand dark:text-darkmodebrandcontrast dark:hover:border-darkmodebrandcontrast dark:border-transparent"
                        loading={responseMutation.isPending}
                        type="submit"
                        color="primary">
                        {t("submit")}
                      </Button>
                    </div>
                  </form>
                </div>
                <div key="logo" className={classNames("mt-6 flex w-full justify-center [&_img]:h-[32px]")}>
                  <PoweredBy logoOnly />
                </div>
              </div>
            </div>
          </>
        ) : (
          <div className="mx-auto my-0 max-w-3xl md:my-24">
            <div className="w-full max-w-4xl ltr:mr-2 rtl:ml-2">
              <div className="main dark:bg-darkgray-100 sm:border-subtle bg-default -mx-4 rounded-md border border-neutral-200 p-4 py-6 sm:mx-0 sm:px-8">
                <div className="text-emphasis">{customPageMessage}</div>
              </div>
            </div>
          </div>
        )}
      </div>
    </div>
  );
}

export default function RoutingLink(props: inferSSRProps<typeof getServerSideProps>) {
  return <RoutingForm {...props} />;
}

RoutingLink.isBookingPage = true;

export { getServerSideProps };

const usePrefilledResponse = (form: Props["form"]) => {
  const searchParams = useCompatSearchParams();
  const prefillResponse: FormResponse = {};

  // Prefill the form from query params
  form.fields?.forEach((field) => {
    const valuesFromQuery = searchParams?.getAll(getFieldIdentifier(field)).filter(Boolean) ?? [];
    // We only want to keep arrays if the field is a multi-select
    const value = valuesFromQuery.length > 1 ? valuesFromQuery : valuesFromQuery[0];

    prefillResponse[field.id] = {
      value: getFieldResponseForJsonLogic({ field, value }),
      label: field.label,
    };
  });
  const [response, setResponse] = useState<FormResponse>(prefillResponse);
  return [response, setResponse] as const;
};<|MERGE_RESOLUTION|>--- conflicted
+++ resolved
@@ -24,13 +24,8 @@
 import getFieldIdentifier from "../../lib/getFieldIdentifier";
 import { processRoute } from "../../lib/processRoute";
 import { substituteVariables } from "../../lib/substituteVariables";
-<<<<<<< HEAD
-import transformResponse from "../../lib/transformResponse";
-import type { NonRouterRoute, Response } from "../../types/types";
-=======
 import { getFieldResponseForJsonLogic } from "../../lib/transformResponse";
 import type { NonRouterRoute, FormResponse } from "../../types/types";
->>>>>>> 2fb1408d
 import { getServerSideProps } from "./getServerSideProps";
 import { getUrlSearchParamsToForward } from "./getUrlSearchParamsToForward";
 
@@ -67,14 +62,10 @@
   // - like a network error
   // - or he abandoned booking flow in between
   const formFillerId = formFillerIdRef.current;
-<<<<<<< HEAD
-  const decidedActionWithFormResponseRef = useRef<{ action: NonRouterRoute["action"]; response: Response }>();
-=======
   const decidedActionWithFormResponseRef = useRef<{
     action: NonRouterRoute["action"];
     response: FormResponse;
   }>();
->>>>>>> 2fb1408d
   const router = useRouter();
 
   const onSubmit = (response: FormResponse) => {
