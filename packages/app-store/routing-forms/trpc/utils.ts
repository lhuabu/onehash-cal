--- conflicted
+++ resolved
@@ -82,11 +82,7 @@
     SerializableForm<App_RoutingForms_Form> & { user: Pick<User, "id" | "email">; userWithEmails?: string[] },
     "fields"
   >,
-<<<<<<< HEAD
-  response: Response
-=======
   response: FormResponse
->>>>>>> 2fb1408d
 ) {
   const fieldResponsesByIdentifier: FORM_SUBMITTED_WEBHOOK_RESPONSES = {};
 
