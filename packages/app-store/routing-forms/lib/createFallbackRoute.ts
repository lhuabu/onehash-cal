--- conflicted
+++ resolved
@@ -9,13 +9,8 @@
     id: uuid,
     isFallback: true,
     action: {
-<<<<<<< HEAD
-      type: "customPageMessage",
-      value: "TEst",
-=======
       type: RouteActionType.CustomPageMessage,
       value: "Thank you for your interest! We will be in touch soon.",
->>>>>>> 931f3d33
     },
     queryValue: { id: uuid, type: "group" } as LocalRoute["queryValue"],
   };
