--- conflicted
+++ resolved
@@ -104,22 +104,10 @@
       hour12: true,
       minute: "numeric",
     });
-<<<<<<< HEAD
-    const baseString = `<div>Event title: ${event.title}<br/>Date and time: ${date}, ${startTime} - ${endTime} ${timeZone}<br/>View on OneHash: <a target="_blank" rel="noreferrer" class="autolinked" data-behavior="truncate" href="https://app.cal.com/booking/${event.uid}">https://app.cal.com/booking/${event.uid}</a> `;
-    const guestString =
-      "<br/>Guests: " +
-      event.attendees.reduce((acc, attendee) => {
-        return (
-          acc +
-          `<br/><a target=\"_blank\" rel=\"noreferrer\" class=\"autolinked\" data-behavior=\"truncate\" href=\"mailto:${attendee.email}\">${attendee.email}</a>`
-        );
-      }, "");
-=======
-    const baseString = `<div>Event title: ${event.title}<br/>Date and time: ${date}, ${startTime} - ${endTime} ${timeZone}<br/>View on Cal.com: <a target="_blank" rel="noreferrer" class="autolinked" data-behavior="truncate" href="https://app.cal.com/booking/${event.uid}">https://app.cal.com/booking/${event.uid}</a> `;
+    const baseString = `<div>Event title: ${event.title}<br/>Date and time: ${date}, ${startTime} - ${endTime} ${timeZone}<br/>View on Cal.id: <a target="_blank" rel="noreferrer" class="autolinked" data-behavior="truncate" href="https://app.cal.id/booking/${event.uid}">https://app.cal.id/booking/${event.uid}</a> `;
     const guestString = `<br/>Guests: ${event.attendees.reduce((acc, attendee) => {
       return `${acc}<br/><a target=\"_blank\" rel=\"noreferrer\" class=\"autolinked\" data-behavior=\"truncate\" href=\"mailto:${attendee.email}\">${attendee.email}</a>`;
     }, "")}`;
->>>>>>> 51fd4102
 
     const videoString = event.videoCallData
       ? `<br/>Join on video: ${event.videoCallData.url}</div>`
