--- conflicted
+++ resolved
@@ -56,22 +56,31 @@
   }
 
   /* This method is for creating charges at the time of booking */
-  async create(
-    payment: Pick<Prisma.PaymentUncheckedCreateInput, "amount" | "currency">,
-    bookingId: Booking["id"],
-    userId: Booking["userId"],
-    username: string | null,
-    bookerName: string,
-    paymentOption: PaymentOption,
-<<<<<<< HEAD
-    bookingUid: string,
-=======
-    bookerEmail: string,
-    bookerPhoneNumber?: string | null,
->>>>>>> 2fb1408d
-    eventTitle?: string,
-    bookingTitle?: string
-  ) {
+  async create({
+    payment,
+    bookingId,
+    userId,
+    username,
+    bookerName,
+    paymentOption,
+    bookingUid,
+    bookerEmail,
+    bookerPhoneNumber,
+    eventTitle,
+    bookingTitle,
+  }: {
+    payment: Pick<Prisma.PaymentUncheckedCreateInput, "amount" | "currency">;
+    bookingId: Booking["id"];
+    userId: Booking["userId"];
+    username: string | null;
+    bookerName: string;
+    paymentOption: PaymentOption;
+    bookingUid: string;
+    bookerPhoneNumber: string;
+    bookerEmail: string;
+    eventTitle?: string;
+    bookingTitle?: string;
+  }) {
     try {
       // Ensure that the payment service can support the passed payment option
       if (paymentOptionEnum.parse(paymentOption) !== "ON_BOOKING") {
