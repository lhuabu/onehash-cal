import type { UseMutationOptions } from "@tanstack/react-query";
import { useMutation } from "@tanstack/react-query";
import { usePathname } from "next/navigation";

import type { IntegrationOAuthCallbackState } from "@calcom/app-store/types";
import { WEBAPP_URL } from "@calcom/lib/constants";
import type { App } from "@calcom/types/App";

function gotoUrl(url: string, newTab?: boolean) {
  if (newTab) {
    window.open(url, "_blank");
    return;
  }
  window.location.href = url;
}

type CustomUseMutationOptions =
  | Omit<UseMutationOptions<unknown, unknown, unknown, unknown>, "mutationKey" | "mutationFn" | "onSuccess">
  | undefined;

type AddAppMutationData = { setupPending: boolean } | void;
export type UseAddAppMutationOptions = CustomUseMutationOptions & {
  onSuccess?: (data: AddAppMutationData) => void;
  installGoogleVideo?: boolean;
  returnTo?: string;
};

function useAddAppMutation(_type: App["type"] | null, options?: UseAddAppMutationOptions) {
  const pathname = usePathname();
  const onErrorReturnTo = `${WEBAPP_URL}${pathname}`;

  const mutation = useMutation<
    AddAppMutationData,
    Error,
    | {
        type?: App["type"];
        variant?: string;
        slug?: string;
<<<<<<< HEAD
        isOmniInstall?: boolean;
        teamId?: number;
=======
        teamId?: number;
        returnTo?: string;
>>>>>>> 2fb1408d
        defaultInstall?: boolean;
      }
    | ""
  >({
    ...options,
    mutationFn: async (variables) => {
      let type: string | null | undefined;
      const teamId = variables && variables.teamId ? variables.teamId : undefined;
      const defaultInstall = variables && variables.defaultInstall ? variables.defaultInstall : undefined;
<<<<<<< HEAD
=======
      const returnTo = options?.returnTo
        ? options.returnTo
        : variables && variables.returnTo
        ? variables.returnTo
        : undefined;
>>>>>>> 2fb1408d
      if (variables === "") {
        type = _type;
      } else {
        type = variables.type;
      }
      if (type?.endsWith("_other_calendar")) {
        type = type.split("_other_calendar")[0];
      }

      if (options?.installGoogleVideo && type !== "google_calendar")
        throw new Error("Could not install Google Meet");

      const state: IntegrationOAuthCallbackState = {
<<<<<<< HEAD
        returnTo: returnTo
          ? returnTo
          : WEBAPP_URL +
            getInstalledAppPath(
              { variant: variables && variables.variant, slug: variables && variables.slug },
              location.search
            ),
=======
>>>>>>> 2fb1408d
        onErrorReturnTo,
        fromApp: true,
        ...(teamId && { teamId }),
<<<<<<< HEAD
=======
        ...(type === "google_calendar" && { installGoogleVideo: options?.installGoogleVideo }),
        ...(returnTo && { returnTo }),
>>>>>>> 2fb1408d
        ...(defaultInstall && { defaultInstall }),
      };

      const stateStr = JSON.stringify(state);
<<<<<<< HEAD
      const searchParams = generateSearchParamString({ stateStr, teamId, returnTo });
=======
      const searchParams = generateSearchParamString({
        stateStr,
        teamId,
        returnTo,
      });
>>>>>>> 2fb1408d

      const res = await fetch(`/api/integrations/${type}/add${searchParams}`);

      if (!res.ok) {
        const errorBody = await res.json();
        throw new Error(errorBody.message || "Something went wrong");
      }

      const json = await res.json();
      const externalUrl = /https?:\/\//.test(json?.url) && !json?.url?.startsWith(window.location.origin);

      // Check first that the URL is absolute, then check that it is of different origin from the current.
      if (externalUrl) {
        // TODO: For Omni installation to authenticate and come back to the page where installation was initiated, some changes need to be done in all apps' add callbacks
        gotoUrl(json.url, json.newTab);
        return { setupPending: !json.newTab };
      } else if (json.url) {
        gotoUrl(json.url, json.newTab);
        return {
          setupPending:
            json?.url?.endsWith("/setup") || json?.url?.includes("/apps/installation/event-types"),
        };
      } else if (returnTo) {
        gotoUrl(returnTo, false);
        return { setupPending: true };
      } else {
        return { setupPending: false };
      }
    },
  });

  return mutation;
}

export default useAddAppMutation;
const generateSearchParamString = ({
  stateStr,
  teamId,
  returnTo,
}: {
  stateStr: string;
  teamId?: number;
  returnTo?: string;
}) => {
  const url = new URL("https://example.com"); // Base URL can be anything since we only care about the search params

  url.searchParams.append("state", stateStr);
  if (teamId !== undefined) {
    url.searchParams.append("teamId", teamId.toString());
  }
  if (returnTo) {
    url.searchParams.append("returnTo", returnTo);
  }

  // Return the search string part of the URL
  return url.search;
};<|MERGE_RESOLUTION|>--- conflicted
+++ resolved
@@ -36,13 +36,8 @@
         type?: App["type"];
         variant?: string;
         slug?: string;
-<<<<<<< HEAD
-        isOmniInstall?: boolean;
-        teamId?: number;
-=======
         teamId?: number;
         returnTo?: string;
->>>>>>> 2fb1408d
         defaultInstall?: boolean;
       }
     | ""
@@ -52,14 +47,11 @@
       let type: string | null | undefined;
       const teamId = variables && variables.teamId ? variables.teamId : undefined;
       const defaultInstall = variables && variables.defaultInstall ? variables.defaultInstall : undefined;
-<<<<<<< HEAD
-=======
       const returnTo = options?.returnTo
         ? options.returnTo
         : variables && variables.returnTo
         ? variables.returnTo
         : undefined;
->>>>>>> 2fb1408d
       if (variables === "") {
         type = _type;
       } else {
@@ -73,37 +65,20 @@
         throw new Error("Could not install Google Meet");
 
       const state: IntegrationOAuthCallbackState = {
-<<<<<<< HEAD
-        returnTo: returnTo
-          ? returnTo
-          : WEBAPP_URL +
-            getInstalledAppPath(
-              { variant: variables && variables.variant, slug: variables && variables.slug },
-              location.search
-            ),
-=======
->>>>>>> 2fb1408d
         onErrorReturnTo,
         fromApp: true,
         ...(teamId && { teamId }),
-<<<<<<< HEAD
-=======
         ...(type === "google_calendar" && { installGoogleVideo: options?.installGoogleVideo }),
         ...(returnTo && { returnTo }),
->>>>>>> 2fb1408d
         ...(defaultInstall && { defaultInstall }),
       };
 
       const stateStr = JSON.stringify(state);
-<<<<<<< HEAD
-      const searchParams = generateSearchParamString({ stateStr, teamId, returnTo });
-=======
       const searchParams = generateSearchParamString({
         stateStr,
         teamId,
         returnTo,
       });
->>>>>>> 2fb1408d
 
       const res = await fetch(`/api/integrations/${type}/add${searchParams}`);
 
