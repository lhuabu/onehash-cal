--- conflicted
+++ resolved
@@ -5,20 +5,12 @@
   "slug": "closecom",
   "type": "closecom_crm",
   "logo": "icon.svg",
-<<<<<<< HEAD
   "url": "https://www.onehash.ai",
   "variant": "other",
   "categories": ["crm"],
   "publisher": "OneHash",
   "email": "support@onehash.ai",
-=======
-  "url": "https://cal.com/",
-  "variant": "crm",
-  "categories": ["crm"],
-  "publisher": "Cal.com, Inc.",
   "extendsFeature": "EventType",
-  "email": "help@cal.com",
->>>>>>> 2fb1408d
   "description": "Close is the inside sales CRM of choice for startups and SMBs. Make more calls, send more emails and close more deals starting today.",
   "__createdUsingCli": true,
   "isOAuth": false
