import { zodResolver } from "@hookform/resolvers/zod";
import { useRouter } from "next/navigation";
import { useEffect, useState } from "react";
import { Controller, useForm } from "react-hook-form";
import { Toaster } from "react-hot-toast";
import z from "zod";

import { WebAppURL } from "@calcom/lib/WebAppURL";
import { useLocale } from "@calcom/lib/hooks/useLocale";
import { useRouterQuery } from "@calcom/lib/hooks/useRouterQuery";
import { Button, Form, showToast, TextField } from "@calcom/ui";

const formSchema = z.object({
  api_key: z.string(),
});

export default function CloseComSetup() {
  const { t } = useLocale();
  const router = useRouter();
  const query = useRouterQuery();
  const [testPassed, setTestPassed] = useState<boolean | undefined>(undefined);
  const [testLoading, setTestLoading] = useState<boolean>(false);

  const form = useForm<{
    api_key: string;
  }>({
    resolver: zodResolver(formSchema),
  });

  useEffect(() => {
    const timer = setTimeout(() => {
      if (testPassed === false) {
        setTestPassed(undefined);
      }
    }, 3000);
    return () => clearTimeout(timer);
  }, [testPassed]);

  return (
    <div className="bg-emphasis flex h-screen">
      <div className="bg-default m-auto rounded p-5 md:w-[520px] md:p-10">
        <div className="flex flex-col space-y-5 md:flex-row md:space-x-5 md:space-y-0">
          <div>
            {/* eslint-disable @next/next/no-img-element */}
            <img
              src="/api/app-store/closecom/icon.svg"
              alt="Apple Calendar"
              className="h-12 w-12 max-w-2xl"
            />
          </div>
          <div>
            <h1 className="text-default">{t("provide_api_key")}</h1>

            <div className="mt-1 text-sm">
              {t("generate_api_key_description", { appName: "Close.com" })}{" "}
              <a
                className="text-indigo-400"
                href="https://app.close.com/settings/api/"
                target="_blank"
                rel="noopener noreferrer">
                Close.com
              </a>
              . {t("it_stored_encrypted")}
            </div>
            <div className="my-2 mt-3">
              <Form
                form={form}
                handleSubmit={async (values) => {
                  const { returnTo } = query;
<<<<<<< HEAD
                  const res = await fetch(
                    `/api/integrations/closecom/add${returnTo ? `?returnTo=${returnTo}` : ""}`,
                    {
                      method: "POST",
                      body: JSON.stringify(values),
                      headers: {
                        "Content-Type": "application/json",
                      },
                    }
                  );
=======
                  const url = new WebAppURL("/api/integrations/closecom/add");
                  if (returnTo) url.searchParams.append("returnTo", `${returnTo}`);
                  const res = await fetch(url.href, {
                    method: "POST",
                    body: JSON.stringify(values),
                    headers: {
                      "Content-Type": "application/json",
                    },
                  });
>>>>>>> 2fb1408d
                  const json = await res.json();

                  if (res.ok) {
                    router.push(json.url);
                  } else {
                    showToast(json.message, "error");
                  }
                }}>
                <fieldset className="space-y-2" disabled={form.formState.isSubmitting}>
                  <Controller
                    name="api_key"
                    control={form.control}
                    render={({ field: { onBlur, onChange } }) => (
                      <TextField
                        className="my-0"
                        onBlur={onBlur}
                        disabled={testPassed === true}
                        name="api_key"
                        placeholder="api_xyz..."
                        onChange={async (e) => {
                          onChange(e.target.value);
                          form.setValue("api_key", e.target.value);
                          await form.trigger("api_key");
                        }}
                      />
                    )}
                  />
                </fieldset>
                <div className="mt-5 justify-end space-x-2 rtl:space-x-reverse sm:mt-4 sm:flex">
                  <Button type="button" color="secondary" onClick={() => router.back()}>
                    {t("cancel")}
                  </Button>
                  <Button
                    type="submit"
                    loading={testLoading}
                    disabled={testPassed === true}
                    StartIcon={testPassed === undefined ? undefined : testPassed ? "check" : "x"}
                    className={
                      testPassed !== undefined
                        ? testPassed
                          ? " !bg-success hover:bg-success !text-green-700"
                          : "bg-error hover:bg-error !border-red-700 !text-red-700"
                        : "secondary"
                    }
                    color={testPassed === true ? "minimal" : "secondary"}
                    onClick={async () => {
                      const check = await form.trigger("api_key");
                      if (!check) return;
                      const api_key = form.getValues("api_key");
                      setTestLoading(true);
                      const res = await fetch("/api/integrations/closecom/check", {
                        method: "POST",
                        body: JSON.stringify({ api_key }),
                        headers: {
                          "Content-Type": "application/json",
                        },
                      });

                      if (res.status === 200) {
                        setTestPassed(true);
                      } else {
                        setTestPassed(false);
                      }
                      setTestLoading(false);
                    }}>
                    {t(
                      testPassed !== undefined ? (testPassed ? "test_passed" : "test_failed") : "test_api_key"
                    )}
                  </Button>
                  <Button type="submit" loading={form.formState.isSubmitting}>
                    {t("save")}
                  </Button>
                </div>
              </Form>
            </div>
          </div>
        </div>
      </div>
      <Toaster position="bottom-right" />
    </div>
  );
}<|MERGE_RESOLUTION|>--- conflicted
+++ resolved
@@ -67,18 +67,6 @@
                 form={form}
                 handleSubmit={async (values) => {
                   const { returnTo } = query;
-<<<<<<< HEAD
-                  const res = await fetch(
-                    `/api/integrations/closecom/add${returnTo ? `?returnTo=${returnTo}` : ""}`,
-                    {
-                      method: "POST",
-                      body: JSON.stringify(values),
-                      headers: {
-                        "Content-Type": "application/json",
-                      },
-                    }
-                  );
-=======
                   const url = new WebAppURL("/api/integrations/closecom/add");
                   if (returnTo) url.searchParams.append("returnTo", `${returnTo}`);
                   const res = await fetch(url.href, {
@@ -88,7 +76,6 @@
                       "Content-Type": "application/json",
                     },
                   });
->>>>>>> 2fb1408d
                   const json = await res.json();
 
                   if (res.ok) {
