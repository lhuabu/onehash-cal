--- conflicted
+++ resolved
@@ -79,13 +79,6 @@
 
   await createOAuthAppCredential({ appId: appConfig.slug, type: appConfig.type }, tokenInfo.data, req);
 
-<<<<<<< HEAD
-  if (state?.appOnboardingRedirectUrl && state.appOnboardingRedirectUrl !== "") {
-    return res.redirect(state.appOnboardingRedirectUrl);
-  }
-
-=======
->>>>>>> 2fb1408d
   res.redirect(
     getSafeRedirectUrl(state?.returnTo) ??
       getInstalledAppPath({ variant: appConfig.variant, slug: appConfig.slug })
