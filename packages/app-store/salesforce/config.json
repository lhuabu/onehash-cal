{
  "/*": "Don't modify slug - If required, do it using cli edit command",
  "name": "Salesforce",
  "slug": "salesforce",
  "type": "salesforce_crm",
  "logo": "icon.png",
<<<<<<< HEAD
  "url": "https://www.onehash.ai",
  "variant": "other_calendar",
  "categories": ["crm"],
  "publisher": "OneHash",
  "email": "support@onehash.ai",
=======
  "url": "https://cal.com/",
  "variant": "crm",
  "categories": ["crm"],
  "extendsFeature": "EventType",
  "publisher": "Cal.com, Inc.",
  "email": "help@cal.com",
>>>>>>> 2fb1408d
  "description": "Salesforce (Sales Cloud) is a cloud-based application designed to help your salespeople sell smarter and faster by centralizing customer information, logging their interactions with your company, and automating many of the tasks salespeople do every day.",
  "__createdUsingCli": true,
  "isOAuth": true
}<|MERGE_RESOLUTION|>--- conflicted
+++ resolved
@@ -4,20 +4,12 @@
   "slug": "salesforce",
   "type": "salesforce_crm",
   "logo": "icon.png",
-<<<<<<< HEAD
   "url": "https://www.onehash.ai",
   "variant": "other_calendar",
   "categories": ["crm"],
   "publisher": "OneHash",
   "email": "support@onehash.ai",
-=======
-  "url": "https://cal.com/",
-  "variant": "crm",
-  "categories": ["crm"],
   "extendsFeature": "EventType",
-  "publisher": "Cal.com, Inc.",
-  "email": "help@cal.com",
->>>>>>> 2fb1408d
   "description": "Salesforce (Sales Cloud) is a cloud-based application designed to help your salespeople sell smarter and faster by centralizing customer information, logging their interactions with your company, and automating many of the tasks salespeople do every day.",
   "__createdUsingCli": true,
   "isOAuth": true
