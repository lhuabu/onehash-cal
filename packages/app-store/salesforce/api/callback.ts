--- conflicted
+++ resolved
@@ -41,13 +41,6 @@
   const salesforceTokenInfo = await conn.oauth2.requestToken(code as string);
 
   await createOAuthAppCredential({ appId: appConfig.slug, type: appConfig.type }, salesforceTokenInfo, req);
-<<<<<<< HEAD
-
-  if (state?.appOnboardingRedirectUrl && state.appOnboardingRedirectUrl !== "") {
-    return res.redirect(state.appOnboardingRedirectUrl);
-  }
-=======
->>>>>>> 2fb1408d
 
   res.redirect(
     getSafeRedirectUrl(state?.returnTo) ?? getInstalledAppPath({ variant: "other", slug: "salesforce" })
