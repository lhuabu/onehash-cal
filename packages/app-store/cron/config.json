{
  "/*": "Don't modify slug - If required, do it using cli edit command",
  "name": "Notion Calendar",
  "slug": "cron",
  "type": "cron_calendar",
  "logo": "logo.png",
  "url": "https://github.com/miguelnietoa",
  "variant": "calendar",
  "categories": ["calendar"],
  "publisher": "Miguel Nieto",
<<<<<<< HEAD
  "email": "support@onehash.ai",
  "description": "Cron is the next-generation calendar for professionals and teams.",
=======
  "email": "support@cal.com",
  "description": "All of your commitments, now in one place.",
>>>>>>> cc0ff17d
  "isTemplate": false,
  "__createdUsingCli": true,
  "__template": "link-as-an-app",
  "dependencies": ["google-calendar"]
}<|MERGE_RESOLUTION|>--- conflicted
+++ resolved
@@ -8,13 +8,8 @@
   "variant": "calendar",
   "categories": ["calendar"],
   "publisher": "Miguel Nieto",
-<<<<<<< HEAD
   "email": "support@onehash.ai",
-  "description": "Cron is the next-generation calendar for professionals and teams.",
-=======
-  "email": "support@cal.com",
   "description": "All of your commitments, now in one place.",
->>>>>>> cc0ff17d
   "isTemplate": false,
   "__createdUsingCli": true,
   "__template": "link-as-an-app",
