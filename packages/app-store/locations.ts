--- conflicted
+++ resolved
@@ -400,11 +400,7 @@
   });
 
   if (bookingLocation.trim().length === 0) {
-<<<<<<< HEAD
     bookingLocation = JitsiLocationType;
-=======
-    bookingLocation = DailyLocationType;
->>>>>>> 2fb1408d
   }
 
   return { bookingLocation, conferenceCredentialId };
