import short from "short-uuid";
import { v5 as uuidv5 } from "uuid";

import appStore from "@calcom/app-store";
//CHANGE:JITSI
import { getDailyAppKeys } from "@calcom/app-store/dailyvideo/lib/getDailyAppKeys";
<<<<<<< HEAD
import { getJitsiAppKeys } from "@calcom/app-store/jitsivideo/lib/getJitsiAppKeys";
import { JitsiLocationType } from "@calcom/app-store/locations";
=======
import { DailyLocationType } from "@calcom/app-store/locations";
>>>>>>> 2fb1408d
import { sendBrokenIntegrationEmail } from "@calcom/emails";
import { getUid } from "@calcom/lib/CalEventParser";
import logger from "@calcom/lib/logger";
import { getPiiFreeCalendarEvent, getPiiFreeCredential } from "@calcom/lib/piiFreeData";
import { safeStringify } from "@calcom/lib/safeStringify";
import { prisma } from "@calcom/prisma";
import type { GetRecordingsResponseSchema } from "@calcom/prisma/zod-utils";
import type { CalendarEvent, EventBusyDate } from "@calcom/types/Calendar";
import type { CredentialPayload } from "@calcom/types/Credential";
import type { EventResult, PartialReference } from "@calcom/types/EventManager";
import type { VideoApiAdapter, VideoApiAdapterFactory, VideoCallData } from "@calcom/types/VideoApiAdapter";

const log = logger.getSubLogger({ prefix: ["[lib] videoClient"] });

const translator = short();

// factory
const getVideoAdapters = async (withCredentials: CredentialPayload[]): Promise<VideoApiAdapter[]> => {
  const videoAdapters: VideoApiAdapter[] = [];

  for (const cred of withCredentials) {
    const appName = cred.type.split("_").join(""); // Transform `zoom_video` to `zoomvideo`;
    log.silly("Getting video adapter for", safeStringify({ appName, cred: getPiiFreeCredential(cred) }));
    const appImportFn = appStore[appName as keyof typeof appStore];

    // Static Link Video Apps don't exist in packages/app-store/index.ts(it's manually maintained at the moment) and they aren't needed there anyway.
    const app = appImportFn ? await appImportFn() : null;

    if (!app) {
      log.error(`Couldn't get adapter for ${appName}`);
      continue;
    }

    if ("lib" in app && "VideoApiAdapter" in app.lib) {
      const makeVideoApiAdapter = app.lib.VideoApiAdapter as VideoApiAdapterFactory;
      const videoAdapter = makeVideoApiAdapter(cred);
      videoAdapters.push(videoAdapter);
    } else {
      log.error(`App ${appName} doesn't have 'lib.VideoApiAdapter' defined`);
    }
  }

  return videoAdapters;
};

const getBusyVideoTimes = async (withCredentials: CredentialPayload[]) =>
  Promise.all((await getVideoAdapters(withCredentials)).map((c) => c?.getAvailability())).then((results) =>
    results.reduce((acc, availability) => acc.concat(availability), [] as (EventBusyDate | undefined)[])
  );

const createMeeting = async (credential: CredentialPayload, calEvent: CalendarEvent) => {
  const uid: string = getUid(calEvent);
  log.debug(
    "createMeeting",
    safeStringify({
      credential: getPiiFreeCredential(credential),
      uid,
      calEvent: getPiiFreeCalendarEvent(calEvent),
    })
  );
  if (!credential || !credential.appId) {
    throw new Error(
      "Credentials must be set! Video platforms are optional, so this method shouldn't even be called when no video credentials are set."
    );
  }

  const videoAdapters = await getVideoAdapters([credential]);
  const [firstVideoAdapter] = videoAdapters;
  let createdMeeting;
  let returnObject: {
    appName: string;
    type: string;
    uid: string;
    originalEvent: CalendarEvent;
    success: boolean;
    createdEvent: VideoCallData | undefined;
    credentialId: number;
  } = {
    appName: credential.appId || "",
    type: credential.type,
    uid,
    originalEvent: calEvent,
    success: false,
    createdEvent: undefined,
    credentialId: credential.id,
  };
  try {
    // Check to see if video app is enabled
    const enabledApp = await prisma.app.findFirst({
      where: {
        slug: credential.appId,
      },
      select: {
        enabled: true,
      },
    });

    if (!enabledApp?.enabled)
      throw `Location app ${credential.appId} is either disabled or not seeded at all`;

    createdMeeting = await firstVideoAdapter?.createMeeting(calEvent);

    returnObject = { ...returnObject, createdEvent: createdMeeting, success: true };
    log.debug("created Meeting", safeStringify(returnObject));
  } catch (err) {
    await sendBrokenIntegrationEmail(calEvent, "video");
    log.error(
      "createMeeting failed",
      safeStringify(err),
      safeStringify({ calEvent: getPiiFreeCalendarEvent(calEvent) })
    );
<<<<<<< HEAD

    //CHANGE:JITSI
    // // Default to calVideo
    // const defaultMeeting = await createMeetingWithCalVideo(calEvent);
    // if (defaultMeeting) {
    //   calEvent.location = "integrations:dailyvideo";
    // }
    // Default to jitsiVideo
    const defaultMeeting = await createMeetingWithJitsiVideo(calEvent);
    if (defaultMeeting) {
      calEvent.location = JitsiLocationType;
=======
    // Default to calVideo
    const defaultMeeting = await createMeetingWithCalVideo(calEvent);
    if (defaultMeeting) {
      calEvent.location = DailyLocationType;
>>>>>>> 2fb1408d
    }

    returnObject = { ...returnObject, originalEvent: calEvent, createdEvent: defaultMeeting };
  }

  return returnObject;
};

const updateMeeting = async (
  credential: CredentialPayload,
  calEvent: CalendarEvent,
  bookingRef: PartialReference | null
): Promise<EventResult<VideoCallData>> => {
  const uid = translator.fromUUID(uuidv5(JSON.stringify(calEvent), uuidv5.URL));
  let success = true;
  const [firstVideoAdapter] = await getVideoAdapters([credential]);
  const canCallUpdateMeeting = !!(credential && bookingRef);
  const updatedMeeting = canCallUpdateMeeting
    ? await firstVideoAdapter?.updateMeeting(bookingRef, calEvent).catch(async (e) => {
        await sendBrokenIntegrationEmail(calEvent, "video");
        log.error("updateMeeting failed", e, calEvent);
        success = false;
        return undefined;
      })
    : undefined;

  if (!updatedMeeting) {
    log.error(
      "updateMeeting failed",
      safeStringify({ bookingRef, canCallUpdateMeeting, calEvent, credential })
    );
    return {
      appName: credential.appId || "",
      type: credential.type,
      success,
      uid,
      originalEvent: calEvent,
    };
  }

  return {
    appName: credential.appId || "",
    type: credential.type,
    success,
    uid,
    updatedEvent: updatedMeeting,
    originalEvent: calEvent,
  };
};

const deleteMeeting = async (credential: CredentialPayload | null, uid: string): Promise<unknown> => {
  if (credential) {
    const videoAdapter = (await getVideoAdapters([credential]))[0];
    log.debug(
      "Calling deleteMeeting for",
      safeStringify({ credential: getPiiFreeCredential(credential), uid })
    );
    // There are certain video apps with no video adapter defined. e.g. riverby,whereby
    if (videoAdapter) {
      return videoAdapter.deleteMeeting(uid);
    }
  }

  return Promise.resolve({});
};

//CHANGE:JITSI
// // @TODO: This is a temporary solution to create a meeting with cal.com video as fallback url
// const createMeetingWithCalVideo = async (calEvent: CalendarEvent) => {
//   let dailyAppKeys: Awaited<ReturnType<typeof getDailyAppKeys>>;
//   try {
//     dailyAppKeys = await getDailyAppKeys();
//   } catch (e) {
//     return;
//   }
//   const [videoAdapter] = await getVideoAdapters([
//     {
//       id: 0,
//       appId: "daily-video",
//       type: "daily_video",
//       userId: null,
//       user: { email: "" },
//       teamId: null,
//       key: dailyAppKeys,
//       invalid: false,
//     },
//   ]);
//   return videoAdapter?.createMeeting(calEvent);
// };

// @TODO: This is a temporary solution to create a meeting with cal.com video as fallback url
const createMeetingWithJitsiVideo = async (calEvent: CalendarEvent) => {
  let jitsiAppKeys: Awaited<ReturnType<typeof getJitsiAppKeys>>;
  try {
    jitsiAppKeys = await getJitsiAppKeys();
  } catch (e) {
    return;
  }
  const [videoAdapter] = await getVideoAdapters([
    {
      id: 0,
      appId: "jitsi",
      type: "jitsi_video",
      userId: null,
      user: { email: "" },
      teamId: null,
      key: jitsiAppKeys,
      invalid: false,
    },
  ]);
  return videoAdapter?.createMeeting(calEvent);
};
export const createInstantMeetingWithCalVideo = async (endTime: string) => {
  let dailyAppKeys: Awaited<ReturnType<typeof getDailyAppKeys>>;
  try {
    dailyAppKeys = await getDailyAppKeys();
  } catch (e) {
    return;
  }
  const [videoAdapter] = await getVideoAdapters([
    {
      id: 0,
      appId: "daily-video",
      type: "daily_video",
      userId: null,
      user: { email: "" },
      teamId: null,
      key: dailyAppKeys,
      invalid: false,
    },
  ]);
  return videoAdapter?.createInstantCalVideoRoom?.(endTime);
};

const getRecordingsOfCalVideoByRoomName = async (
  roomName: string
): Promise<GetRecordingsResponseSchema | undefined> => {
  let dailyAppKeys: Awaited<ReturnType<typeof getDailyAppKeys>>;
  try {
    dailyAppKeys = await getDailyAppKeys();
  } catch (e) {
    console.error("Error: Cal video provider is not installed.");
    return;
  }
  const [videoAdapter] = await getVideoAdapters([
    {
      id: 0,
      appId: "daily-video",
      type: "daily_video",
      userId: null,
      user: { email: "" },
      teamId: null,
      key: dailyAppKeys,
      invalid: false,
    },
  ]);
  return videoAdapter?.getRecordings?.(roomName);
};

const getDownloadLinkOfCalVideoByRecordingId = async (recordingId: string) => {
  let dailyAppKeys: Awaited<ReturnType<typeof getDailyAppKeys>>;
  try {
    dailyAppKeys = await getDailyAppKeys();
  } catch (e) {
    console.error("Error: Cal video provider is not installed.");
    return;
  }
  const [videoAdapter] = await getVideoAdapters([
    {
      id: 0,
      appId: "daily-video",
      type: "daily_video",
      userId: null,
      user: { email: "" },
      teamId: null,
      key: dailyAppKeys,
      invalid: false,
    },
  ]);
  return videoAdapter?.getRecordingDownloadLink?.(recordingId);
};

const getAllTranscriptsAccessLinkFromRoomName = async (roomName: string) => {
  let dailyAppKeys: Awaited<ReturnType<typeof getDailyAppKeys>>;
  try {
    dailyAppKeys = await getDailyAppKeys();
  } catch (e) {
    console.error("Error: Cal video provider is not installed.");
    return;
  }
  const [videoAdapter] = await getVideoAdapters([
    {
      id: 0,
      appId: "daily-video",
      type: "daily_video",
      userId: null,
      user: { email: "" },
      teamId: null,
      key: dailyAppKeys,
      invalid: false,
    },
  ]);
  return videoAdapter?.getAllTranscriptsAccessLinkFromRoomName?.(roomName);
};

<<<<<<< HEAD
=======
const getAllTranscriptsAccessLinkFromMeetingId = async (meetingId: string) => {
  let dailyAppKeys: Awaited<ReturnType<typeof getDailyAppKeys>>;
  try {
    dailyAppKeys = await getDailyAppKeys();
  } catch (e) {
    console.error("Error: Cal video provider is not installed.");
    return;
  }
  const [videoAdapter] = await getVideoAdapters([
    {
      id: 0,
      appId: "daily-video",
      type: "daily_video",
      userId: null,
      user: { email: "" },
      teamId: null,
      key: dailyAppKeys,
      invalid: false,
    },
  ]);
  return videoAdapter?.getAllTranscriptsAccessLinkFromMeetingId?.(meetingId);
};

const submitBatchProcessorTranscriptionJob = async (recordingId: string) => {
  let dailyAppKeys: Awaited<ReturnType<typeof getDailyAppKeys>>;
  try {
    dailyAppKeys = await getDailyAppKeys();
  } catch (e) {
    console.error("Error: Cal video provider is not installed.");
    return;
  }
  const [videoAdapter] = await getVideoAdapters([
    {
      id: 0,
      appId: "daily-video",
      type: "daily_video",
      userId: null,
      user: { email: "" },
      teamId: null,
      key: dailyAppKeys,
      invalid: false,
    },
  ]);

  return videoAdapter?.submitBatchProcessorJob?.({
    preset: "transcript",
    inParams: {
      sourceType: "recordingId",
      recordingId: recordingId,
    },
    outParams: {
      s3Config: {
        s3KeyTemplate: "transcript",
      },
    },
  });
};

const getTranscriptsAccessLinkFromRecordingId = async (recordingId: string) => {
  let dailyAppKeys: Awaited<ReturnType<typeof getDailyAppKeys>>;
  try {
    dailyAppKeys = await getDailyAppKeys();
  } catch (e) {
    console.error("Error: Cal video provider is not installed.");
    return;
  }
  const [videoAdapter] = await getVideoAdapters([
    {
      id: 0,
      appId: "daily-video",
      type: "daily_video",
      userId: null,
      user: { email: "" },
      teamId: null,
      key: dailyAppKeys,
      invalid: false,
    },
  ]);

  return videoAdapter?.getTranscriptsAccessLinkFromRecordingId?.(recordingId);
};

const checkIfRoomNameMatchesInRecording = async (roomName: string, recordingId: string) => {
  let dailyAppKeys: Awaited<ReturnType<typeof getDailyAppKeys>>;
  try {
    dailyAppKeys = await getDailyAppKeys();
  } catch (e) {
    console.error("Error: Cal video provider is not installed.");
    return;
  }
  const [videoAdapter] = await getVideoAdapters([
    {
      id: 0,
      appId: "daily-video",
      type: "daily_video",
      userId: null,
      user: { email: "" },
      teamId: null,
      key: dailyAppKeys,
      invalid: false,
    },
  ]);

  return videoAdapter?.checkIfRoomNameMatchesInRecording?.(roomName, recordingId);
};

>>>>>>> 2fb1408d
export {
  getBusyVideoTimes,
  createMeeting,
  updateMeeting,
  deleteMeeting,
  getRecordingsOfCalVideoByRoomName,
  getDownloadLinkOfCalVideoByRecordingId,
  getAllTranscriptsAccessLinkFromRoomName,
<<<<<<< HEAD
=======
  getAllTranscriptsAccessLinkFromMeetingId,
  submitBatchProcessorTranscriptionJob,
  getTranscriptsAccessLinkFromRecordingId,
  checkIfRoomNameMatchesInRecording,
>>>>>>> 2fb1408d
};<|MERGE_RESOLUTION|>--- conflicted
+++ resolved
@@ -4,12 +4,8 @@
 import appStore from "@calcom/app-store";
 //CHANGE:JITSI
 import { getDailyAppKeys } from "@calcom/app-store/dailyvideo/lib/getDailyAppKeys";
-<<<<<<< HEAD
 import { getJitsiAppKeys } from "@calcom/app-store/jitsivideo/lib/getJitsiAppKeys";
 import { JitsiLocationType } from "@calcom/app-store/locations";
-=======
-import { DailyLocationType } from "@calcom/app-store/locations";
->>>>>>> 2fb1408d
 import { sendBrokenIntegrationEmail } from "@calcom/emails";
 import { getUid } from "@calcom/lib/CalEventParser";
 import logger from "@calcom/lib/logger";
@@ -121,7 +117,6 @@
       safeStringify(err),
       safeStringify({ calEvent: getPiiFreeCalendarEvent(calEvent) })
     );
-<<<<<<< HEAD
 
     //CHANGE:JITSI
     // // Default to calVideo
@@ -133,12 +128,6 @@
     const defaultMeeting = await createMeetingWithJitsiVideo(calEvent);
     if (defaultMeeting) {
       calEvent.location = JitsiLocationType;
-=======
-    // Default to calVideo
-    const defaultMeeting = await createMeetingWithCalVideo(calEvent);
-    if (defaultMeeting) {
-      calEvent.location = DailyLocationType;
->>>>>>> 2fb1408d
     }
 
     returnObject = { ...returnObject, originalEvent: calEvent, createdEvent: defaultMeeting };
@@ -344,8 +333,6 @@
   return videoAdapter?.getAllTranscriptsAccessLinkFromRoomName?.(roomName);
 };
 
-<<<<<<< HEAD
-=======
 const getAllTranscriptsAccessLinkFromMeetingId = async (meetingId: string) => {
   let dailyAppKeys: Awaited<ReturnType<typeof getDailyAppKeys>>;
   try {
@@ -452,7 +439,6 @@
   return videoAdapter?.checkIfRoomNameMatchesInRecording?.(roomName, recordingId);
 };
 
->>>>>>> 2fb1408d
 export {
   getBusyVideoTimes,
   createMeeting,
@@ -461,11 +447,8 @@
   getRecordingsOfCalVideoByRoomName,
   getDownloadLinkOfCalVideoByRecordingId,
   getAllTranscriptsAccessLinkFromRoomName,
-<<<<<<< HEAD
-=======
   getAllTranscriptsAccessLinkFromMeetingId,
   submitBatchProcessorTranscriptionJob,
   getTranscriptsAccessLinkFromRecordingId,
   checkIfRoomNameMatchesInRecording,
->>>>>>> 2fb1408d
 };