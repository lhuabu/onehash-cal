import type { Booking, Prisma, EventType as PrismaEventType } from "@prisma/client";
import { z } from "zod";

import type { Dayjs } from "@calcom/dayjs";
import dayjs from "@calcom/dayjs";
import { parseBookingLimit, parseDurationLimit } from "@calcom/lib";
import { getWorkingHours } from "@calcom/lib/availability";
import type { DateOverride, WorkingHours } from "@calcom/lib/date-ranges";
import { buildDateRanges, subtract } from "@calcom/lib/date-ranges";
import { ErrorCode } from "@calcom/lib/errorCodes";
import { HttpError } from "@calcom/lib/http-error";
import { descendingLimitKeys, intervalLimitKeyToUnit } from "@calcom/lib/intervalLimit";
import logger from "@calcom/lib/logger";
import { safeStringify } from "@calcom/lib/safeStringify";
import { checkBookingLimit } from "@calcom/lib/server";
import { performance } from "@calcom/lib/server/perfObserver";
import { getTotalBookingDuration } from "@calcom/lib/server/queries";
import prisma, { availabilityUserSelect } from "@calcom/prisma";
import { SchedulingType } from "@calcom/prisma/enums";
import { BookingStatus } from "@calcom/prisma/enums";
import { credentialForCalendarServiceSelect } from "@calcom/prisma/selects/credential";
import { EventTypeMetaDataSchema, stringToDayjsZod } from "@calcom/prisma/zod-utils";
import type {
  EventBusyDate,
  EventBusyDetails,
  IntervalLimit,
  IntervalLimitUnit,
} from "@calcom/types/Calendar";
import type { TimeRange } from "@calcom/types/schedule";

import { getBusyTimes } from "./getBusyTimes";
import monitorCallbackAsync, { monitorCallbackSync } from "./sentryWrapper";

const log = logger.getSubLogger({ prefix: ["getUserAvailability"] });
const availabilitySchema = z
  .object({
    dateFrom: stringToDayjsZod,
    dateTo: stringToDayjsZod,
    eventTypeId: z.number().optional(),
    username: z.string().optional(),
    userId: z.number().optional(),
    afterEventBuffer: z.number().optional(),
    beforeEventBuffer: z.number().optional(),
    duration: z.number().optional(),
    withSource: z.boolean().optional(),
    returnDateOverrides: z.boolean(),
  })
  .refine((data) => !!data.username || !!data.userId, "Either username or userId should be filled in.");

const getEventType = async (
  ...args: Parameters<typeof _getEventType>
): Promise<ReturnType<typeof _getEventType>> => {
  return monitorCallbackAsync(_getEventType, ...args);
};

const _getEventType = async (id: number) => {
  const eventType = await prisma.eventType.findUnique({
    where: { id },
    select: {
      id: true,
      seatsPerTimeSlot: true,
      bookingLimits: true,
      hosts: {
        select: {
          user: {
            select: {
              email: true,
            },
          },
        },
      },
      durationLimits: true,
      assignAllTeamMembers: true,
      schedulingType: true,
      timeZone: true,
      length: true,
      metadata: true,
      schedule: {
        select: {
          id: true,
          availability: {
            select: {
              days: true,
              date: true,
              startTime: true,
              endTime: true,
            },
          },
          timeZone: true,
        },
      },
      availability: {
        select: {
          startTime: true,
          endTime: true,
          days: true,
          date: true,
        },
      },
    },
  });
  if (!eventType) {
    return eventType;
  }
  return {
    ...eventType,
    metadata: EventTypeMetaDataSchema.parse(eventType.metadata),
  };
};

type EventType = Awaited<ReturnType<typeof getEventType>>;

const getUser = async (...args: Parameters<typeof _getUser>): Promise<ReturnType<typeof _getUser>> => {
  return monitorCallbackAsync(_getUser, ...args);
};

const _getUser = async (where: Prisma.UserWhereInput) => {
  return await prisma.user.findFirst({
    where,
    select: {
      ...availabilityUserSelect,
      credentials: {
        select: credentialForCalendarServiceSelect,
      },
    },
  });
};

type User = Awaited<ReturnType<typeof getUser>>;

export const getCurrentSeats = async (
  ...args: Parameters<typeof _getCurrentSeats>
): Promise<ReturnType<typeof _getCurrentSeats>> => {
  return monitorCallbackAsync(_getCurrentSeats, ...args);
};

const _getCurrentSeats = async (
  eventType: {
    id?: number;
    schedulingType?: SchedulingType | null;
    hosts?: {
      user: {
        email: string;
      };
    }[];
  },
  dateFrom: Dayjs,
  dateTo: Dayjs
) => {
  const { schedulingType, hosts, id } = eventType;
  const hostEmails = hosts?.map((host) => host.user.email);
  const isTeamEvent =
    schedulingType === SchedulingType.MANAGED ||
    schedulingType === SchedulingType.ROUND_ROBIN ||
    schedulingType === SchedulingType.COLLECTIVE;

  const bookings = await prisma.booking.findMany({
    where: {
      eventTypeId: id,
      startTime: {
        gte: dateFrom.format(),
        lte: dateTo.format(),
      },
      status: BookingStatus.ACCEPTED,
    },
    select: {
      uid: true,
      startTime: true,
      attendees: {
<<<<<<< HEAD
        select: {
          email: true,
        },
      },
      _count: {
=======
>>>>>>> 2fb1408d
        select: {
          email: true,
        },
      },
    },
  });

  return bookings.map((booking) => {
    const attendees = isTeamEvent
      ? booking.attendees.filter((attendee) => !hostEmails?.includes(attendee.email))
      : booking.attendees;

    return {
      uid: booking.uid,
      startTime: booking.startTime,
      _count: {
        attendees: attendees.length,
      },
    };
  });
};

export type CurrentSeats = Awaited<ReturnType<typeof getCurrentSeats>>;

export const getUserAvailability = async (
  ...args: Parameters<typeof _getUserAvailability>
): Promise<ReturnType<typeof _getUserAvailability>> => {
  return monitorCallbackAsync(_getUserAvailability, ...args);
};

/** This should be called getUsersWorkingHoursAndBusySlots (...and remaining seats, and final timezone) */
const _getUserAvailability = async function getUsersWorkingHoursLifeTheUniverseAndEverythingElse(
  query: {
    withSource?: boolean;
    username?: string;
    userId?: number;
    dateFrom: string;
    dateTo: string;
    eventTypeId?: number;
    afterEventBuffer?: number;
    beforeEventBuffer?: number;
    duration?: number;
    returnDateOverrides: boolean;
  },
  initialData?: {
    user?: User;
    eventType?: EventType;
    currentSeats?: CurrentSeats;
    rescheduleUid?: string | null;
    currentBookings?: (Pick<Booking, "id" | "uid" | "userId" | "startTime" | "endTime" | "title"> & {
      eventType: Pick<
        PrismaEventType,
        "id" | "beforeEventBuffer" | "afterEventBuffer" | "seatsPerTimeSlot"
      > | null;
      _count?: {
        seatsReferences: number;
      };
    })[];
    busyTimesFromLimitsBookings: EventBusyDetails[];
  }
) {
  const {
    username,
    userId,
    dateFrom,
    dateTo,
    eventTypeId,
    afterEventBuffer,
    beforeEventBuffer,
    duration,
    returnDateOverrides,
  } = availabilitySchema.parse(query);

  if (!dateFrom.isValid() || !dateTo.isValid()) {
    throw new HttpError({ statusCode: 400, message: "Invalid time range given." });
  }

  const where: Prisma.UserWhereInput = {};
  if (username) where.username = username;
  if (userId) where.id = userId;

  const user = initialData?.user || (await getUser(where));

  if (!user) throw new HttpError({ statusCode: 404, message: "No user found in getUserAvailability" });
  log.debug(
    "getUserAvailability for user",
    safeStringify({ user: { id: user.id }, slot: { dateFrom, dateTo } })
  );

  let eventType: EventType | null = initialData?.eventType || null;
  if (!eventType && eventTypeId) eventType = await getEventType(eventTypeId);

  /* Current logic is if a booking is in a time slot mark it as busy, but seats can have more than one attendee so grab
    current bookings with a seats event type and display them on the calendar, even if they are full */
  let currentSeats: CurrentSeats | null = initialData?.currentSeats || null;
  if (!currentSeats && eventType?.seatsPerTimeSlot) {
    currentSeats = await getCurrentSeats(eventType, dateFrom, dateTo);
  }

  const userSchedule = user.schedules.filter(
    (schedule) => !user?.defaultScheduleId || schedule.id === user?.defaultScheduleId
  )[0];

  const schedule = eventType?.schedule ? eventType.schedule : userSchedule;

  const timeZone = schedule?.timeZone || eventType?.timeZone || user.timeZone;

  const bookingLimits = parseBookingLimit(eventType?.bookingLimits);
  const durationLimits = parseDurationLimit(eventType?.durationLimits);

  const busyTimesFromLimits =
    eventType && (bookingLimits || durationLimits)
      ? await getBusyTimesFromLimits(
          bookingLimits,
          durationLimits,
          dateFrom.tz(timeZone),
          dateTo.tz(timeZone),
          duration,
          eventType,
          initialData?.busyTimesFromLimitsBookings ?? []
        )
      : [];

  // TODO: only query what we need after applying limits (shrink date range)
  const getBusyTimesStart = dateFrom.toISOString();
  const getBusyTimesEnd = dateTo.toISOString();

  const busyTimes = await getBusyTimes({
    credentials: user.credentials,
    startTime: getBusyTimesStart,
    endTime: getBusyTimesEnd,
    eventTypeId,
    userId: user.id,
    userEmail: user.email,
    username: `${user.username}`,
    beforeEventBuffer,
    afterEventBuffer,
    selectedCalendars: user.selectedCalendars,
    seatedEvent: !!eventType?.seatsPerTimeSlot,
    rescheduleUid: initialData?.rescheduleUid || null,
    duration,
    currentBookings: initialData?.currentBookings,
  });

  const detailedBusyTimes: EventBusyDetails[] = [
    ...busyTimes.map((a) => ({
      ...a,
      start: dayjs(a.start).toISOString(),
      end: dayjs(a.end).toISOString(),
      title: a.title,
      source: query.withSource ? a.source : undefined,
    })),
    ...busyTimesFromLimits,
  ];

  const isDefaultSchedule = userSchedule && userSchedule.id === schedule.id;

  const isDefaultSchedule = userSchedule && userSchedule.id === schedule.id;

  log.debug(
    "Using schedule:",
    safeStringify({
      chosenSchedule: schedule,
      eventTypeSchedule: eventType?.schedule,
      userSchedule: userSchedule,
    })
  );

  const startGetWorkingHours = performance.now();

  if (
    !(schedule?.availability || (eventType?.availability.length ? eventType.availability : user.availability))
  ) {
    throw new HttpError({ statusCode: 400, message: ErrorCode.AvailabilityNotFoundInSchedule });
  }

  const availability = (
    schedule?.availability || (eventType?.availability.length ? eventType.availability : user.availability)
  ).map((a) => ({
    ...a,
    userId: user.id,
  }));

  const workingHours = getWorkingHours({ timeZone }, availability);

  const endGetWorkingHours = performance.now();

  const dateOverrides: TimeRange[] = [];
  // NOTE: getSchedule is currently calling this function for every user in a team event
  // but not using these values at all, wasting CPU. Adding this check here temporarily to avoid a larger refactor
  // since other callers do using this data.
  if (returnDateOverrides) {
    const availabilityWithDates = availability.filter((availability) => !!availability.date);

    for (let i = 0; i < availabilityWithDates.length; i++) {
      const override = availabilityWithDates[i];
      const startTime = dayjs.utc(override.startTime);
      const endTime = dayjs.utc(override.endTime);
      const overrideStartDate = dayjs.utc(override.date).hour(startTime.hour()).minute(startTime.minute());
      const overrideEndDate = dayjs.utc(override.date).hour(endTime.hour()).minute(endTime.minute());
      if (
        overrideStartDate.isBetween(dateFrom, dateTo, null, "[]") ||
        overrideEndDate.isBetween(dateFrom, dateTo, null, "[]")
      ) {
        dateOverrides.push({
          start: overrideStartDate.toDate(),
          end: overrideEndDate.toDate(),
        });
      }
    }
  }

  const datesOutOfOffice = await getOutOfOfficeDays({
    userId: user.id,
    dateFrom,
    dateTo,
    availability,
  });

  const { dateRanges, oooExcludedDateRanges } = buildDateRanges({
    dateFrom,
    dateTo,
    availability,
    timeZone,
    travelSchedules: isDefaultSchedule
      ? user.travelSchedules.map((schedule) => {
          return {
            startDate: dayjs(schedule.startDate),
            endDate: schedule.endDate ? dayjs(schedule.endDate) : undefined,
            timeZone: schedule.timeZone,
          };
        })
      : [],
    outOfOffice: datesOutOfOffice,
  });

  const formattedBusyTimes = detailedBusyTimes.map((busy) => ({
    start: dayjs(busy.start),
    end: dayjs(busy.end),
  }));

  const dateRangesInWhichUserIsAvailable = subtract(dateRanges, formattedBusyTimes);

  const dateRangesInWhichUserIsAvailableWithoutOOO = subtract(oooExcludedDateRanges, formattedBusyTimes);

  log.debug(
    `getWorkingHours took ${endGetWorkingHours - startGetWorkingHours}ms for userId ${userId}`,
    JSON.stringify({
      workingHoursInUtc: workingHours,
      dateOverrides,
      dateRangesAsPerAvailability: dateRanges,
      dateRangesInWhichUserIsAvailable,
      detailedBusyTimes,
    })
  );

  return {
    busy: detailedBusyTimes,
    timeZone,
    dateRanges: dateRangesInWhichUserIsAvailable,
    oooExcludedDateRanges: dateRangesInWhichUserIsAvailableWithoutOOO,
    workingHours,
    dateOverrides,
    currentSeats,
    datesOutOfOffice,
  };
};

const getPeriodStartDatesBetween = (
  ...args: Parameters<typeof _getPeriodStartDatesBetween>
): ReturnType<typeof _getPeriodStartDatesBetween> => {
  return monitorCallbackSync(_getPeriodStartDatesBetween, ...args);
};

const _getPeriodStartDatesBetween = (dateFrom: Dayjs, dateTo: Dayjs, period: IntervalLimitUnit) => {
  const dates = [];
  let startDate = dayjs(dateFrom).startOf(period);
  const endDate = dayjs(dateTo).endOf(period);
  while (startDate.isBefore(endDate)) {
    dates.push(startDate);
    startDate = startDate.add(1, period);
  }
  return dates;
};

type BusyMapKey = `${IntervalLimitUnit}-${ReturnType<Dayjs["toISOString"]>}`;

/**
 * Helps create, check, and return busy times from limits (with parallel support)
 */
class LimitManager {
  private busyMap: Map<BusyMapKey, EventBusyDate> = new Map();

  /**
   * Creates a busy map key
   */
  private static createKey(start: Dayjs, unit: IntervalLimitUnit): BusyMapKey {
    return `${unit}-${start.startOf(unit).toISOString()}`;
  }

  /**
   * Checks if already marked busy by ancestors or siblings
   */
  isAlreadyBusy(start: Dayjs, unit: IntervalLimitUnit) {
    if (this.busyMap.has(LimitManager.createKey(start, "year"))) return true;

    if (unit === "month" && this.busyMap.has(LimitManager.createKey(start, "month"))) {
      return true;
    } else if (
      unit === "week" &&
      // weeks can be part of two months
      ((this.busyMap.has(LimitManager.createKey(start, "month")) &&
        this.busyMap.has(LimitManager.createKey(start.endOf("week"), "month"))) ||
        this.busyMap.has(LimitManager.createKey(start, "week")))
    ) {
      return true;
    } else if (
      unit === "day" &&
      (this.busyMap.has(LimitManager.createKey(start, "month")) ||
        this.busyMap.has(LimitManager.createKey(start, "week")) ||
        this.busyMap.has(LimitManager.createKey(start, "day")))
    ) {
      return true;
    } else {
      return false;
    }
  }

  /**
   * Adds a new busy time
   */
  addBusyTime(start: Dayjs, unit: IntervalLimitUnit) {
    this.busyMap.set(`${unit}-${start.toISOString()}`, {
      start: start.toISOString(),
      end: start.endOf(unit).toISOString(),
    });
  }

  /**
   * Returns all busy times
   */
  getBusyTimes() {
    return Array.from(this.busyMap.values());
  }
}

const getBusyTimesFromLimits = async (
  ...args: Parameters<typeof _getBusyTimesFromLimits>
): Promise<ReturnType<typeof _getBusyTimesFromLimits>> => {
  return monitorCallbackAsync(_getBusyTimesFromLimits, ...args);
};

const _getBusyTimesFromLimits = async (
  bookingLimits: IntervalLimit | null,
  durationLimits: IntervalLimit | null,
  dateFrom: Dayjs,
  dateTo: Dayjs,
  duration: number | undefined,
  eventType: NonNullable<EventType>,
  bookings: EventBusyDetails[]
) => {
  performance.mark("limitsStart");

  // shared amongst limiters to prevent processing known busy periods
  const limitManager = new LimitManager();

  // run this first, as counting bookings should always run faster..
  if (bookingLimits) {
    performance.mark("bookingLimitsStart");
    await getBusyTimesFromBookingLimits(
      bookings,
      bookingLimits,
      dateFrom,
      dateTo,
      eventType.id,
      limitManager
    );
    performance.mark("bookingLimitsEnd");
    performance.measure(`checking booking limits took $1'`, "bookingLimitsStart", "bookingLimitsEnd");
  }

  // ..than adding up durations (especially for the whole year)
  if (durationLimits) {
    performance.mark("durationLimitsStart");
    await getBusyTimesFromDurationLimits(
      bookings,
      durationLimits,
      dateFrom,
      dateTo,
      duration,
      eventType,
      limitManager
    );
    performance.mark("durationLimitsEnd");
    performance.measure(`checking duration limits took $1'`, "durationLimitsStart", "durationLimitsEnd");
  }

  performance.mark("limitsEnd");
  performance.measure(`checking all limits took $1'`, "limitsStart", "limitsEnd");

  return limitManager.getBusyTimes();
};

const getBusyTimesFromBookingLimits = async (
  ...args: Parameters<typeof _getBusyTimesFromBookingLimits>
): Promise<ReturnType<typeof _getBusyTimesFromBookingLimits>> => {
  return monitorCallbackAsync(_getBusyTimesFromBookingLimits, ...args);
};

const _getBusyTimesFromBookingLimits = async (
  bookings: EventBusyDetails[],
  bookingLimits: IntervalLimit,
  dateFrom: Dayjs,
  dateTo: Dayjs,
  eventTypeId: number,
  limitManager: LimitManager
) => {
  for (const key of descendingLimitKeys) {
    const limit = bookingLimits?.[key];
    if (!limit) continue;

    const unit = intervalLimitKeyToUnit(key);
    const periodStartDates = getPeriodStartDatesBetween(dateFrom, dateTo, unit);

    for (const periodStart of periodStartDates) {
      if (limitManager.isAlreadyBusy(periodStart, unit)) continue;

      // special handling of yearly limits to improve performance
      if (unit === "year") {
        try {
          await checkBookingLimit({
            eventStartDate: periodStart.toDate(),
            limitingNumber: limit,
            eventId: eventTypeId,
            key,
          });
        } catch (_) {
          limitManager.addBusyTime(periodStart, unit);
          if (periodStartDates.every((start) => limitManager.isAlreadyBusy(start, unit))) {
            return;
          }
        }
        continue;
      }

      const periodEnd = periodStart.endOf(unit);
      let totalBookings = 0;

      for (const booking of bookings) {
        // consider booking part of period independent of end date
        if (!dayjs(booking.start).isBetween(periodStart, periodEnd)) {
          continue;
        }
        totalBookings++;
        if (totalBookings >= limit) {
          limitManager.addBusyTime(periodStart, unit);
          break;
        }
      }
    }
  }
};

const getBusyTimesFromDurationLimits = async (
  ...args: Parameters<typeof _getBusyTimesFromDurationLimits>
): Promise<ReturnType<typeof _getBusyTimesFromDurationLimits>> => {
  return monitorCallbackAsync(_getBusyTimesFromDurationLimits, ...args);
};

const _getBusyTimesFromDurationLimits = async (
  bookings: EventBusyDetails[],
  durationLimits: IntervalLimit,
  dateFrom: Dayjs,
  dateTo: Dayjs,
  duration: number | undefined,
  eventType: NonNullable<EventType>,
  limitManager: LimitManager
) => {
  for (const key of descendingLimitKeys) {
    const limit = durationLimits?.[key];
    if (!limit) continue;

    const unit = intervalLimitKeyToUnit(key);
    const periodStartDates = getPeriodStartDatesBetween(dateFrom, dateTo, unit);

    for (const periodStart of periodStartDates) {
      if (limitManager.isAlreadyBusy(periodStart, unit)) continue;

      const selectedDuration = (duration || eventType.length) ?? 0;

      if (selectedDuration > limit) {
        limitManager.addBusyTime(periodStart, unit);
        continue;
      }

      // special handling of yearly limits to improve performance
      if (unit === "year") {
        const totalYearlyDuration = await getTotalBookingDuration({
          eventId: eventType.id,
          startDate: periodStart.toDate(),
          endDate: periodStart.endOf(unit).toDate(),
        });
        if (totalYearlyDuration + selectedDuration > limit) {
          limitManager.addBusyTime(periodStart, unit);
          if (periodStartDates.every((start) => limitManager.isAlreadyBusy(start, unit))) {
            return;
          }
        }
        continue;
      }

      const periodEnd = periodStart.endOf(unit);
      let totalDuration = selectedDuration;

      for (const booking of bookings) {
        // consider booking part of period independent of end date
        if (!dayjs(booking.start).isBetween(periodStart, periodEnd)) {
          continue;
        }
        totalDuration += dayjs(booking.end).diff(dayjs(booking.start), "minute");
        if (totalDuration > limit) {
          limitManager.addBusyTime(periodStart, unit);
          break;
        }
      }
    }
  }
};

interface GetUserAvailabilityParamsDTO {
  userId: number;
  dateFrom: Dayjs;
  dateTo: Dayjs;
  availability: (DateOverride | WorkingHours)[];
}

export interface IFromUser {
  id: number;
  displayName: string | null;
}

export interface IToUser {
  id: number;
  username: string | null;
  displayName: string | null;
}

export interface IOutOfOfficeData {
  [key: string]: {
    fromUser: IFromUser | null;
    toUser?: IToUser | null;
    reason?: string | null;
    emoji?: string | null;
  };
}

const getOutOfOfficeDays = async (
  ...args: Parameters<typeof _getOutOfOfficeDays>
): Promise<ReturnType<typeof _getOutOfOfficeDays>> => {
  return monitorCallbackAsync(_getOutOfOfficeDays, ...args);
};

const _getOutOfOfficeDays = async ({
  userId,
  dateFrom,
  dateTo,
  availability,
}: GetUserAvailabilityParamsDTO): Promise<IOutOfOfficeData> => {
  const outOfOfficeDays = await prisma.outOfOfficeEntry.findMany({
    where: {
      userId,
      OR: [
        // outside of range
        // (start <= 'dateTo' AND end >= 'dateFrom')
        {
          start: {
            lte: dateTo.toISOString(),
          },
          end: {
            gte: dateFrom.toISOString(),
          },
        },
        // start is between dateFrom and dateTo but end is outside of range
        // (start <= 'dateTo' AND end >= 'dateTo')
        {
          start: {
            lte: dateTo.toISOString(),
          },

          end: {
            gte: dateTo.toISOString(),
          },
        },
        // end is between dateFrom and dateTo but start is outside of range
        // (start <= 'dateFrom' OR end <= 'dateTo')
        {
          start: {
            lte: dateFrom.toISOString(),
          },

          end: {
            lte: dateTo.toISOString(),
          },
        },
      ],
    },
    select: {
      id: true,
      start: true,
      end: true,
      user: {
        select: {
          id: true,
          name: true,
        },
      },
      toUser: {
        select: {
          id: true,
          username: true,
          name: true,
        },
      },
      reason: {
        select: {
          id: true,
          emoji: true,
          reason: true,
        },
      },
    },
  });
  if (!outOfOfficeDays.length) {
    return {};
  }

  return outOfOfficeDays.reduce((acc: IOutOfOfficeData, { start, end, toUser, user, reason }) => {
    // here we should use startDate or today if start is before today
    // consider timezone in start and end date range
    const startDateRange = dayjs(start).utc().isBefore(dayjs().startOf("day").utc())
      ? dayjs().utc().startOf("day")
      : dayjs(start).utc().startOf("day");

    // get number of day in the week and see if it's on the availability
    const flattenDays = Array.from(new Set(availability.flatMap((a) => ("days" in a ? a.days : [])))).sort(
      (a, b) => a - b
    );

    const endDateRange = dayjs(end).utc().endOf("day");

    for (let date = startDateRange; date.isBefore(endDateRange); date = date.add(1, "day")) {
      const dayNumberOnWeek = date.day();

      if (!flattenDays?.includes(dayNumberOnWeek)) {
        continue; // Skip to the next iteration if day not found in flattenDays
      }

      acc[date.format("YYYY-MM-DD")] = {
        // @TODO:  would be good having start and end availability time here, but for now should be good
        // you can obtain that from user availability defined outside of here
        fromUser: { id: user.id, displayName: user.name },
        // optional chaining destructuring toUser
        toUser: !!toUser ? { id: toUser.id, displayName: toUser.name, username: toUser.username } : null,
        reason: !!reason ? reason.reason : null,
        emoji: !!reason ? reason.emoji : null,
      };
    }

    return acc;
  }, {});
};

type GetUserAvailabilityQuery = Parameters<typeof getUserAvailability>[0];
type GetUserAvailabilityInitialData = NonNullable<Parameters<typeof getUserAvailability>[1]>;
<<<<<<< HEAD
=======
export type GetAvailabilityUser = NonNullable<GetUserAvailabilityInitialData["user"]>;
>>>>>>> 2fb1408d

const _getUsersAvailability = async ({
  users,
  query,
  initialData,
}: {
<<<<<<< HEAD
  users: (NonNullable<GetUserAvailabilityInitialData["user"]> & {
=======
  users: (GetAvailabilityUser & {
>>>>>>> 2fb1408d
    currentBookings?: GetUserAvailabilityInitialData["currentBookings"];
  })[];
  query: Omit<GetUserAvailabilityQuery, "userId" | "username">;
  initialData?: Omit<GetUserAvailabilityInitialData, "user">;
}) => {
  return await Promise.all(
    users.map((user) =>
      _getUserAvailability(
        {
          ...query,
          userId: user.id,
          username: user.username || "",
        },
        initialData
          ? {
              ...initialData,
              user,
              currentBookings: user.currentBookings,
            }
          : undefined
      )
    )
  );
};

export const getUsersAvailability = async (
  ...args: Parameters<typeof _getUsersAvailability>
): Promise<ReturnType<typeof _getUsersAvailability>> => {
  return monitorCallbackAsync(_getUsersAvailability, ...args);
};<|MERGE_RESOLUTION|>--- conflicted
+++ resolved
@@ -167,14 +167,6 @@
       uid: true,
       startTime: true,
       attendees: {
-<<<<<<< HEAD
-        select: {
-          email: true,
-        },
-      },
-      _count: {
-=======
->>>>>>> 2fb1408d
         select: {
           email: true,
         },
@@ -332,8 +324,6 @@
 
   const isDefaultSchedule = userSchedule && userSchedule.id === schedule.id;
 
-  const isDefaultSchedule = userSchedule && userSchedule.id === schedule.id;
-
   log.debug(
     "Using schedule:",
     safeStringify({
@@ -849,21 +839,14 @@
 
 type GetUserAvailabilityQuery = Parameters<typeof getUserAvailability>[0];
 type GetUserAvailabilityInitialData = NonNullable<Parameters<typeof getUserAvailability>[1]>;
-<<<<<<< HEAD
-=======
 export type GetAvailabilityUser = NonNullable<GetUserAvailabilityInitialData["user"]>;
->>>>>>> 2fb1408d
 
 const _getUsersAvailability = async ({
   users,
   query,
   initialData,
 }: {
-<<<<<<< HEAD
-  users: (NonNullable<GetUserAvailabilityInitialData["user"]> & {
-=======
   users: (GetAvailabilityUser & {
->>>>>>> 2fb1408d
     currentBookings?: GetUserAvailabilityInitialData["currentBookings"];
   })[];
   query: Omit<GetUserAvailabilityQuery, "userId" | "username">;
