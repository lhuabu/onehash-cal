import type {
  Booking,
  Prisma,
  OutOfOfficeEntry,
  OutOfOfficeReason,
  User,
  EventType as PrismaEventType,
} from "@prisma/client";
import * as Sentry from "@sentry/nextjs";
import { z } from "zod";

import type { Dayjs } from "@calcom/dayjs";
import dayjs from "@calcom/dayjs";
import { parseBookingLimit, parseDurationLimit } from "@calcom/lib";
import { getWorkingHours } from "@calcom/lib/availability";
import type { DateOverride, WorkingHours } from "@calcom/lib/date-ranges";
import { buildDateRanges, subtract } from "@calcom/lib/date-ranges";
import { ErrorCode } from "@calcom/lib/errorCodes";
import { HttpError } from "@calcom/lib/http-error";
import logger from "@calcom/lib/logger";
import { safeStringify } from "@calcom/lib/safeStringify";
<<<<<<< HEAD
import { performance } from "@calcom/lib/server/perfObserver";
=======
>>>>>>> 931f3d33
import prisma, { availabilityUserSelect } from "@calcom/prisma";
import { SchedulingType } from "@calcom/prisma/enums";
import { BookingStatus } from "@calcom/prisma/enums";
import { credentialForCalendarServiceSelect } from "@calcom/prisma/selects/credential";
import { EventTypeMetaDataSchema, stringToDayjsZod } from "@calcom/prisma/zod-utils";
import type { EventBusyDetails, IntervalLimitUnit } from "@calcom/types/Calendar";
import type { TimeRange } from "@calcom/types/schedule";

import { getBusyTimesFromLimits, getBusyTimesFromTeamLimits } from "./bookingLimits/getBusyTimesFromLimits";
import { getBusyTimes } from "./getBusyTimes";
import monitorCallbackAsync, { monitorCallbackSync } from "./sentryWrapper";

const log = logger.getSubLogger({ prefix: ["getUserAvailability"] });
const availabilitySchema = z
  .object({
    dateFrom: stringToDayjsZod,
    dateTo: stringToDayjsZod,
    eventTypeId: z.number().optional(),
    username: z.string().optional(),
    userId: z.number().optional(),
    afterEventBuffer: z.number().optional(),
    beforeEventBuffer: z.number().optional(),
    duration: z.number().optional(),
    withSource: z.boolean().optional(),
    returnDateOverrides: z.boolean(),
    bypassBusyCalendarTimes: z.boolean().optional(),
  })
  .refine((data) => !!data.username || !!data.userId, "Either username or userId should be filled in.");

const getEventType = async (
  ...args: Parameters<typeof _getEventType>
): Promise<ReturnType<typeof _getEventType>> => {
  return monitorCallbackAsync(_getEventType, ...args);
};

const _getEventType = async (id: number) => {
  const eventType = await prisma.eventType.findUnique({
    where: { id },
    select: {
      id: true,
      seatsPerTimeSlot: true,
      bookingLimits: true,
<<<<<<< HEAD
=======
      parent: {
        select: {
          team: {
            select: {
              id: true,
              bookingLimits: true,
              includeManagedEventsInLimits: true,
            },
          },
        },
      },
>>>>>>> 931f3d33
      team: {
        select: {
          id: true,
          bookingLimits: true,
<<<<<<< HEAD
=======
          includeManagedEventsInLimits: true,
>>>>>>> 931f3d33
        },
      },
      hosts: {
        select: {
          user: {
            select: {
              email: true,
              id: true,
            },
          },
          schedule: {
            select: {
              availability: {
                select: {
                  date: true,
                  startTime: true,
                  endTime: true,
                  days: true,
                },
              },
              timeZone: true,
              id: true,
            },
          },
        },
      },
      durationLimits: true,
      assignAllTeamMembers: true,
      schedulingType: true,
      timeZone: true,
      length: true,
      metadata: true,
      schedule: {
        select: {
          id: true,
          availability: {
            select: {
              days: true,
              date: true,
              startTime: true,
              endTime: true,
            },
          },
          timeZone: true,
        },
      },
      availability: {
        select: {
          startTime: true,
          endTime: true,
          days: true,
          date: true,
        },
      },
    },
  });
  if (!eventType) {
    return eventType;
  }
  return {
    ...eventType,
    metadata: EventTypeMetaDataSchema.parse(eventType.metadata),
  };
};

export type EventType = Awaited<ReturnType<typeof getEventType>>;

const getUser = async (...args: Parameters<typeof _getUser>): Promise<ReturnType<typeof _getUser>> => {
  return monitorCallbackAsync(_getUser, ...args);
};

const _getUser = async (where: Prisma.UserWhereInput) => {
  return await prisma.user.findFirst({
    where,
    select: {
      ...availabilityUserSelect,
      credentials: {
        select: credentialForCalendarServiceSelect,
      },
    },
  });
};

type GetUser = Awaited<ReturnType<typeof getUser>>;

export const getCurrentSeats = async (
  ...args: Parameters<typeof _getCurrentSeats>
): Promise<ReturnType<typeof _getCurrentSeats>> => {
  return monitorCallbackAsync(_getCurrentSeats, ...args);
};

const _getCurrentSeats = async (
  eventType: {
    id?: number;
    schedulingType?: SchedulingType | null;
    hosts?: {
      user: {
        email: string;
      };
    }[];
  },
  dateFrom: Dayjs,
  dateTo: Dayjs
) => {
  const { schedulingType, hosts, id } = eventType;
  const hostEmails = hosts?.map((host) => host.user.email);
  const isTeamEvent =
    schedulingType === SchedulingType.MANAGED ||
    schedulingType === SchedulingType.ROUND_ROBIN ||
    schedulingType === SchedulingType.COLLECTIVE;

  const bookings = await prisma.booking.findMany({
    where: {
      eventTypeId: id,
      startTime: {
        gte: dateFrom.format(),
        lte: dateTo.format(),
      },
      status: BookingStatus.ACCEPTED,
    },
    select: {
      uid: true,
      startTime: true,
      attendees: {
        select: {
          email: true,
        },
      },
    },
  });

  return bookings.map((booking) => {
    const attendees = isTeamEvent
      ? booking.attendees.filter((attendee) => !hostEmails?.includes(attendee.email))
      : booking.attendees;

    return {
      uid: booking.uid,
      startTime: booking.startTime,
      _count: {
        attendees: attendees.length,
      },
    };
  });
};

export type CurrentSeats = Awaited<ReturnType<typeof getCurrentSeats>>;

export const getUserAvailability = async (
  ...args: Parameters<typeof _getUserAvailability>
): Promise<ReturnType<typeof _getUserAvailability>> => {
  return monitorCallbackAsync(_getUserAvailability, ...args);
};

/** This should be called getUsersWorkingHoursAndBusySlots (...and remaining seats, and final timezone) */
const _getUserAvailability = async function getUsersWorkingHoursLifeTheUniverseAndEverythingElse(
  query: {
    withSource?: boolean;
    username?: string;
    userId?: number;
    dateFrom: string;
    dateTo: string;
    eventTypeId?: number;
    afterEventBuffer?: number;
    beforeEventBuffer?: number;
    duration?: number;
    returnDateOverrides: boolean;
    bypassBusyCalendarTimes: boolean;
  },
  initialData?: {
    user?: GetUser;
    eventType?: EventType;
    currentSeats?: CurrentSeats;
    rescheduleUid?: string | null;
    currentBookings?: (Pick<Booking, "id" | "uid" | "userId" | "startTime" | "endTime" | "title"> & {
      eventType: Pick<
        PrismaEventType,
        "id" | "beforeEventBuffer" | "afterEventBuffer" | "seatsPerTimeSlot"
      > | null;
      _count?: {
        seatsReferences: number;
      };
    })[];
    outOfOfficeDays?: (Pick<OutOfOfficeEntry, "id" | "start" | "end"> & {
      user: Pick<User, "id" | "name">;
      toUser: Pick<User, "id" | "username" | "name"> | null;
      reason: Pick<OutOfOfficeReason, "id" | "emoji" | "reason"> | null;
    })[];
    busyTimesFromLimitsBookings: EventBusyDetails[];
  }
) {
  const {
    username,
    userId,
    dateFrom,
    dateTo,
    eventTypeId,
    afterEventBuffer,
    beforeEventBuffer,
    duration,
    returnDateOverrides,
    bypassBusyCalendarTimes = false,
  } = availabilitySchema.parse(query);

  if (!dateFrom.isValid() || !dateTo.isValid()) {
    throw new HttpError({ statusCode: 400, message: "Invalid time range given." });
  }

  const where: Prisma.UserWhereInput = {};
  if (username) where.username = username;
  if (userId) where.id = userId;

  const user = initialData?.user || (await getUser(where));

  if (!user) throw new HttpError({ statusCode: 404, message: "No user found in getUserAvailability" });
  log.debug(
    "getUserAvailability for user",
    safeStringify({ user: { id: user.id }, slot: { dateFrom, dateTo } })
  );

  let eventType: EventType | null = initialData?.eventType || null;
  if (!eventType && eventTypeId) eventType = await getEventType(eventTypeId);

  /* Current logic is if a booking is in a time slot mark it as busy, but seats can have more than one attendee so grab
    current bookings with a seats event type and display them on the calendar, even if they are full */
  let currentSeats: CurrentSeats | null = initialData?.currentSeats || null;
  if (!currentSeats && eventType?.seatsPerTimeSlot) {
    currentSeats = await getCurrentSeats(eventType, dateFrom, dateTo);
  }

  const userSchedule = user.schedules.filter(
    (schedule) => !user?.defaultScheduleId || schedule.id === user?.defaultScheduleId
  )[0];

  const hostSchedule = eventType?.hosts?.find((host) => host.user.id === user.id)?.schedule;

  // TODO: It uses default timezone of user. Should we use timezone of team ?
  const fallbackTimezoneIfScheduleIsMissing = eventType?.timeZone || user.timeZone;

  const fallbackSchedule = {
    availability: [
      {
        startTime: new Date("1970-01-01T09:00:00Z"),
        endTime: new Date("1970-01-01T17:00:00Z"),
        days: [1, 2, 3, 4, 5], // Monday to Friday
        date: null,
      },
    ],
    id: 0,

    timeZone: fallbackTimezoneIfScheduleIsMissing,
  };

  const schedule =
    (eventType?.schedule ? eventType.schedule : hostSchedule ? hostSchedule : userSchedule) ??
    fallbackSchedule;
  const timeZone = schedule?.timeZone || fallbackTimezoneIfScheduleIsMissing;

  const bookingLimits = parseBookingLimit(eventType?.bookingLimits);
  const durationLimits = parseDurationLimit(eventType?.durationLimits);

  const busyTimesFromLimits =
    eventType && (bookingLimits || durationLimits)
      ? await getBusyTimesFromLimits(
          bookingLimits,
          durationLimits,
          dateFrom.tz(timeZone),
          dateTo.tz(timeZone),
          duration,
          eventType,
          initialData?.busyTimesFromLimitsBookings ?? [],
<<<<<<< HEAD
=======
          timeZone,
>>>>>>> 931f3d33
          initialData?.rescheduleUid ?? undefined
        )
      : [];

<<<<<<< HEAD
  const teamBookingLimits = parseBookingLimit(eventType?.team?.bookingLimits);

  const busyTimesFromTeamLimits =
    eventType?.team && teamBookingLimits
=======
  const teamForBookingLimits =
    eventType?.team ??
    (eventType?.parent?.team?.includeManagedEventsInLimits ? eventType?.parent?.team : null);

  const teamBookingLimits = parseBookingLimit(teamForBookingLimits?.bookingLimits);

  const busyTimesFromTeamLimits =
    teamForBookingLimits && teamBookingLimits
>>>>>>> 931f3d33
      ? await getBusyTimesFromTeamLimits(
          user,
          teamBookingLimits,
          dateFrom.tz(timeZone),
          dateTo.tz(timeZone),
<<<<<<< HEAD
          eventType?.team.id,
=======
          teamForBookingLimits.id,
          teamForBookingLimits.includeManagedEventsInLimits,
          timeZone,
>>>>>>> 931f3d33
          initialData?.rescheduleUid ?? undefined
        )
      : [];

  // TODO: only query what we need after applying limits (shrink date range)
  const getBusyTimesStart = dateFrom.toISOString();
  const getBusyTimesEnd = dateTo.toISOString();

  const busyTimes = await monitorCallbackAsync(getBusyTimes, {
    credentials: user.credentials,
    startTime: getBusyTimesStart,
    endTime: getBusyTimesEnd,
    eventTypeId,
    userId: user.id,
    userEmail: user.email,
    username: `${user.username}`,
    beforeEventBuffer,
    afterEventBuffer,
    selectedCalendars: user.selectedCalendars,
    seatedEvent: !!eventType?.seatsPerTimeSlot,
    rescheduleUid: initialData?.rescheduleUid || null,
    duration,
    currentBookings: initialData?.currentBookings,
    bypassBusyCalendarTimes,
  });

  const detailedBusyTimes: EventBusyDetails[] = [
    ...busyTimes.map((a) => ({
      ...a,
      start: dayjs(a.start).toISOString(),
      end: dayjs(a.end).toISOString(),
      title: a.title,
      source: query.withSource ? a.source : undefined,
    })),
    ...busyTimesFromLimits,
    ...busyTimesFromTeamLimits,
  ];

  const isDefaultSchedule = userSchedule && userSchedule.id === schedule?.id;

  log.debug(
    "Using schedule:",
    safeStringify({
      chosenSchedule: schedule,
      eventTypeSchedule: eventType?.schedule,
      userSchedule: userSchedule,
      hostSchedule: hostSchedule,
    })
  );

  if (
    !(schedule?.availability || (eventType?.availability.length ? eventType.availability : user.availability))
  ) {
    throw new HttpError({ statusCode: 400, message: ErrorCode.AvailabilityNotFoundInSchedule });
  }

  const availability = (
    schedule?.availability || (eventType?.availability.length ? eventType.availability : user.availability)
  ).map((a) => ({
    ...a,
    userId: user.id,
  }));

  const workingHours = getWorkingHours({ timeZone }, availability);

  const dateOverrides: TimeRange[] = [];
  // NOTE: getSchedule is currently calling this function for every user in a team event
  // but not using these values at all, wasting CPU. Adding this check here temporarily to avoid a larger refactor
  // since other callers do using this data.
  if (returnDateOverrides) {
    const calculateDateOverridesSpan = Sentry.startInactiveSpan({ name: "calculateDateOverrides" });
    const availabilityWithDates = availability.filter((availability) => !!availability.date);

    for (let i = 0; i < availabilityWithDates.length; i++) {
      const override = availabilityWithDates[i];
      const startTime = dayjs.utc(override.startTime);
      const endTime = dayjs.utc(override.endTime);
      const overrideStartDate = dayjs.utc(override.date).hour(startTime.hour()).minute(startTime.minute());
      const overrideEndDate = dayjs.utc(override.date).hour(endTime.hour()).minute(endTime.minute());
      if (
        overrideStartDate.isBetween(dateFrom, dateTo, null, "[]") ||
        overrideEndDate.isBetween(dateFrom, dateTo, null, "[]")
      ) {
        dateOverrides.push({
          start: overrideStartDate.toDate(),
          end: overrideEndDate.toDate(),
        });
      }
    }

    calculateDateOverridesSpan.end();
  }

  const outOfOfficeDays =
    initialData?.outOfOfficeDays ??
    (await prisma.outOfOfficeEntry.findMany({
      where: {
        userId: user.id,
        OR: [
          // outside of range
          // (start <= 'dateTo' AND end >= 'dateFrom')
          {
            start: {
              lte: dateTo.toISOString(),
            },
            end: {
              gte: dateFrom.toISOString(),
            },
          },
          // start is between dateFrom and dateTo but end is outside of range
          // (start <= 'dateTo' AND end >= 'dateTo')
          {
            start: {
              lte: dateTo.toISOString(),
            },

            end: {
              gte: dateTo.toISOString(),
            },
          },
          // end is between dateFrom and dateTo but start is outside of range
          // (start <= 'dateFrom' OR end <= 'dateTo')
          {
            start: {
              lte: dateFrom.toISOString(),
            },

            end: {
              lte: dateTo.toISOString(),
            },
          },
        ],
      },
      select: {
        id: true,
        start: true,
        end: true,
        user: {
          select: {
            id: true,
            name: true,
          },
        },
        toUser: {
          select: {
            id: true,
            username: true,
            name: true,
          },
        },
        reason: {
          select: {
            id: true,
            emoji: true,
            reason: true,
          },
        },
      },
    }));

  const datesOutOfOffice: IOutOfOfficeData = calculateOutOfOfficeRanges(outOfOfficeDays, availability);

  const { dateRanges, oooExcludedDateRanges } = buildDateRanges({
    dateFrom,
    dateTo,
    availability,
    timeZone,
    travelSchedules: isDefaultSchedule
      ? user.travelSchedules.map((schedule) => {
          return {
            startDate: dayjs(schedule.startDate),
            endDate: schedule.endDate ? dayjs(schedule.endDate) : undefined,
            timeZone: schedule.timeZone,
          };
        })
      : [],
    outOfOffice: datesOutOfOffice,
  });

  const formattedBusyTimes = detailedBusyTimes.map((busy) => ({
    start: dayjs(busy.start),
    end: dayjs(busy.end),
  }));

  const dateRangesInWhichUserIsAvailable = subtract(dateRanges, formattedBusyTimes);
  const dateRangesInWhichUserIsAvailableWithoutOOO = subtract(oooExcludedDateRanges, formattedBusyTimes);

  return {
    busy: detailedBusyTimes,
    timeZone,
    dateRanges: dateRangesInWhichUserIsAvailable,
    oooExcludedDateRanges: dateRangesInWhichUserIsAvailableWithoutOOO,
    workingHours,
    dateOverrides,
    currentSeats,
    datesOutOfOffice,
  };
};

export const getPeriodStartDatesBetween = (
  ...args: Parameters<typeof _getPeriodStartDatesBetween>
): ReturnType<typeof _getPeriodStartDatesBetween> => {
  return monitorCallbackSync(_getPeriodStartDatesBetween, ...args);
};

const _getPeriodStartDatesBetween = (dateFrom: Dayjs, dateTo: Dayjs, period: IntervalLimitUnit) => {
  const dates = [];
  let startDate = dayjs(dateFrom).startOf(period);
  const endDate = dayjs(dateTo).endOf(period);

  while (startDate.isBefore(endDate)) {
    dates.push(startDate);
    startDate = startDate.add(1, period);
  }
  return dates;
};

interface GetUserAvailabilityParamsDTO {
  availability: (DateOverride | WorkingHours)[];
}

export interface IFromUser {
  id: number;
  displayName: string | null;
}

export interface IToUser {
  id: number;
  username: string | null;
  displayName: string | null;
}

export interface IOutOfOfficeData {
  [key: string]: {
    fromUser: IFromUser | null;
    toUser?: IToUser | null;
    reason?: string | null;
    emoji?: string | null;
  };
}

const calculateOutOfOfficeRanges = (
  outOfOfficeDays: GetUserAvailabilityInitialData["outOfOfficeDays"],
  availability: GetUserAvailabilityParamsDTO["availability"]
): IOutOfOfficeData => {
  if (!outOfOfficeDays || outOfOfficeDays.length === 0) {
    return {};
  }

  return outOfOfficeDays.reduce((acc: IOutOfOfficeData, { start, end, toUser, user, reason }) => {
    // here we should use startDate or today if start is before today
    // consider timezone in start and end date range
    const startDateRange = dayjs(start).utc().isBefore(dayjs().startOf("day").utc())
      ? dayjs().utc().startOf("day")
      : dayjs(start).utc().startOf("day");

    // get number of day in the week and see if it's on the availability
    const flattenDays = Array.from(new Set(availability.flatMap((a) => ("days" in a ? a.days : [])))).sort(
      (a, b) => a - b
    );

    const endDateRange = dayjs(end).utc().endOf("day");

    for (let date = startDateRange; date.isBefore(endDateRange); date = date.add(1, "day")) {
      const dayNumberOnWeek = date.day();

      if (!flattenDays?.includes(dayNumberOnWeek)) {
        continue; // Skip to the next iteration if day not found in flattenDays
      }

      acc[date.format("YYYY-MM-DD")] = {
        // @TODO:  would be good having start and end availability time here, but for now should be good
        // you can obtain that from user availability defined outside of here
        fromUser: { id: user.id, displayName: user.name },
        // optional chaining destructuring toUser
        toUser: !!toUser ? { id: toUser.id, displayName: toUser.name, username: toUser.username } : null,
        reason: !!reason ? reason.reason : null,
        emoji: !!reason ? reason.emoji : null,
      };
    }

    return acc;
  }, {});
};

type GetUserAvailabilityQuery = Parameters<typeof getUserAvailability>[0];
type GetUserAvailabilityInitialData = NonNullable<Parameters<typeof getUserAvailability>[1]>;
export type GetAvailabilityUser = NonNullable<GetUserAvailabilityInitialData["user"]>;

const _getUsersAvailability = async ({
  users,
  query,
  initialData,
}: {
  users: (GetAvailabilityUser & {
    currentBookings?: GetUserAvailabilityInitialData["currentBookings"];
    outOfOfficeDays?: GetUserAvailabilityInitialData["outOfOfficeDays"];
  })[];
  query: Omit<GetUserAvailabilityQuery, "userId" | "username">;
  initialData?: Omit<GetUserAvailabilityInitialData, "user">;
}) => {
  return await Promise.all(
    users.map((user) =>
      _getUserAvailability(
        {
          ...query,
          userId: user.id,
          username: user.username || "",
        },
        initialData
          ? {
              ...initialData,
              user,
              currentBookings: user.currentBookings,
              outOfOfficeDays: user.outOfOfficeDays,
            }
          : undefined
      )
    )
  );
};

export const getUsersAvailability = async (
  ...args: Parameters<typeof _getUsersAvailability>
): Promise<ReturnType<typeof _getUsersAvailability>> => {
  return monitorCallbackAsync(_getUsersAvailability, ...args);
};<|MERGE_RESOLUTION|>--- conflicted
+++ resolved
@@ -19,10 +19,6 @@
 import { HttpError } from "@calcom/lib/http-error";
 import logger from "@calcom/lib/logger";
 import { safeStringify } from "@calcom/lib/safeStringify";
-<<<<<<< HEAD
-import { performance } from "@calcom/lib/server/perfObserver";
-=======
->>>>>>> 931f3d33
 import prisma, { availabilityUserSelect } from "@calcom/prisma";
 import { SchedulingType } from "@calcom/prisma/enums";
 import { BookingStatus } from "@calcom/prisma/enums";
@@ -65,8 +61,6 @@
       id: true,
       seatsPerTimeSlot: true,
       bookingLimits: true,
-<<<<<<< HEAD
-=======
       parent: {
         select: {
           team: {
@@ -78,15 +72,11 @@
           },
         },
       },
->>>>>>> 931f3d33
       team: {
         select: {
           id: true,
           bookingLimits: true,
-<<<<<<< HEAD
-=======
           includeManagedEventsInLimits: true,
->>>>>>> 931f3d33
         },
       },
       hosts: {
@@ -358,20 +348,11 @@
           duration,
           eventType,
           initialData?.busyTimesFromLimitsBookings ?? [],
-<<<<<<< HEAD
-=======
           timeZone,
->>>>>>> 931f3d33
           initialData?.rescheduleUid ?? undefined
         )
       : [];
 
-<<<<<<< HEAD
-  const teamBookingLimits = parseBookingLimit(eventType?.team?.bookingLimits);
-
-  const busyTimesFromTeamLimits =
-    eventType?.team && teamBookingLimits
-=======
   const teamForBookingLimits =
     eventType?.team ??
     (eventType?.parent?.team?.includeManagedEventsInLimits ? eventType?.parent?.team : null);
@@ -380,19 +361,14 @@
 
   const busyTimesFromTeamLimits =
     teamForBookingLimits && teamBookingLimits
->>>>>>> 931f3d33
       ? await getBusyTimesFromTeamLimits(
           user,
           teamBookingLimits,
           dateFrom.tz(timeZone),
           dateTo.tz(timeZone),
-<<<<<<< HEAD
-          eventType?.team.id,
-=======
           teamForBookingLimits.id,
           teamForBookingLimits.includeManagedEventsInLimits,
           timeZone,
->>>>>>> 931f3d33
           initialData?.rescheduleUid ?? undefined
         )
       : [];
