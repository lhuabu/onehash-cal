--- conflicted
+++ resolved
@@ -6,19 +6,10 @@
 
 import { getCalendar } from "@calcom/app-store/_utils/getCalendar";
 import { FAKE_DAILY_CREDENTIAL } from "@calcom/app-store/dailyvideo/lib/VideoApiAdapter";
-<<<<<<< HEAD
 //CHANGE:JITSI
 // import { appKeysSchema as calVideoKeysSchema } from "@calcom/app-store/dailyvideo/zod";
 import { appKeysSchema as JitsiVideoKeysSchema } from "@calcom/app-store/jitsivideo/zod";
-import {
-  getEventLocationTypeFromApp,
-  JitsiLocationType,
-  MeetLocationType,
-} from "@calcom/app-store/locations";
-=======
-import { appKeysSchema as calVideoKeysSchema } from "@calcom/app-store/dailyvideo/zod";
-import { getLocationFromApp, MeetLocationType } from "@calcom/app-store/locations";
->>>>>>> 2fb1408d
+import { getLocationFromApp, JitsiLocationType, MeetLocationType } from "@calcom/app-store/locations";
 import getApps from "@calcom/app-store/utils";
 import { getUid } from "@calcom/lib/CalEventParser";
 import logger from "@calcom/lib/logger";
@@ -111,10 +102,7 @@
   calendarCredentials: CredentialPayload[];
   videoCredentials: CredentialPayload[];
   crmCredentials: CredentialPayload[];
-<<<<<<< HEAD
-=======
   appOptions: AppOptions;
->>>>>>> 2fb1408d
 
   /**
    * Takes an array of credentials and initializes a new instance of the EventManager.
@@ -129,12 +117,6 @@
     // This includes all calendar-related apps, traditional calendars such as Google Calendar
     // (type google_calendar) and non-traditional calendars such as CRMs like Close.com
     // (type closecom_other_calendar)
-<<<<<<< HEAD
-    this.calendarCredentials = appCredentials.filter(
-      // Backwards compatibility until CRM manager is implemented
-      (cred) => cred.type.endsWith("_calendar") && !cred.type.includes("other_calendar")
-    );
-=======
     this.calendarCredentials = appCredentials
       .filter(
         // Backwards compatibility until CRM manager is implemented
@@ -142,27 +124,17 @@
       )
       //see https://github.com/calcom/cal.com/issues/11671#issue-1923600672
       .sort(latestCredentialFirst);
->>>>>>> 2fb1408d
     this.videoCredentials = appCredentials
       .filter((cred) => cred.type.endsWith("_video") || cred.type.endsWith("_conferencing"))
       // Whenever a new video connection is added, latest credentials are added with the highest ID.
       // Because you can't rely on having them in the highest first order here, ensure this by sorting in DESC order
       // We also don't have updatedAt or createdAt dates on credentials so this is the best we can do
-<<<<<<< HEAD
-      .sort((a, b) => {
-        return b.id - a.id;
-      });
-    this.crmCredentials = appCredentials.filter(
-      (cred) => cred.type.endsWith("_crm") || cred.type.endsWith("_other_calendar")
-    );
-=======
       .sort(latestCredentialFirst);
     this.crmCredentials = appCredentials.filter(
       (cred) => cred.type.endsWith("_crm") || cred.type.endsWith("_other_calendar")
     );
 
     this.appOptions = this.generateAppOptions(eventTypeAppMetadata);
->>>>>>> 2fb1408d
   }
 
   /**
@@ -175,7 +147,6 @@
   public async create(event: CalendarEvent): Promise<CreateUpdateResult> {
     const evt = processLocation(event);
 
-<<<<<<< HEAD
     // // Fallback to cal video if no location is set
     // if (!evt.location) {
     //   // See if cal video is enabled & has keys
@@ -196,9 +167,6 @@
 
     //CHANGE:JITSI
     // Fallback to jitsi if no location is set
-=======
-    // Fallback to cal video if no location is set
->>>>>>> 2fb1408d
     if (!evt.location) {
       // See if jitsi video is enabled & has keys
       const jitsiVideo = await prisma.app.findFirst({
@@ -231,7 +199,6 @@
     const [mainHostDestinationCalendar] =
       (evt.destinationCalendar as [undefined | NonNullable<typeof evt.destinationCalendar>[number]]) ?? [];
     if (evt.location === MeetLocationType && mainHostDestinationCalendar?.integration !== "google_calendar") {
-<<<<<<< HEAD
       log.warn("Falling back to using google meet public url  Google Calendar not installed");
       //TODO:We are using google meet public url to create an open google meet room as of now,
 
@@ -245,12 +212,11 @@
         password: "",
         url: `https://g.co/meet/${meetSlug}`,
       };
+      //TODO:try this
       // evt["location"] = JitsiLocationType;
-=======
-      log.warn("Falling back to Cal Video integration as Google Calendar not installed");
-      evt["location"] = "integrations:daily";
-      evt["conferenceCredentialId"] = undefined;
->>>>>>> 2fb1408d
+      // log.warn("Falling back to Cal Video integration as Google Calendar not installed");
+      // evt["location"] = "integrations:daily";
+      // evt["conferenceCredentialId"] = undefined;
     }
 
     const isDedicated = evt.location ? isDedicatedIntegration(evt.location) : null;
@@ -619,10 +585,6 @@
       isBookingInRecurringSeries,
     });
   }
-<<<<<<< HEAD
-=======
-
->>>>>>> 2fb1408d
   private async deleteEventsAndMeetings({
     event,
     bookingReferences,
@@ -1056,12 +1018,8 @@
       const crm = new CrmManager(credential);
 
       let success = true;
-<<<<<<< HEAD
-      const createdEvent = await crm.createEvent(event).catch((error) => {
-=======
       const skipContactCreation = this.appOptions.crm.skipContactCreation.includes(credential.appId || "");
       const createdEvent = await crm.createEvent(event, skipContactCreation).catch((error) => {
->>>>>>> 2fb1408d
         success = false;
         log.warn(`Error creating crm event for ${credential.type}`, error);
       });
@@ -1118,8 +1076,6 @@
       await crm.deleteEvent(reference.uid);
     }
   }
-<<<<<<< HEAD
-=======
 
   private generateAppOptions(eventTypeAppMetadata?: z.infer<typeof EventTypeAppMetadataSchema>) {
     const appOptions: AppOptions = {
@@ -1137,5 +1093,4 @@
 
     return appOptions;
   }
->>>>>>> 2fb1408d
 }