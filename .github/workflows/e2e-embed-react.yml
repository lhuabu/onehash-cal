name: E2E Embed React tests and booking flow (for non-embed as well)
on:
  workflow_call:
permissions:
  actions: write
  contents: read
env:
  NODE_OPTIONS: --max-old-space-size=4096
  ALLOWED_HOSTNAMES: ${{ vars.CI_ALLOWED_HOSTNAMES }}
  CALENDSO_ENCRYPTION_KEY: ${{ secrets.CI_CALENDSO_ENCRYPTION_KEY }}
  DAILY_API_KEY: ${{ secrets.CI_DAILY_API_KEY }}
  DATABASE_URL: ${{ secrets.CI_DATABASE_URL }}
  DATABASE_DIRECT_URL: ${{ secrets.CI_DATABASE_URL }}
  DEPLOYSENTINEL_API_KEY: ${{ secrets.DEPLOYSENTINEL_API_KEY }}
  E2E_TEST_APPLE_CALENDAR_EMAIL: ${{ secrets.E2E_TEST_APPLE_CALENDAR_EMAIL }}
  E2E_TEST_APPLE_CALENDAR_PASSWORD: ${{ secrets.E2E_TEST_APPLE_CALENDAR_PASSWORD }}
  E2E_TEST_MAILHOG_ENABLED: ${{ vars.E2E_TEST_MAILHOG_ENABLED }}
  GOOGLE_API_CREDENTIALS: ${{ secrets.CI_GOOGLE_API_CREDENTIALS }}
  EMAIL_SERVER_HOST: ${{ secrets.CI_EMAIL_SERVER_HOST }}
  EMAIL_SERVER_PORT: ${{ secrets.CI_EMAIL_SERVER_PORT }}
  EMAIL_SERVER_USER: ${{ secrets.CI_EMAIL_SERVER_USER }}
  EMAIL_SERVER_PASSWORD: ${{ secrets.CI_EMAIL_SERVER_PASSWORD}}
  GOOGLE_LOGIN_ENABLED: ${{ vars.CI_GOOGLE_LOGIN_ENABLED }}
  NEXTAUTH_SECRET: ${{ secrets.CI_NEXTAUTH_SECRET }}
  NEXTAUTH_URL: ${{ secrets.CI_NEXTAUTH_URL }}
  NEXT_PUBLIC_API_V2_URL: ${{ secrets.CI_NEXT_PUBLIC_API_V2_URL }}
  NEXT_PUBLIC_API_V2_ROOT_URL: ${{ secrets.CI_NEXT_PUBLIC_API_V2_ROOT_URL }}
  NEXT_PUBLIC_IS_E2E: ${{ vars.CI_NEXT_PUBLIC_IS_E2E }}
  NEXT_PUBLIC_ORG_SELF_SERVE_ENABLED: ${{ vars.CI_NEXT_PUBLIC_ORG_SELF_SERVE_ENABLED }}
  NEXT_PUBLIC_STRIPE_PUBLIC_KEY: ${{ secrets.CI_NEXT_PUBLIC_STRIPE_PUBLIC_KEY }}
  NEXT_PUBLIC_WEBAPP_URL: ${{ vars.CI_NEXT_PUBLIC_WEBAPP_URL }}
  NEXT_PUBLIC_WEBSITE_URL: ${{ vars.CI_NEXT_PUBLIC_WEBSITE_URL }}
  PAYMENT_FEE_FIXED: ${{ vars.CI_PAYMENT_FEE_FIXED }}
  PAYMENT_FEE_PERCENTAGE: ${{ vars.CI_PAYMENT_FEE_PERCENTAGE }}
  SAML_ADMINS: ${{ secrets.CI_SAML_ADMINS }}
  SAML_DATABASE_URL: ${{ secrets.CI_SAML_DATABASE_URL }}
  STRIPE_PRIVATE_KEY: ${{ secrets.CI_STRIPE_PRIVATE_KEY }}
  STRIPE_CLIENT_ID: ${{ secrets.CI_STRIPE_CLIENT_ID }}
  STRIPE_WEBHOOK_SECRET: ${{ secrets.CI_STRIPE_WEBHOOK_SECRET }}
  SENDGRID_API_KEY: ${{ secrets.CI_SENDGRID_API_KEY }}
  SENDGRID_EMAIL: ${{ secrets.CI_SENDGRID_EMAIL }}
  TURBO_TOKEN: ${{ secrets.TURBO_TOKEN }}
  TURBO_TEAM: ${{ secrets.TURBO_TEAM }}
jobs:
  e2e-embed:
    timeout-minutes: 20
    name: E2E Embed React
    runs-on: buildjet-4vcpu-ubuntu-2204
    services:
      postgres:
        image: postgres:13
        credentials:
          username: ${{ secrets.DOCKERHUB_USERNAME }}
          password: ${{ secrets.DOCKERHUB_TOKEN }}
        env:
          POSTGRES_USER: postgres
          POSTGRES_PASSWORD: postgres
          POSTGRES_DB: calendso
        options: >-
          --health-cmd pg_isready
          --health-interval 10s
          --health-timeout 5s
          --health-retries 5
        ports:
          - 5432:5432
    strategy:
      fail-fast: false

    steps:
      - uses: docker/login-action@v3
        with:
          username: ${{ secrets.DOCKERHUB_USERNAME }}
          password: ${{ secrets.DOCKERHUB_TOKEN }}
      - uses: actions/checkout@v4
      - uses: ./.github/actions/dangerous-git-checkout
      - uses: ./.github/actions/yarn-install
      - uses: ./.github/actions/yarn-playwright-install
      - uses: ./.github/actions/cache-db
      - uses: ./.github/actions/cache-build
      - name: Run Tests
        run: |
          yarn e2e:embed-react
          yarn workspace @calcom/embed-react packaged:tests
      - name: Upload Test Results
        if: ${{ always() }}
        uses: actions/upload-artifact@v4
        with:
<<<<<<< HEAD
          name: embed-react-results
          path: test-results
=======
          name: blob-report-embed-react
          path: blob-report
>>>>>>> 2fb1408d
<|MERGE_RESOLUTION|>--- conflicted
+++ resolved
@@ -85,10 +85,5 @@
         if: ${{ always() }}
         uses: actions/upload-artifact@v4
         with:
-<<<<<<< HEAD
-          name: embed-react-results
-          path: test-results
-=======
           name: blob-report-embed-react
-          path: blob-report
->>>>>>> 2fb1408d
+          path: blob-report