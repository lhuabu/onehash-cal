# Contributing to OneHash

Contributions are what makes the open source community such an amazing place to learn, inspire, and create. Any contributions you make are **greatly appreciated**.

## House rules

- Before submitting a new issue or PR, check if it already exists in [issues](https://github.com/calcom/cal.com/issues) or [PRs](https://github.com/calcom/cal.com/pulls).
- GitHub issues: take note of the `🚨 needs approval` label.
  - **For Contributors**:
    - Feature Requests: Wait for a core member to approve and remove the `🚨 needs approval` label before you start coding or submit a PR.
    - Bugs, Security, Performance, Documentation, etc.: You can start coding immediately, even if the `🚨 needs approval` label is present. This label mainly concerns feature requests.
  - **Our Process**:
    - Issues from non-core members automatically receive the `🚨 needs approval` label.
    - We greatly value new feature ideas. To ensure consistency in the product's direction, they undergo review and approval.

## Priorities

<table>
  <tr>
    <td>
      Type of Issue
    </td>
    <td>
      Priority
    </td>
  </tr>
  <tr>
    <td>
      Minor improvements, non-core feature requests
    </td>
    <td>
      <a href="https://github.com/calcom/cal.com/issues?q=is:issue+is:open+sort:updated-desc+label:%22Low+priority%22">
        <img src="https://img.shields.io/badge/-Low%20Priority-green">
      </a>
    </td>
  </tr>
   <tr>
    <td>
      Confusing UX (... but working)
    </td>
    <td>
      <a href="https://github.com/calcom/cal.com/issues?q=is:issue+is:open+sort:updated-desc+label:%22Medium+priority%22">
        <img src="https://img.shields.io/badge/-Medium%20Priority-yellow">
      </a>
    </td>
  </tr>
  <tr>
    <td>
      Core Features (Booking page, availability, timezone calculation)
    </td>
    <td>
      <a href="https://github.com/calcom/cal.com/issues?q=is:issue+is:open+sort:updated-desc+label:%22High+priority%22">
        <img src="https://img.shields.io/badge/-High%20Priority-orange">
      </a>
    </td>
  </tr>
  <tr>
    <td>
      Core Bugs (Login, Booking page, Emails are not working)
    </td>
    <td>
      <a href="https://github.com/calcom/cal.com/issues?q=is:issue+is:open+sort:updated-desc+label:Urgent">
        <img src="https://img.shields.io/badge/-Urgent-red">
      </a>
    </td>
  </tr>
</table>

## Developing

The development branch is `main`. This is the branch that all pull
requests should be made against. The changes on the `main`
branch are tagged into a release monthly.

To develop locally:

1. [Fork](https://github.com/calcom/cal.com/fork/) this repository to your
   own GitHub account and then
   [clone](https://help.github.com/articles/cloning-a-repository/) it to your local device.
2. Create a new branch:

   ```sh
   git checkout -b MY_BRANCH_NAME
   ```

3. Install yarn:

   ```sh
   npm install -g yarn
   ```

4. Install the dependencies with:

   ```sh
   yarn
   ```

5. Set up your `.env` file:

   - Duplicate `.env.example` to `.env`.
   - Use `openssl rand -base64 32` to generate a key and add it under `NEXTAUTH_SECRET` in the `.env` file.
   - Use `openssl rand -base64 32` to generate a key and add it under `CALENDSO_ENCRYPTION_KEY` in the `.env` file.

6. Setup Node
   If your Node version does not meet the project's requirements as instructed by the docs, "nvm" (Node Version Manager) allows using Node at the version required by the project:

   ```sh
   nvm use
   ```

   You first might need to install the specific version and then use it:

   ```sh
   nvm install && nvm use
   ```

   You can install nvm from [here](https://github.com/nvm-sh/nvm).

7. Start developing and watch for code changes:

   ```sh
   yarn dev
   ```

## Building

You can build the project with:

```bash
yarn build
```

Please be sure that you can make a full production build before pushing code.

## Testing

More info on how to add new tests coming soon.

### Running tests

This will run and test all flows in multiple Chromium windows to verify that no critical flow breaks:

```sh
yarn test-e2e
```

#### Resolving issues

##### E2E test browsers not installed

Run `npx playwright install` to download test browsers and resolve the error below when running `yarn test-e2e`:

```
Executable doesn't exist at /Users/alice/Library/Caches/ms-playwright/chromium-1048/chrome-mac/Chromium.app/Contents/MacOS/Chromium
```

## Linting

To check the formatting of your code:

```sh
yarn lint
```

If you get errors, be sure to fix them before committing.

## Making a Pull Request

- Be sure to [check the "Allow edits from maintainers" option](https://docs.github.com/en/pull-requests/collaborating-with-pull-requests/working-with-forks/allowing-changes-to-a-pull-request-branch-created-from-a-fork) while creating your PR.
- If your PR refers to or fixes an issue, be sure to add `refs #XXX` or `fixes #XXX` to the PR description. Replacing `XXX` with the respective issue number. See more about [Linking a pull request to an issue](https://docs.github.com/en/issues/tracking-your-work-with-issues/linking-a-pull-request-to-an-issue).
- Be sure to fill the PR Template accordingly.
- Review [App Contribution Guidelines](./packages/app-store/CONTRIBUTING.md) when building integrations

## Guidelines for committing yarn lockfile

Do not commit your `yarn.lock` unless you've made changes to the `package.json`. If you've already committed `yarn.lock` unintentionally, follow these steps to undo:

If your last commit has the `yarn.lock` file alongside other files and you only wish to uncommit the `yarn.lock`:

<<<<<<< HEAD
   ```bash
   git checkout HEAD~1 yarn.lock
   git commit -m "Revert yarn.lock changes"
   ```

_NB_: You may have to bypass the pre-commit hook with by appending `--no-verify` to the git commit
If you've pushed the commit with the `yarn.lock`:

   1. Correct the commit locally using the above method.
   2. Carefully force push:
=======
```bash
git checkout HEAD~1 yarn.lock
git commit -m "Revert yarn.lock changes"
```

_NB_: You may have to bypass the pre-commit hook with by appending `--no-verify` to the git commit
If you've pushed the commit with the `yarn.lock`:
>>>>>>> 2fb1408d

1.  Correct the commit locally using the above method.
2.  Carefully force push:

```bash
git push origin <your-branch-name> --force
```

If `yarn.lock` was committed a while ago and there have been several commits since, you can use the following steps to revert just the `yarn.lock` changes without impacting the subsequent changes:

1. **Checkout a Previous Version**:

   - Find the commit hash before the `yarn.lock` was unintentionally committed. You can do this by viewing the Git log:

     ```bash
     git log yarn.lock
     ```

   - Once you have identified the commit hash, use it to checkout the previous version of `yarn.lock`:

     ```bash
     git checkout <commit_hash> yarn.lock
     ```

2. **Commit the Reverted Version**:

   - After checking out the previous version of the `yarn.lock`, commit this change:

     ```bash
     git commit -m "Revert yarn.lock to its state before unintended changes"
     ```

3. **Proceed with Caution**:

   - If you need to push this change, first pull the latest changes from your remote branch to ensure you're not overwriting other recent changes:

     ```bash
     git pull origin <your-branch-name>
     ```

   - Then push the updated branch:

     ```bash
     git push origin <your-branch-name>
     ```

Lastly, make sure to keep the branches updated (e.g. click the `Update branch` button on GitHub PR).<|MERGE_RESOLUTION|>--- conflicted
+++ resolved
@@ -177,18 +177,6 @@
 
 If your last commit has the `yarn.lock` file alongside other files and you only wish to uncommit the `yarn.lock`:
 
-<<<<<<< HEAD
-   ```bash
-   git checkout HEAD~1 yarn.lock
-   git commit -m "Revert yarn.lock changes"
-   ```
-
-_NB_: You may have to bypass the pre-commit hook with by appending `--no-verify` to the git commit
-If you've pushed the commit with the `yarn.lock`:
-
-   1. Correct the commit locally using the above method.
-   2. Carefully force push:
-=======
 ```bash
 git checkout HEAD~1 yarn.lock
 git commit -m "Revert yarn.lock changes"
@@ -196,7 +184,6 @@
 
 _NB_: You may have to bypass the pre-commit hook with by appending `--no-verify` to the git commit
 If you've pushed the commit with the `yarn.lock`:
->>>>>>> 2fb1408d
 
 1.  Correct the commit locally using the above method.
 2.  Carefully force push:
